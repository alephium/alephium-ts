--- conflicted
+++ resolved
@@ -29,11 +29,7 @@
         condition: service_healthy
 
   alephium:
-<<<<<<< HEAD
-    image: pragmaxim/dev-alephium:3.6.4_120-61c57fd2_20241007-1739-SNAPSHOT
-=======
     image: alephium/alephium:v3.8.6
->>>>>>> 80870be3
     restart: unless-stopped
     ports:
       - 19973:19973/tcp
