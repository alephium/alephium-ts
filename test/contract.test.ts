/*
Copyright 2018 - 2022 The Alephium Authors
This file is part of the alephium project.

The library is free software: you can redistribute it and/or modify
it under the terms of the GNU Lesser General Public License as published by
the Free Software Foundation, either version 3 of the License, or
(at your option) any later version.

The library is distributed in the hope that it will be useful,
but WITHOUT ANY WARRANTY; without even the implied warranty of
MERCHANTABILITY or FITNESS FOR A PARTICULAR PURPOSE. See the
GNU Lesser General Public License for more details.

You should have received a copy of the GNU Lesser General Public License
along with the library. If not, see <http://www.gnu.org/licenses/>.
*/

import * as fs from 'fs'
import * as path from 'path'
import {
  Account,
  web3,
  ContractEvent,
  Fields,
  ContractCreatedEvent,
  ONE_ALPH,
  subContractId,
  contractIdFromAddress,
  binToHex,
  addressFromContractId,
  groupOfAddress,
  ProjectArtifact,
  DEFAULT_NODE_COMPILER_OPTIONS
} from '../packages/web3'
<<<<<<< HEAD
import { Contract, Project, Script, getContractIdFromTxId } from '../packages/web3'
import { testNodeWallet } from '../packages/web3-test'
=======
import { Contract, Project, Script } from '../packages/web3'
>>>>>>> 0e18c09e
import { expectAssertionError, testAddress, randomContractAddress } from '../packages/web3-test'
import { PrivateKeyWallet } from '@alephium/web3-wallet'
import { Greeter } from '../artifacts/ts/Greeter'
import { GreeterMain, Main } from '../artifacts/ts/scripts'
import { Sub, SubTypes } from '../artifacts/ts/Sub'
import { Add, AddTypes } from '../artifacts/ts/Add'
import { MetaData } from '../artifacts/ts/MetaData'
import { Assert } from '../artifacts/ts/Assert'
import { Debug } from '../artifacts/ts/Debug'
import { getContractByCodeHash } from '../artifacts/ts/contracts'
import { NFTTest, TokenTest } from '../artifacts/ts'
import { randomBytes } from 'crypto'
import { getSigner } from '@alephium/web3-test'

describe('contract', function () {
  let signer: PrivateKeyWallet
  let signerAccount: Account
  let signerGroup: number

  beforeAll(async () => {
    web3.setCurrentNodeProvider('http://127.0.0.1:22973', undefined, fetch)
    signer = await getSigner()
    signerAccount = signer.account
    signerGroup = signerAccount.group

    expect(signerGroup).toEqual(groupOfAddress(testAddress))
  })

  it('should test event index', () => {
    expect(Add.eventIndex.Add).toEqual(0)
    expect(Add.eventIndex.Add1).toEqual(1)
    expect(Sub.eventIndex.Sub).toEqual(0)
  })

  it('should get contract id from tx id', async () => {
    const nodeProvider = web3.getCurrentNodeProvider()
    const deployResult0 = await Sub.deploy(signer, { initialFields: { result: 0n } })
    const subContractId = await getContractIdFromTxId(nodeProvider, deployResult0.txId, signerGroup)
    expect(subContractId).toEqual(deployResult0.contractInstance.contractId)

    const deployResult1 = await Add.deploy(signer, { initialFields: { sub: subContractId, result: 0n } })
    const addContractId = await getContractIdFromTxId(nodeProvider, deployResult1.txId, signerGroup)
    expect(addContractId).toEqual(deployResult1.contractInstance.contractId)
  })

  it('should test contract (1)', async () => {
    // ignore unused private function warnings
    await Project.build({ errorOnWarnings: false })

    const subState = Sub.stateForTest({ result: 0n })
    const testResult = await Add.tests.add({
      initialFields: { sub: subState.contractId, result: 0n },
      testArgs: { array: [2n, 1n] },
      existingContracts: [subState]
    })
    expect(testResult.returns).toEqual([3n, 1n])
    const contract0 = testResult.contracts[0] as SubTypes.State
    expect(contract0.codeHash).toEqual(subState.codeHash)
    expect(contract0.fields.result).toEqual(1n)

    const contract1 = testResult.contracts[1] as AddTypes.State
    expect(contract1.codeHash).toEqual(Add.contract.codeHash)
    expect(contract1.fields.sub).toEqual(subState.contractId)
    expect(contract1.fields.result).toEqual(3n)

    const checkEvents = (eventList: ContractEvent<Fields>[]) => {
      const events = eventList.sort((a, b) => a.name.localeCompare(b.name))
      const event0 = events[0] as AddTypes.AddEvent
      expect(event0.name).toEqual('Add')
      expect(event0.eventIndex).toEqual(0)
      expect(event0.fields.x).toEqual(2n)
      expect(event0.fields.y).toEqual(1n)

      const event1 = events[1] as AddTypes.Add1Event
      expect(event1.name).toEqual('Add1')
      expect(event1.eventIndex).toEqual(1)
      expect(event1.fields.a).toEqual(2n)
      expect(event1.fields.b).toEqual(1n)

      const event2 = events[2] as SubTypes.SubEvent
      expect(event2.name).toEqual('Sub')
      expect(event2.eventIndex).toEqual(0)
      expect(event2.fields.x).toEqual(2n)
      expect(event2.fields.y).toEqual(1n)
    }

    checkEvents(testResult.events)

    const testResultPrivate = await Add.tests.addPrivate({
      initialFields: { sub: subState.contractId, result: 0n },
      testArgs: { array: [2n, 1n] },
      existingContracts: [subState]
    })
    expect(testResultPrivate.returns).toEqual([3n, 1n])

    const sub = (await Sub.deploy(signer, { initialFields: { result: 0n } })).contractInstance
    expect(sub.groupIndex).toEqual(signerGroup)
    const add = (await Add.deploy(signer, { initialFields: { sub: sub.contractId, result: 0n } })).contractInstance
    expect(add.groupIndex).toEqual(signerGroup)

    // Check state for add/sub before main script is executed
    const subContractState0 = await sub.fetchState()
    expect(subContractState0.fields.result).toEqual(0n)
    expect(subContractState0.address).toEqual(sub.address)
    expect(subContractState0.contractId).toEqual(sub.contractId)

    const addContractState0 = await add.fetchState()
    expect(addContractState0.fields.sub).toEqual(sub.contractId)
    expect(addContractState0.fields.result).toEqual(0n)
    expect(addContractState0.address).toEqual(add.address)
    expect(addContractState0.contractId).toEqual(add.contractId)

    const mainScriptTx = await Main.execute(signer, { initialFields: { addContractId: add.contractId } })
    expect(mainScriptTx.groupIndex).toEqual(signerGroup)

    // Check state for add/sub after main script is executed
    const subContractState1 = await sub.fetchState()
    expect(subContractState1.fields.result).toEqual(1n)

    const addContractState1 = await add.fetchState()
    expect(addContractState1.fields.sub).toEqual(sub.contractId)
    expect(addContractState1.fields.result).toEqual(3n)

    const callResult = await add.methods.add({
      args: { array: [2n, 1n] },
      existingContracts: [sub.address]
    })
    expect(callResult.returns).toEqual([6n, 2n])
    checkEvents(callResult.events)
  })

  it('should test contract (2)', async () => {
    await Project.build({ errorOnWarnings: false })

    const testResult = await Greeter.tests.greet({ initialFields: { btcPrice: 1n } })
    expect(testResult.returns).toEqual(1n)
    expect(testResult.contracts[0].codeHash).toEqual(Greeter.contract.codeHash)
    expect(testResult.contracts[0].fields.btcPrice).toEqual(1n)

    const greeter = (await Greeter.deploy(signer, { initialFields: { btcPrice: 1n } })).contractInstance
    expect(greeter.groupIndex).toEqual(signerGroup)
    const contractState = await greeter.fetchState()
    expect(contractState.fields.btcPrice).toEqual(1n)
    expect(contractState.address).toEqual(greeter.address)
    expect(contractState.contractId).toEqual(greeter.contractId)

    const mainScriptTx = await GreeterMain.execute(signer, { initialFields: { greeterContractId: greeter.contractId } })
    expect(mainScriptTx.groupIndex).toEqual(signerGroup)
  })

  it('should test contract (3)', async () => {
    await Project.build({ errorOnWarnings: false })

    const subState = Sub.stateForTest({ result: 0n })
    const groupIndex = 0
    const addAddress = randomContractAddress()
    const subContractPath = '0011'
    const expectedSubContractId = subContractId(
      binToHex(contractIdFromAddress(addAddress)),
      subContractPath,
      groupIndex
    )
    const payer = signer.address
    const testResult = await Add.tests.createSubContract({
      address: addAddress,
      group: groupIndex,
      initialFields: { sub: subState.contractId, result: 0n },
      testArgs: { a: 0n, path: subContractPath, subContractId: subState.contractId, payer },
      existingContracts: [subState],
      inputAssets: [{ address: payer, asset: { alphAmount: ONE_ALPH * 2n } }]
    })
    expect(testResult.events.length).toEqual(1)
    const event = testResult.events[0] as ContractCreatedEvent
    expect(event.fields.address).toEqual(addressFromContractId(expectedSubContractId))
    expect(event.fields.parentAddress).toEqual(addAddress)
    expect(event.fields.stdInterfaceIdGuessed).toEqual(undefined)
  })

  function loadJson(fileName: string) {
    const filePath = path.resolve(process.cwd() + path.sep + fileName)
    const rawData = fs.readFileSync(filePath).toString()
    return JSON.parse(rawData)
  }

  function loadContract(fileName: string) {
    Contract.fromJson(loadJson(fileName))
  }

  function loadScript(fileName: string) {
    Script.fromJson(loadJson(fileName))
  }

  it('should load source files by order', async () => {
    const sourceFiles = await Project['loadSourceFiles']('.', './contracts') // `loadSourceFiles` is a private method
    expect(sourceFiles.length).toEqual(20)
    sourceFiles.slice(0, 11).forEach((c) => expect(c.type).toEqual(0)) // contracts
    sourceFiles.slice(12, 15).forEach((s) => expect(s.type).toEqual(1)) // scripts
    sourceFiles.slice(16).forEach((i) => expect(i.type).toEqual(3)) // interfaces
  })

  it('should load contract from json', () => {
    loadContract('./artifacts/add/Add.ral.json')
    loadContract('./artifacts/sub/Sub.ral.json')
    loadScript('./artifacts/add/Main.ral.json')

    loadContract('./artifacts/greeter/Greeter.ral.json')
    loadScript('./artifacts/greeter/GreeterMain.ral.json')
  })

  it('should extract metadata of contracts', async () => {
    await Project.build({ errorOnWarnings: false })

    expect(MetaData.contract.functions.map((func) => func.name)).toEqual(['foo', 'bar', 'baz'])
    expect(MetaData.contract.publicFunctions()).toEqual(['foo'])
    expect(MetaData.contract.usingPreapprovedAssetsFunctions()).toEqual(['foo'])
    expect(MetaData.contract.usingAssetsInContractFunctions()).toEqual(['bar'])
  })

  it('should handle compiler warnings', async () => {
    await expect(Project.build()).rejects.toThrow(/Compilation warnings\:/)

    await Project.build({ errorOnWarnings: false, ignoreUnusedConstantsWarnings: true })
    expect(Project.currentProject.projectArtifact.infos.get('Warnings')!.warnings).toEqual([
      'Found unused variables in Warnings: foo.y',
      'Found unused fields in Warnings: b'
    ])

    await Project.build({ errorOnWarnings: false, ignoreUnusedConstantsWarnings: false })
    expect(Project.currentProject.projectArtifact.infos.get('Warnings')!.warnings).toEqual([
      'Found unused variables in Warnings: foo.y',
      'Found unused constants in Warnings: C',
      'Found unused fields in Warnings: b'
    ])
  })

  it('should debug', async () => {
    await Project.build({ errorOnWarnings: false })
    const result = await Debug.tests.debug()
    expect(result.debugMessages.length).toEqual(1)
    expect(result.debugMessages[0].contractAddress).toEqual(result.contractAddress)
    expect(result.debugMessages[0].message).toEqual(`Hello, ${result.contractAddress}!`)
  })

  it('should test assert!', async () => {
    await Project.build({ errorOnWarnings: false })
    const contractAddress = randomContractAddress()
    expectAssertionError(Assert.tests.test({ address: contractAddress }), contractAddress, 3)
  })

  it('should test enums and constants', async () => {
    await Project.build({ errorOnWarnings: false })
    expect(Assert.consts.Error).toEqual(3n)
    expect(Assert.consts.A).toEqual(-3n)
    expect(Assert.consts.B).toEqual('1DrDyTr9RpRsQnDnXo2YRiPzPW4ooHX5LLoqXrqfMrpQH')
    expect(Assert.consts.C).toEqual('0011')
    expect(Assert.consts.Numbers.A).toEqual(0n)
    expect(Assert.consts.Numbers.B).toEqual(1n)
    expect(Assert.consts.Addresses.A).toEqual('1DrDyTr9RpRsQnDnXo2YRiPzPW4ooHX5LLoqXrqfMrpQH')
    expect(Assert.consts.Addresses.B).toEqual('14UAjZ3qcmEVKdTo84Kwf4RprTQi86w2TefnnGFjov9xF')
    expect(Assert.consts.ByteVecs.A).toEqual('00')
    expect(Assert.consts.ByteVecs.B).toEqual('11')
  })

  it('should get contract by code hash', () => {
    expect(getContractByCodeHash(Add.contract.codeHash).bytecode).toEqual(Add.contract.bytecode)
    expect(getContractByCodeHash(Sub.contract.codeHash).bytecode).toEqual(Sub.contract.bytecode)
    expect(getContractByCodeHash(Greeter.contract.codeHash).bytecode).toEqual(Greeter.contract.bytecode)
    expect(getContractByCodeHash(Assert.contract.codeHash).bytecode).toEqual(Assert.contract.bytecode)
    expect(getContractByCodeHash(Debug.contract.codeHash).bytecode).toEqual(Debug.contract.bytecode)
    expect(getContractByCodeHash(NFTTest.contract.codeHash).bytecode).toEqual(NFTTest.contract.bytecode)
    expect(getContractByCodeHash(TokenTest.contract.codeHash).bytecode).toEqual(TokenTest.contract.bytecode)

    const invalidCodeHash = randomBytes(32).toString('hex')
    expect(() => getContractByCodeHash(invalidCodeHash)).toThrow(`Unknown code with code hash: ${invalidCodeHash}`)
  })

  it('should test contract code changed', () => {
    const createArtifact = (codes: [string, string][]): ProjectArtifact => {
      const codeInfos = new Map()
      codes.forEach(([name, codeHash]) => {
        const codeInfo = { codeHashDebug: codeHash }
        codeInfos.set(name, codeInfo)
      })
      return new ProjectArtifact('', DEFAULT_NODE_COMPILER_OPTIONS, codeInfos as any)
    }

    const artifact0 = createArtifact([['Foo', '00']])
    const artifact1 = createArtifact([
      ['Foo', '01'],
      ['Bar', '00']
    ])
    const artifact2 = createArtifact([
      ['Foo', '01'],
      ['Bar', '01']
    ])
    const artifact3 = createArtifact([
      ['Add', '03'],
      ['Sub', '04'],
      ['Greeter', '05']
    ])
    expect(ProjectArtifact.isCodeChanged(artifact0, artifact0)).toEqual(false)
    expect(ProjectArtifact.isCodeChanged(artifact1, artifact1)).toEqual(false)
    expect(ProjectArtifact.isCodeChanged(artifact2, artifact2)).toEqual(false)
    expect(ProjectArtifact.isCodeChanged(artifact0, artifact1)).toEqual(true)
    expect(ProjectArtifact.isCodeChanged(artifact1, artifact0)).toEqual(true)
    expect(ProjectArtifact.isCodeChanged(artifact1, artifact2)).toEqual(true)
    expect(ProjectArtifact.isCodeChanged(artifact3, artifact2)).toEqual(true)
  })
})<|MERGE_RESOLUTION|>--- conflicted
+++ resolved
@@ -33,12 +33,7 @@
   ProjectArtifact,
   DEFAULT_NODE_COMPILER_OPTIONS
 } from '../packages/web3'
-<<<<<<< HEAD
 import { Contract, Project, Script, getContractIdFromTxId } from '../packages/web3'
-import { testNodeWallet } from '../packages/web3-test'
-=======
-import { Contract, Project, Script } from '../packages/web3'
->>>>>>> 0e18c09e
 import { expectAssertionError, testAddress, randomContractAddress } from '../packages/web3-test'
 import { PrivateKeyWallet } from '@alephium/web3-wallet'
 import { Greeter } from '../artifacts/ts/Greeter'
