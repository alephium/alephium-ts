--- conflicted
+++ resolved
@@ -36,7 +36,7 @@
   let signer: NodeWallet
 
   beforeAll(async () => {
-    web3.setCurrentNodeProvider('http://127.0.0.1:22973')
+    web3.setCurrentNodeProvider('http://127.0.0.1:22973', undefined, fetch)
     signer = await testNodeWallet()
     await Project.build({ errorOnWarnings: false })
   })
@@ -76,14 +76,10 @@
     })
     const nftContractId = subContractId(nftCollectionTest.contractId, binToHex(encodeU256(tokenIndex)), 0)
     expect((await nftCollectionTest.methods.nftByIndex({ args: { index: tokenIndex } })).returns).toEqual(nftContractId)
-<<<<<<< HEAD
-    expect((await nftCollectionTest.fetchState()).fields.currentTokenIndex).toEqual(tokenIndex + 1n)
 
     const nftInstance = NFTTest.at(addressFromContractId(nftContractId))
     const nftFields = (await nftInstance.fetchStateWithStdId()).fields
     expect(nftFields.uri).toEqual(nftUri)
     expect(nftFields.__stdId).toEqual('414c50480003')
-=======
->>>>>>> 6bbefe81
   }
 })