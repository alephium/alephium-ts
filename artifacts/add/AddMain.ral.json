--- conflicted
+++ resolved
@@ -1,9 +1,5 @@
 {
-<<<<<<< HEAD
-  "version": "v3.6.4",
-=======
   "version": "v3.8.6",
->>>>>>> 80870be3
   "name": "AddMain",
   "bytecodeTemplate": "0101030002000c{1}{2}17011700160016010e0e{0}01001818",
   "fieldsSig": {
