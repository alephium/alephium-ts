{
<<<<<<< HEAD
  "version": "v2.5.9",
=======
  "version": "v2.8.0",
>>>>>>> 7d314df5
  "name": "DestroyAdd",
  "bytecodeTemplate": "01010300000005{1}0d0c{0}0103",
  "fieldsSig": {
    "names": [
      "add",
      "caller"
    ],
    "types": [
      "ByteVec",
      "Address"
    ],
    "isMutable": [
      false,
      false
    ]
  },
  "functions": [
    {
      "name": "main",
      "usePreapprovedAssets": true,
      "useAssetsInContract": false,
      "isPublic": true,
      "paramNames": [],
      "paramTypes": [],
      "paramIsMutable": [],
      "returnTypes": []
    }
  ]
}<|MERGE_RESOLUTION|>--- conflicted
+++ resolved
@@ -1,9 +1,5 @@
 {
-<<<<<<< HEAD
-  "version": "v2.5.9",
-=======
   "version": "v2.8.0",
->>>>>>> 7d314df5
   "name": "DestroyAdd",
   "bytecodeTemplate": "01010300000005{1}0d0c{0}0103",
   "fieldsSig": {
