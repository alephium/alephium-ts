{
<<<<<<< HEAD
  "version": "v2.8.3",
=======
  "version": "v2.8.5",
>>>>>>> e9440086
  "name": "DestroyAdd",
  "bytecodeTemplate": "01010300000005{1}0d0c{0}0103",
  "fieldsSig": {
    "names": [
      "add",
      "caller"
    ],
    "types": [
      "ByteVec",
      "Address"
    ],
    "isMutable": [
      false,
      false
    ]
  },
  "functions": [
    {
      "name": "main",
      "usePreapprovedAssets": true,
      "useAssetsInContract": false,
      "isPublic": true,
      "paramNames": [],
      "paramTypes": [],
      "paramIsMutable": [],
      "returnTypes": []
    }
  ]
}<|MERGE_RESOLUTION|>--- conflicted
+++ resolved
@@ -1,9 +1,5 @@
 {
-<<<<<<< HEAD
-  "version": "v2.8.3",
-=======
   "version": "v2.8.5",
->>>>>>> e9440086
   "name": "DestroyAdd",
   "bytecodeTemplate": "01010300000005{1}0d0c{0}0103",
   "fieldsSig": {
