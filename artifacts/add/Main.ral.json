--- conflicted
+++ resolved
@@ -1,9 +1,5 @@
 {
-<<<<<<< HEAD
-  "version": "v2.5.9",
-=======
   "version": "v2.8.0",
->>>>>>> 7d314df5
   "name": "Main",
   "bytecodeTemplate": "0101030001000a{0}17000e0d0e0e160001001818",
   "fieldsSig": {
