/* Autogenerated file. Do not edit manually. */
/* tslint:disable */
/* eslint-disable */

import {
  Address,
  Contract,
  ContractState,
  TestContractResult,
  HexString,
  ContractFactory,
  EventSubscribeOptions,
  EventSubscription,
  CallContractParams,
  CallContractResult,
  TestContractParams,
  ContractEvent,
  subscribeContractEvent,
  subscribeContractEvents,
  testMethod,
  callMethod,
  multicallMethods,
  fetchContractState,
  ContractInstance,
  getContractEventsCurrentCount,
  TestContractParamsWithoutMaps,
  TestContractResultWithoutMaps,
<<<<<<< HEAD
  SignExecuteContractMethodParams,
  SignExecuteScriptTxResult,
  signExecuteMethod,
=======
  addStdIdToFields,
  encodeContractFields,
>>>>>>> 156dc0f4
} from "@alephium/web3";
import { default as NFTCollectionTestContractJson } from "../nft/NFTCollectionTest.ral.json";
import { getContractByCodeHash } from "./contracts";
import {
  AddStruct1,
  AddStruct2,
  Balances,
  MapValue,
  TokenBalance,
  AllStructs,
} from "./types";

// Custom types for the contract
export namespace NFTCollectionTestTypes {
  export type Fields = {
    nftTemplateId: HexString;
    collectionUri: HexString;
    totalSupply: bigint;
  };

  export type State = ContractState<Fields>;

  export interface CallMethodTable {
    getCollectionUri: {
      params: Omit<CallContractParams<{}>, "args">;
      result: CallContractResult<HexString>;
    };
    totalSupply: {
      params: Omit<CallContractParams<{}>, "args">;
      result: CallContractResult<bigint>;
    };
    nftByIndex: {
      params: CallContractParams<{ index: bigint }>;
      result: CallContractResult<HexString>;
    };
    validateNFT: {
      params: CallContractParams<{ nftId: HexString; nftIndex: bigint }>;
      result: CallContractResult<null>;
    };
    mint: {
      params: CallContractParams<{ nftUri: HexString }>;
      result: CallContractResult<HexString>;
    };
  }
  export type CallMethodParams<T extends keyof CallMethodTable> =
    CallMethodTable[T]["params"];
  export type CallMethodResult<T extends keyof CallMethodTable> =
    CallMethodTable[T]["result"];
  export type MultiCallParams = Partial<{
    [Name in keyof CallMethodTable]: CallMethodTable[Name]["params"];
  }>;
  export type MultiCallResults<T extends MultiCallParams> = {
    [MaybeName in keyof T]: MaybeName extends keyof CallMethodTable
      ? CallMethodTable[MaybeName]["result"]
      : undefined;
  };

  export interface SignExecuteMethodTable {
    getCollectionUri: {
      params: Omit<SignExecuteContractMethodParams<{}>, "args">;
      result: SignExecuteScriptTxResult;
    };
    totalSupply: {
      params: Omit<SignExecuteContractMethodParams<{}>, "args">;
      result: SignExecuteScriptTxResult;
    };
    nftByIndex: {
      params: SignExecuteContractMethodParams<{ index: bigint }>;
      result: SignExecuteScriptTxResult;
    };
    validateNFT: {
      params: SignExecuteContractMethodParams<{
        nftId: HexString;
        nftIndex: bigint;
      }>;
      result: SignExecuteScriptTxResult;
    };
    mint: {
      params: SignExecuteContractMethodParams<{ nftUri: HexString }>;
      result: SignExecuteScriptTxResult;
    };
  }
  export type SignExecuteMethodParams<T extends keyof SignExecuteMethodTable> =
    SignExecuteMethodTable[T]["params"];
  export type SignExecuteMethodResult<T extends keyof SignExecuteMethodTable> =
    SignExecuteMethodTable[T]["result"];
}

class Factory extends ContractFactory<
  NFTCollectionTestInstance,
  NFTCollectionTestTypes.Fields
> {
  encodeFields(fields: NFTCollectionTestTypes.Fields) {
    return encodeContractFields(
      addStdIdToFields(this.contract, fields),
      this.contract.fieldsSig,
      AllStructs
    );
  }

  getInitialFieldsWithDefaultValues() {
    return this.contract.getInitialFieldsWithDefaultValues() as NFTCollectionTestTypes.Fields;
  }

  consts = {
    ErrorCodes: {
      IncorrectTokenIndex: BigInt(0),
      NFTNotFound: BigInt(1),
      NFTNotPartOfCollection: BigInt(2),
    },
  };

  at(address: string): NFTCollectionTestInstance {
    return new NFTCollectionTestInstance(address);
  }

  tests = {
    getCollectionUri: async (
      params: Omit<
        TestContractParamsWithoutMaps<NFTCollectionTestTypes.Fields, never>,
        "testArgs"
      >
    ): Promise<TestContractResultWithoutMaps<HexString>> => {
      return testMethod(this, "getCollectionUri", params);
    },
    totalSupply: async (
      params: Omit<
        TestContractParamsWithoutMaps<NFTCollectionTestTypes.Fields, never>,
        "testArgs"
      >
    ): Promise<TestContractResultWithoutMaps<bigint>> => {
      return testMethod(this, "totalSupply", params);
    },
    nftByIndex: async (
      params: TestContractParamsWithoutMaps<
        NFTCollectionTestTypes.Fields,
        { index: bigint }
      >
    ): Promise<TestContractResultWithoutMaps<HexString>> => {
      return testMethod(this, "nftByIndex", params);
    },
    validateNFT: async (
      params: TestContractParamsWithoutMaps<
        NFTCollectionTestTypes.Fields,
        { nftId: HexString; nftIndex: bigint }
      >
    ): Promise<TestContractResultWithoutMaps<null>> => {
      return testMethod(this, "validateNFT", params);
    },
    mint: async (
      params: TestContractParamsWithoutMaps<
        NFTCollectionTestTypes.Fields,
        { nftUri: HexString }
      >
    ): Promise<TestContractResultWithoutMaps<HexString>> => {
      return testMethod(this, "mint", params);
    },
  };
}

// Use this object to test and deploy the contract
export const NFTCollectionTest = new Factory(
  Contract.fromJson(
    NFTCollectionTestContractJson,
    "",
    "c84f4fd5d3fdee90b3421174c85011437a10c6f440e0c261b1f69ff77bc5ab70",
    AllStructs
  )
);

// Use this class to interact with the blockchain
export class NFTCollectionTestInstance extends ContractInstance {
  constructor(address: Address) {
    super(address);
  }

  async fetchState(): Promise<NFTCollectionTestTypes.State> {
    return fetchContractState(NFTCollectionTest, this);
  }

  methods = {
    getCollectionUri: async (
      params?: NFTCollectionTestTypes.CallMethodParams<"getCollectionUri">
    ): Promise<NFTCollectionTestTypes.CallMethodResult<"getCollectionUri">> => {
      return callMethod(
        NFTCollectionTest,
        this,
        "getCollectionUri",
        params === undefined ? {} : params,
        getContractByCodeHash
      );
    },
    totalSupply: async (
      params?: NFTCollectionTestTypes.CallMethodParams<"totalSupply">
    ): Promise<NFTCollectionTestTypes.CallMethodResult<"totalSupply">> => {
      return callMethod(
        NFTCollectionTest,
        this,
        "totalSupply",
        params === undefined ? {} : params,
        getContractByCodeHash
      );
    },
    nftByIndex: async (
      params: NFTCollectionTestTypes.CallMethodParams<"nftByIndex">
    ): Promise<NFTCollectionTestTypes.CallMethodResult<"nftByIndex">> => {
      return callMethod(
        NFTCollectionTest,
        this,
        "nftByIndex",
        params,
        getContractByCodeHash
      );
    },
    validateNFT: async (
      params: NFTCollectionTestTypes.CallMethodParams<"validateNFT">
    ): Promise<NFTCollectionTestTypes.CallMethodResult<"validateNFT">> => {
      return callMethod(
        NFTCollectionTest,
        this,
        "validateNFT",
        params,
        getContractByCodeHash
      );
    },
    mint: async (
      params: NFTCollectionTestTypes.CallMethodParams<"mint">
    ): Promise<NFTCollectionTestTypes.CallMethodResult<"mint">> => {
      return callMethod(
        NFTCollectionTest,
        this,
        "mint",
        params,
        getContractByCodeHash
      );
    },
  };

  call = this.methods;

  transaction = {
    getCollectionUri: async (
      params: NFTCollectionTestTypes.SignExecuteMethodParams<"getCollectionUri">
    ): Promise<
      NFTCollectionTestTypes.SignExecuteMethodResult<"getCollectionUri">
    > => {
      return signExecuteMethod(
        NFTCollectionTest,
        this,
        "getCollectionUri",
        params
      );
    },
    totalSupply: async (
      params: NFTCollectionTestTypes.SignExecuteMethodParams<"totalSupply">
    ): Promise<
      NFTCollectionTestTypes.SignExecuteMethodResult<"totalSupply">
    > => {
      return signExecuteMethod(NFTCollectionTest, this, "totalSupply", params);
    },
    nftByIndex: async (
      params: NFTCollectionTestTypes.SignExecuteMethodParams<"nftByIndex">
    ): Promise<
      NFTCollectionTestTypes.SignExecuteMethodResult<"nftByIndex">
    > => {
      return signExecuteMethod(NFTCollectionTest, this, "nftByIndex", params);
    },
    validateNFT: async (
      params: NFTCollectionTestTypes.SignExecuteMethodParams<"validateNFT">
    ): Promise<
      NFTCollectionTestTypes.SignExecuteMethodResult<"validateNFT">
    > => {
      return signExecuteMethod(NFTCollectionTest, this, "validateNFT", params);
    },
    mint: async (
      params: NFTCollectionTestTypes.SignExecuteMethodParams<"mint">
    ): Promise<NFTCollectionTestTypes.SignExecuteMethodResult<"mint">> => {
      return signExecuteMethod(NFTCollectionTest, this, "mint", params);
    },
  };

  async multicall<Calls extends NFTCollectionTestTypes.MultiCallParams>(
    calls: Calls
  ): Promise<NFTCollectionTestTypes.MultiCallResults<Calls>> {
    return (await multicallMethods(
      NFTCollectionTest,
      this,
      calls,
      getContractByCodeHash
    )) as NFTCollectionTestTypes.MultiCallResults<Calls>;
  }
}<|MERGE_RESOLUTION|>--- conflicted
+++ resolved
@@ -25,14 +25,11 @@
   getContractEventsCurrentCount,
   TestContractParamsWithoutMaps,
   TestContractResultWithoutMaps,
-<<<<<<< HEAD
   SignExecuteContractMethodParams,
   SignExecuteScriptTxResult,
   signExecuteMethod,
-=======
   addStdIdToFields,
   encodeContractFields,
->>>>>>> 156dc0f4
 } from "@alephium/web3";
 import { default as NFTCollectionTestContractJson } from "../nft/NFTCollectionTest.ral.json";
 import { getContractByCodeHash } from "./contracts";
