{
<<<<<<< HEAD
  "version": "v3.6.4",
=======
  "version": "v3.8.6",
>>>>>>> 80870be3
  "name": "Debug",
  "bytecode": "00010b010000000001d38681d619",
  "codeHash": "cc0e1966e6847f2c03384e78df1dcd9a0c2b5db1b7c1e901d66e26e2b000eb2c",
  "fieldsSig": {
    "names": [],
    "types": [],
    "isMutable": []
  },
  "eventsSig": [],
  "functions": [
    {
      "name": "debug",
      "paramNames": [],
      "paramTypes": [],
      "paramIsMutable": [],
      "returnTypes": []
    }
  ],
  "constants": [],
  "enums": []
}<|MERGE_RESOLUTION|>--- conflicted
+++ resolved
@@ -1,9 +1,5 @@
 {
-<<<<<<< HEAD
-  "version": "v3.6.4",
-=======
   "version": "v3.8.6",
->>>>>>> 80870be3
   "name": "Debug",
   "bytecode": "00010b010000000001d38681d619",
   "codeHash": "cc0e1966e6847f2c03384e78df1dcd9a0c2b5db1b7c1e901d66e26e2b000eb2c",
