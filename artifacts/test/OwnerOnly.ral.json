{
<<<<<<< HEAD
  "version": "v3.6.4",
=======
  "version": "v3.8.6",
>>>>>>> 80870be3
  "name": "OwnerOnly",
  "bytecode": "010111010000000006d3bf853dbdb4ce00450c7b",
  "codeHash": "c8ecfd7b7e1f3d0169d80e0abb59702516eeff301d47e0e7be70a631bd9414ca",
  "fieldsSig": {
    "names": [
      "owner"
    ],
    "types": [
      "Address"
    ],
    "isMutable": [
      false
    ]
  },
  "eventsSig": [],
  "functions": [
    {
      "name": "testOwner",
      "paramNames": [],
      "paramTypes": [],
      "paramIsMutable": [],
      "returnTypes": []
    }
  ],
  "constants": [],
  "enums": []
}<|MERGE_RESOLUTION|>--- conflicted
+++ resolved
@@ -1,9 +1,5 @@
 {
-<<<<<<< HEAD
-  "version": "v3.6.4",
-=======
   "version": "v3.8.6",
->>>>>>> 80870be3
   "name": "OwnerOnly",
   "bytecode": "010111010000000006d3bf853dbdb4ce00450c7b",
   "codeHash": "c8ecfd7b7e1f3d0169d80e0abb59702516eeff301d47e0e7be70a631bd9414ca",
