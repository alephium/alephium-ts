{
<<<<<<< HEAD
  "version": "v2.8.3",
=======
  "version": "v2.8.5",
>>>>>>> e9440086
  "name": "Warnings",
  "bytecode": "02010701000202000102",
  "codeHash": "9a0c90d67d729a478062d6794cf7b75c27483c50f6fe2ad13c5ed8873ad1fde2",
  "fieldsSig": {
    "names": [
      "a",
      "b"
    ],
    "types": [
      "U256",
      "U256"
    ],
    "isMutable": [
      false,
      false
    ]
  },
  "eventsSig": [],
  "functions": [
    {
      "name": "foo",
      "usePreapprovedAssets": false,
      "useAssetsInContract": false,
      "isPublic": true,
      "paramNames": [
        "x",
        "y"
      ],
      "paramTypes": [
        "U256",
        "U256"
      ],
      "paramIsMutable": [
        false,
        false
      ],
      "returnTypes": []
    }
  ],
  "constants": [
    {
      "name": "C",
      "value": {
        "type": "U256",
        "value": "0"
      }
    }
  ],
  "enums": []
}<|MERGE_RESOLUTION|>--- conflicted
+++ resolved
@@ -1,9 +1,5 @@
 {
-<<<<<<< HEAD
-  "version": "v2.8.3",
-=======
   "version": "v2.8.5",
->>>>>>> e9440086
   "name": "Warnings",
   "bytecode": "02010701000202000102",
   "codeHash": "9a0c90d67d729a478062d6794cf7b75c27483c50f6fe2ad13c5ed8873ad1fde2",
