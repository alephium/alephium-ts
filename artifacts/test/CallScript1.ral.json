{
<<<<<<< HEAD
  "version": "v3.6.4",
=======
  "version": "v3.8.6",
>>>>>>> 80870be3
  "name": "CallScript1",
  "bytecodeTemplate": "0101000000070a{1}0d0e{0}01030c11{2}010202",
  "fieldsSig": {
    "names": [
      "mapTest",
      "key",
      "userAccount"
    ],
    "types": [
      "MapTest",
      "Address",
      "UserAccount"
    ],
    "isMutable": [
      false,
      false,
      false
    ]
  },
  "functions": [
    {
      "name": "main",
      "paramNames": [],
      "paramTypes": [],
      "paramIsMutable": [],
      "returnTypes": [
        "MapValue",
        "Balances"
      ]
    }
  ]
}<|MERGE_RESOLUTION|>--- conflicted
+++ resolved
@@ -1,9 +1,5 @@
 {
-<<<<<<< HEAD
-  "version": "v3.6.4",
-=======
   "version": "v3.8.6",
->>>>>>> 80870be3
   "name": "CallScript1",
   "bytecodeTemplate": "0101000000070a{1}0d0e{0}01030c11{2}010202",
   "fieldsSig": {
