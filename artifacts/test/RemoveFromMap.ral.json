--- conflicted
+++ resolved
@@ -1,9 +1,5 @@
 {
-<<<<<<< HEAD
-  "version": "v3.6.4",
-=======
   "version": "v3.8.6",
->>>>>>> 80870be3
   "name": "RemoveFromMap",
   "bytecodeTemplate": "01010300000005{1}0d0c{0}0102",
   "fieldsSig": {
