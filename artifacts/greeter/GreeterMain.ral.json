--- conflicted
+++ resolved
@@ -1,9 +1,5 @@
 {
-<<<<<<< HEAD
-  "version": "v3.6.4",
-=======
   "version": "v3.8.6",
->>>>>>> 80870be3
   "name": "GreeterMain",
   "bytecodeTemplate": "01010300020014{0}17000c0d160001000d2f0c7b{0}17010c0d1601d4952f757b0d2f0c7b",
   "fieldsSig": {
