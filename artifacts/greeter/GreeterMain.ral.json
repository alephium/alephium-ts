--- conflicted
+++ resolved
@@ -1,9 +1,5 @@
 {
-<<<<<<< HEAD
-  "version": "v2.8.3",
-=======
   "version": "v2.8.5",
->>>>>>> e9440086
   "name": "GreeterMain",
   "bytecodeTemplate": "01010300020014{0}17000c0d160001000d2f0c7b{0}17010c0d160101000d2f0c7b",
   "fieldsSig": {
