--- conflicted
+++ resolved
@@ -1,9 +1,5 @@
 {
-<<<<<<< HEAD
-  "version": "v2.8.3",
-=======
   "version": "v2.8.5",
->>>>>>> e9440086
   "name": "Greeter",
   "bytecode": "19010c010000000105030c7bce0002",
   "codeHash": "3813cf61a6e0f126463190119cd861a14ca9c2f92839e193c4f9934517b02477",
