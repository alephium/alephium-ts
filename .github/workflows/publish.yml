--- conflicted
+++ resolved
@@ -3,11 +3,6 @@
 on:
   push:
     tags:
-<<<<<<< HEAD
-      - 'v[0-9]+.[0-9]+.[0-9]+*'
-
-jobs:
-=======
       - 'v[0-9]+.[0-9]+.[0-9]+'
       - 'v[0-9]+.[0-9]+.[0-9]+-rc.[0-9]+'
       - 'v[0-9]+.[0-9]+.[0-9]+-leman.[0-9]+'
@@ -32,7 +27,6 @@
           [ -z "$dist_tag" ] && echo "Distribution tag is not set to latest nor to rc nor to leman" && exit 1
           echo ::set-output name=DIST_TAG::$dist_tag
         shell: bash
->>>>>>> e5ab2a62
   publish:
     runs-on: ubuntu-latest
     steps:
