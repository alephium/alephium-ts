--- conflicted
+++ resolved
@@ -1,10 +1,6 @@
 {
   "name": "@alephium/web3-react",
-<<<<<<< HEAD
-  "version": "0.30.0-beta.1",
-=======
   "version": "0.31.2",
->>>>>>> e9440086
   "homepage": "https://github.com/alephium/alephium-web3-react",
   "license": "GPL",
   "description": "React components for Alephium Web3.",
