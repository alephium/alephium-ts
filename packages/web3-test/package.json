{
  "name": "@alephium/web3-test",
  "version": "0.8.2",
  "description": "Utility functions for Alephium test",
  "keywords": [
    "alephium",
    "web3"
  ],
  "license": "GPL",
  "main": "dist/src/index.js",
  "browser": "dist/alephium-web3.min.js",
  "types": "dist/src/index.d.ts",
  "exports": {
    ".": "./dist/src/index.js"
  },
  "repository": {
    "type": "git",
    "url": "git@github.com:alephium/alephium-web3.git"
  },
  "homepage": "https://github.com/alephium/alephium-web3",
  "bugs": {
    "url": "https://github.com/alephium/alephium-web3/issues"
  },
  "author": "Alephium dev <dev@alephium.org>",
  "scripts": {
    "build": "rm -rf dist/* && npx tsc --build .",
    "test": "jest -i --config ./jest-config.json"
  },
  "type": "commonjs",
  "dependencies": {
<<<<<<< HEAD
    "@alephium/web3": "workspace:^",
    "@alephium/web3-wallet": "workspace:^"
=======
    "@alephium/web3": "^0.8.2",
    "@alephium/web3-wallet": "^0.8.2"
>>>>>>> bc442bae
  },
  "devDependencies": {
    "@types/find-up": "^2.1.0",
    "@types/fs-extra": "^9.0.13",
    "@types/jest": "^27.5.1",
    "@types/mock-fs": "^4.13.1",
    "@types/rewire": "^2.5.28",
    "@typescript-eslint/eslint-plugin": "^5.57.0",
    "@typescript-eslint/parser": "^5.57.0",
    "crypto-browserify": "^3.12.0"
  },
  "engines": {
    "node": ">=16.0.0",
    "npm": ">=7.0.0"
  }
}<|MERGE_RESOLUTION|>--- conflicted
+++ resolved
@@ -28,13 +28,8 @@
   },
   "type": "commonjs",
   "dependencies": {
-<<<<<<< HEAD
     "@alephium/web3": "workspace:^",
     "@alephium/web3-wallet": "workspace:^"
-=======
-    "@alephium/web3": "^0.8.2",
-    "@alephium/web3-wallet": "^0.8.2"
->>>>>>> bc442bae
   },
   "devDependencies": {
     "@types/find-up": "^2.1.0",
