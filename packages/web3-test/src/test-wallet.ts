/*
Copyright 2018 - 2022 The Alephium Authors
This file is part of the alephium project.

The library is free software: you can redistribute it and/or modify
it under the terms of the GNU Lesser General Public License as published by
the Free Software Foundation, either version 3 of the License, or
(at your option) any later version.

The library is distributed in the hope that it will be useful,
but WITHOUT ANY WARRANTY; without even the implied warranty of
MERCHANTABILITY or FITNESS FOR A PARTICULAR PURPOSE. See the
GNU Lesser General Public License for more details.

You should have received a copy of the GNU Lesser General Public License
along with the library. If not, see <http://www.gnu.org/licenses/>.
*/

import 'cross-fetch/polyfill'

import {
  addressFromContractId,
  isBase58,
  NodeProvider,
  ONE_ALPH,
  ALPH_TOKEN_ID,
  DUST_AMOUNT,
  Address,
  TOTAL_NUMBER_OF_GROUPS,
  binToHex,
  TraceableError
} from '@alephium/web3'
import { NodeWallet, PrivateKeyWallet } from '@alephium/web3-wallet'
import { randomBytes } from 'crypto'
import {
  testAddress,
  testMnemonic,
  testPassword,
  testPrivateKeyWallet,
  testWalletName,
  tryGetDevnetNodeProvider
} from './const'

async function prepareWallet(testNodeProvider: NodeProvider) {
  const wallets = await testNodeProvider.wallets.getWallets()
  if (wallets.find((wallet) => wallet.walletName === testWalletName)) {
    await unlockWallet(testNodeProvider)
  } else {
    await createWallet(testNodeProvider)
  }
}

async function changeActiveAddress(testNodeProvider: NodeProvider) {
  await testNodeProvider.wallets.postWalletsWalletNameChangeActiveAddress(testWalletName, {
    address: testAddress
  })
}

async function createWallet(testNodeProvider: NodeProvider) {
  await testNodeProvider.wallets.putWallets({
    password: testPassword,
    mnemonic: testMnemonic,
    walletName: testWalletName,
    isMiner: true
  })
  await changeActiveAddress(testNodeProvider)
}

async function unlockWallet(testNodeProvider: NodeProvider) {
  await testNodeProvider.wallets.postWalletsWalletNameUnlock(testWalletName, { password: testPassword })
  await changeActiveAddress(testNodeProvider)
}

export async function testNodeWallet(baseUrl = 'http://127.0.0.1:22973'): Promise<NodeWallet> {
  const nodeProvider = new NodeProvider(baseUrl, undefined, (...params: Parameters<typeof fetch>) => fetch(...params))
  await prepareWallet(nodeProvider)
  const wallet = new NodeWallet(testWalletName, nodeProvider)
  await wallet.unlock(testPassword)
  return wallet
}

function checkGroup(group: number) {
  if (group < 0 || group >= TOTAL_NUMBER_OF_GROUPS) {
    throw new Error('Invalid group index')
  }
}

export async function getSigner(alphAmount = ONE_ALPH * 100n, group = 0): Promise<PrivateKeyWallet> {
  checkGroup(group)

  try {
    const nodeProvider = await tryGetDevnetNodeProvider()
    const balances = await nodeProvider.addresses.getAddressesAddressBalance(testAddress)
    const availableBalance = BigInt(balances.balance) - BigInt(balances.lockedBalance)
    if (availableBalance < alphAmount) {
      throw new Error('Not enough balance, please restart the devnet')
    }
    const wallet = PrivateKeyWallet.Random(group)
    if (alphAmount > 0n) {
      const destinations = [{ address: wallet.address, attoAlphAmount: alphAmount }]
<<<<<<< HEAD
      await rootWallet.signAndSubmitTransferTx({ signerAddress: testAddress, destinations })
    }
    return wallet
  } catch (error) {
    throw new Error(`Failed to get signer, please restart the devnet due to : ${error}`)
=======
      await testPrivateKeyWallet.signAndSubmitTransferTx({ signerAddress: testAddress, destinations })
    }
    return wallet
  } catch (error) {
    throw new TraceableError(`Failed to get signer, please restart the devnet`, error)
>>>>>>> 80870be3
  }
}

export async function getSigners(
  num: number,
  alphAmountPerSigner = ONE_ALPH * 100n,
  group = 0
): Promise<PrivateKeyWallet[]> {
  checkGroup(group)

  try {
    const wallets: PrivateKeyWallet[] = []
    for (let index = 0; index < num; index++) {
      const wallet = await getSigner(alphAmountPerSigner, group)
      wallets.push(wallet)
    }
    return wallets
  } catch (error) {
<<<<<<< HEAD
    throw new Error(`Failed to get signers, please restart the devnet due tot : ${error}`)
=======
    throw new TraceableError('Failed to get signers, please restart the devnet', error)
>>>>>>> 80870be3
  }
}

export async function transfer(from: PrivateKeyWallet, to: Address, tokenId: string, amount: bigint) {
  const destination = {
    address: to,
    attoAlphAmount: tokenId === ALPH_TOKEN_ID ? amount : DUST_AMOUNT,
    tokens: tokenId === ALPH_TOKEN_ID ? [] : [{ id: tokenId, amount }]
  }
  return await from.signAndSubmitTransferTx({ signerAddress: from.address, destinations: [destination] })
}

export async function expectAssertionError(
  p: Promise<unknown>,
  address: string,
  errorCode: number | bigint
): Promise<void> {
  expect(isBase58(address)).toEqual(true)
  await expect(p).rejects.toThrowError(
    new RegExp(`Assertion Failed in Contract @ ${address}, Error Code: ${errorCode}`, 'mg')
  )
}

export function randomContractId(groupIndex = 0): string {
  checkGroup(groupIndex)
  const bytes = new Uint8Array([...randomBytes(31), groupIndex])
  return binToHex(bytes)
}

export function randomContractAddress(groupIndex = 0): string {
  return addressFromContractId(randomContractId(groupIndex))
}<|MERGE_RESOLUTION|>--- conflicted
+++ resolved
@@ -98,19 +98,11 @@
     const wallet = PrivateKeyWallet.Random(group)
     if (alphAmount > 0n) {
       const destinations = [{ address: wallet.address, attoAlphAmount: alphAmount }]
-<<<<<<< HEAD
-      await rootWallet.signAndSubmitTransferTx({ signerAddress: testAddress, destinations })
-    }
-    return wallet
-  } catch (error) {
-    throw new Error(`Failed to get signer, please restart the devnet due to : ${error}`)
-=======
       await testPrivateKeyWallet.signAndSubmitTransferTx({ signerAddress: testAddress, destinations })
     }
     return wallet
   } catch (error) {
     throw new TraceableError(`Failed to get signer, please restart the devnet`, error)
->>>>>>> 80870be3
   }
 }
 
@@ -129,11 +121,7 @@
     }
     return wallets
   } catch (error) {
-<<<<<<< HEAD
-    throw new Error(`Failed to get signers, please restart the devnet due tot : ${error}`)
-=======
     throw new TraceableError('Failed to get signers, please restart the devnet', error)
->>>>>>> 80870be3
   }
 }
 
