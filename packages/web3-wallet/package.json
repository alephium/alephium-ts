{
  "name": "@alephium/web3-wallet",
<<<<<<< HEAD
  "version": "0.12.0",
=======
  "version": "0.12.3",
>>>>>>> 5068ddfb
  "description": "Simple wallets for Alephium",
  "keywords": [
    "alephium",
    "web3"
  ],
  "license": "GPL",
  "main": "dist/src/index.js",
  "browser": "dist/alephium-web3.min.js",
  "types": "dist/src/index.d.ts",
  "exports": {
    ".": "./dist/src/index.js"
  },
  "repository": {
    "type": "git",
    "url": "git@github.com:alephium/alephium-web3.git"
  },
  "homepage": "https://github.com/alephium/alephium-web3",
  "bugs": {
    "url": "https://github.com/alephium/alephium-web3/issues"
  },
  "author": "Alephium dev <dev@alephium.org>",
  "scripts": {
    "build": "rm -rf dist/* && npx tsc --build .",
    "test": "jest -i --config ./jest-config.json"
  },
  "type": "commonjs",
  "dependencies": {
    "@alephium/web3": "workspace:^",
    "@noble/secp256k1": "1.7.1",
    "@types/node": "^16.18.23",
    "bip32": "3.1.0",
    "bip39": "3.0.4",
    "buffer": "^6.0.3",
    "elliptic": "6.5.4",
    "fs-extra": "10.0.1"
  },
  "devDependencies": {
    "@types/find-up": "^2.1.1",
    "@types/fs-extra": "^9.0.13",
    "@types/jest": "^27.5.2",
    "@types/mock-fs": "^4.13.1",
    "@types/rewire": "^2.5.28",
    "@typescript-eslint/eslint-plugin": "^5.57.0",
    "@typescript-eslint/parser": "^5.57.0",
    "crypto-browserify": "^3.12.0"
  },
  "engines": {
    "node": ">=16.0.0",
    "npm": ">=7.0.0"
  }
}<|MERGE_RESOLUTION|>--- conflicted
+++ resolved
@@ -1,10 +1,6 @@
 {
   "name": "@alephium/web3-wallet",
-<<<<<<< HEAD
-  "version": "0.12.0",
-=======
   "version": "0.12.3",
->>>>>>> 5068ddfb
   "description": "Simple wallets for Alephium",
   "keywords": [
     "alephium",
