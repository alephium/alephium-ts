{
  "name": "@alephium/walletconnect-provider",
  "description": "Alephium Provider for WalletConnect Protocol",
<<<<<<< HEAD
  "version": "0.12.0",
=======
  "version": "0.12.3",
>>>>>>> 5068ddfb
  "author": "Alephium dev",
  "homepage": "https://github.com/alephium/walletconnect",
  "repository": {
    "type": "git",
    "url": "git@github.com:alephium/walletconnect.git"
  },
  "license": "Apache-2.0",
  "main": "dist/cjs/index.js",
  "types": "dist/cjs/index.d.ts",
  "unpkg": "dist/umd/index.min.js",
  "files": [
    "dist"
  ],
  "keywords": [
    "wallet",
    "walletconnect"
  ],
  "scripts": {
    "clean": "rm -rf dist",
    "build:pre": "run-s clean",
    "build:cjs": "npx tsc -p tsconfig.cjs.json",
    "build:umd": "webpack",
    "build": "run-s build:pre build:cjs build:umd",
    "test": "jest --detectOpenHandles -i --force-exit --config ./jest-config.json",
    "test:watch": "env TS_NODE_PROJECT=\"tsconfig.cjs.json\" jest --timeout 3000 --exit -r ts-node/register --watch --watch-files . ./test/**/*.spec.ts",
    "watch": "tsc -p tsconfig.json --watch",
    "lint": "eslint -c '.eslintrc' './{src,test}/**/*.ts'",
    "lint:fix": "eslint -c '.eslintrc' --fix './{src,test}/**/*.ts'"
  },
  "dependencies": {
    "@alephium/web3": "workspace:^",
    "@alephium/web3-wallet": "workspace:^",
    "@walletconnect/sign-client": "2.5.2",
    "@walletconnect/types": "2.5.2",
    "@walletconnect/utils": "2.5.2",
    "eventemitter3": "^4.0.7"
  },
  "devDependencies": {
    "@babel/cli": "^7.21.0",
    "@babel/core": "^7.21.4",
    "@babel/node": "^7.20.7",
    "@babel/polyfill": "^7.12.1",
    "@babel/preset-env": "^7.21.4",
    "@babel/preset-typescript": "^7.21.4",
    "@babel/register": "^7.21.0",
    "@types/jest": "^29.5.0",
    "@types/node": "^16.18.23",
    "@typescript-eslint/eslint-plugin": "^5.57.0",
    "@typescript-eslint/parser": "^5.57.0",
    "@walletconnect/jsonrpc-utils": "1.0.3",
    "core-js": "^3.29.1",
    "crypto-browserify": "^3.12.0",
    "eslint": "^8.37.0",
    "eslint-config-prettier": "^8.8.0",
    "eslint-config-standard": "^17.0.0",
    "eslint-plugin-import": "^2.27.5",
    "eslint-plugin-jest": "^27.2.1",
    "eslint-plugin-node": "^11.1.0",
    "eslint-plugin-prettier": "^4.2.1",
    "eslint-plugin-promise": "^6.1.1",
    "eslint-plugin-react": "^7.32.2",
    "eslint-plugin-standard": "^4.1.0",
    "jest": "^29.5.0",
    "lokijs": "^1.5.12",
    "npm-run-all": "^4.1.5",
    "path-browserify": "^1.0.1",
    "prettier": "^2.8.7",
    "stream-browserify": "^3.0.0",
    "ts-jest": "^29.0.5",
    "ts-node": "^10.9.1",
    "tslib": "^2.5.0",
    "typescript": "^4.9.5",
    "webpack": "5.77.0",
    "webpack-cli": "4.10.0"
  },
  "engines": {
    "node": ">=16.0.0",
    "npm": ">=7.0.0"
  }
}<|MERGE_RESOLUTION|>--- conflicted
+++ resolved
@@ -1,11 +1,7 @@
 {
   "name": "@alephium/walletconnect-provider",
   "description": "Alephium Provider for WalletConnect Protocol",
-<<<<<<< HEAD
-  "version": "0.12.0",
-=======
   "version": "0.12.3",
->>>>>>> 5068ddfb
   "author": "Alephium dev",
   "homepage": "https://github.com/alephium/walletconnect",
   "repository": {
