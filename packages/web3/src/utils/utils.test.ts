--- conflicted
+++ resolved
@@ -81,186 +81,6 @@
     })
   })
 
-<<<<<<< HEAD
-  it('should calculate the group of addresses', () => {
-    expect(utils.groupOfAddress('15EM5rGtt7dPRZScE4Z9oL2EDfj84JnoSgq3NNgdcGFyu')).toBe(0),
-      expect(utils.groupOfAddress('1D59jXR9NpD9ZQqZTRVcVbKVh6ko5TUMt89WvkA8P9P7w')).toBe(1),
-      expect(utils.groupOfAddress('14tAT3nm7UqVP7gZ35icSdT3AEffv1kaUUMbWQK5PFygr')).toBe(2),
-      expect(utils.groupOfAddress('12F5aVQoQ7cNrgsVN2YPciwYvwmtJp4ohLa2x4R5KgLbG')).toBe(3),
-      expect(
-        utils.groupOfAddress(
-          '2jW1n2icPtc55Cdm8TF9FjGH681cWthsaZW3gaUFekFZepJoeyY3ZbY7y5SCtAjyCjLL24c4L2Vnfv3KDdAypCddfAY'
-        )
-      ).toBe(0),
-      expect(
-        utils.groupOfAddress(
-          '2jXboVD9p66wrAHkPHx2AQocAzYXUWeppmRT3PuVT3ccxX9u8puTnwLeQ2VbTd4sNkgSEgk1cLbyVGLFshGweJCk1Mr'
-        )
-      ).toBe(1),
-      expect(
-        utils.groupOfAddress(
-          '2je1yvQHpg8bKCDmvr1koELSNbty5DHrHYRkXomiRNvP5VcsZTK3WisBco2sCtCULM2YbxRxPd7QwhdP2hz9PEQwB1S'
-        )
-      ).toBe(2),
-      expect(
-        utils.groupOfAddress(
-          '2jWukVCejM4Zifz9LvMG4dfR6SEecHLX8VqbswhGwnu61d28B861UhLu3ZmTHu4N14m1kk9rbxreBYzcxta1WPawKzG'
-        )
-      ).toBe(3),
-      expect(utils.groupOfAddress('eBrjfQNeyUCuxE4zpbfMZcbS3PuvbMJDQBCyk4HRHtX4')).toBe(0),
-      expect(utils.groupOfAddress('euWxyF55nGTxavL6mgGeMrFdvSRzHor8AmhgPXm8Lm9D')).toBe(1),
-      expect(utils.groupOfAddress('n2pYTzmA27tkp7UNFPhMJpjz3jr5vgessxqJ7kwomBMF')).toBe(2),
-      expect(utils.groupOfAddress('tLf6hDfrUugmxZhKxGoZMpAUBt3NcZ2hrTspTCmZ6JdQ')).toBe(3),
-      expect(utils.groupOfAddress('yya86C6UemCeLs5Ztwjcf2Mp2Kkt4mwzzRpBiG6qQ9kj')).toBe(0),
-      expect(utils.groupOfAddress('yya86C6UemCeLs5Ztwjcf2Mp2Kkt4mwzzRpBiG6qQ9kk')).toBe(1),
-      expect(utils.groupOfAddress('yya86C6UemCeLs5Ztwjcf2Mp2Kkt4mwzzRpBiG6qQ9km')).toBe(2),
-      expect(utils.groupOfAddress('yya86C6UemCeLs5Ztwjcf2Mp2Kkt4mwzzRpBiG6qQ9kn')).toBe(3)
-  })
-
-  it('should extract token id from addresses', () => {
-    expect(utils.binToHex(utils.tokenIdFromAddress('wCTeteGBeSEC54GpkS8jWBzYiYNTBUuTW3WzxGd9yExT'))).toBe(
-      '25469eb0d0d0a55deea832924547b7b166c70a3554fe321e81886d3c18f19d64'
-    ),
-      expect(utils.binToHex(utils.tokenIdFromAddress('xrY8dxgVm38QCQXhiUFcivFutLFUNMoo8qu8vYf7wJps'))).toBe(
-        '3de370f893cb1383c828c0eb22c89aceb13fa56ddced1848db27ce7fa419c80c'
-      ),
-      expect(() => utils.tokenIdFromAddress('eBrjfQNeyUCuxE4zpbfMZcbS3PuvbMJDQBCyk4HRHtX4')).toThrow(
-        'Invalid contract address type: 2'
-      ),
-      expect(() => utils.tokenIdFromAddress('..')).toThrow('Non-base58 character')
-  })
-
-  it('should calculate the group of private key', () => {
-    expect(utils.groupOfPrivateKey('a5c91afebe25e1644e9023e0d341ca713b59beca36e6635de37ef0c9c8689654')).toEqual(3)
-    expect(utils.groupOfPrivateKey('82e1f50a8e372933ab8afc6362934b693e5aaa4ca308b0aac27fbe8755e0a3fa')).toEqual(2)
-    expect(utils.groupOfPrivateKey('860ef6d3468e93aee997617e3595859fbab634111b88a79099a7e359f447cc2f')).toEqual(2)
-    expect(utils.groupOfPrivateKey('b3bda653c36f99ad5a88401ea99cbc2a3c25e74d3df652f1545439ec929bcf31')).toEqual(0)
-  })
-
-  it('should compute public key from private key', () => {
-    expect(utils.publicKeyFromPrivateKey('91411e484289ec7e8b3058697f53f9b26fa7305158b4ef1a81adfbabcf090e45')).toBe(
-      '030f9f042a9410969f1886f85fa20f6e43176ae23fc5e64db15b3767c84c5db2dc'
-    )
-  })
-
-  it('should encode multisig public keys', () => {
-    expect(() => utils.encodeMultisigPublicKeys([], 2)).toThrow('Public key array is empty')
-    expect(() =>
-      utils.encodeMultisigPublicKeys(['030f9f042a9410969f1886f85fa20f6e43176ae23fc5e64db15b3767c84c5db2dc'], 2)
-    ).toThrow('Invalid m in m-of-n multisig, m: 2, n: 1')
-    expect(() =>
-      utils.encodeMultisigPublicKeys(['030f9f042a9410969f1886f85fa20f6e43176ae23fc5e64db15b3767c84c5db2dc', '0011'], 1)
-    ).toThrow('Invalid public key: 0011')
-    expect(
-      utils.encodeMultisigPublicKeys(['030f9f042a9410969f1886f85fa20f6e43176ae23fc5e64db15b3767c84c5db2dc'], 1)
-    ).toEqual('0101030f9f042a9410969f1886f85fa20f6e43176ae23fc5e64db15b3767c84c5db2dc')
-    expect(
-      utils.encodeMultisigPublicKeys(
-        [
-          '030f9f042a9410969f1886f85fa20f6e43176ae23fc5e64db15b3767c84c5db2dc',
-          '03c83325bd2c0fe1464161c6d5f42699fc9dd799dda7f984f9fbf59b01b095be19'
-        ],
-        1
-      )
-    ).toEqual(
-      '0102030f9f042a9410969f1886f85fa20f6e43176ae23fc5e64db15b3767c84c5db2dc03c83325bd2c0fe1464161c6d5f42699fc9dd799dda7f984f9fbf59b01b095be19'
-    )
-    expect(
-      utils.encodeMultisigPublicKeys(
-        [
-          '030f9f042a9410969f1886f85fa20f6e43176ae23fc5e64db15b3767c84c5db2dc',
-          '03c83325bd2c0fe1464161c6d5f42699fc9dd799dda7f984f9fbf59b01b095be19',
-          '03c0a849d8ab8633b45b45ea7f3bb3229e1083a13fd73e027aac2bc55e7f622172'
-        ],
-        2
-      )
-    ).toEqual(
-      '0203030f9f042a9410969f1886f85fa20f6e43176ae23fc5e64db15b3767c84c5db2dc03c83325bd2c0fe1464161c6d5f42699fc9dd799dda7f984f9fbf59b01b095be1903c0a849d8ab8633b45b45ea7f3bb3229e1083a13fd73e027aac2bc55e7f622172'
-    )
-    expect(
-      utils.encodeMultisigPublicKeys(
-        [
-          '030f9f042a9410969f1886f85fa20f6e43176ae23fc5e64db15b3767c84c5db2dc',
-          '03c83325bd2c0fe1464161c6d5f42699fc9dd799dda7f984f9fbf59b01b095be19',
-          '03c0a849d8ab8633b45b45ea7f3bb3229e1083a13fd73e027aac2bc55e7f622172'
-        ],
-        3
-      )
-    ).toEqual(
-      '0303030f9f042a9410969f1886f85fa20f6e43176ae23fc5e64db15b3767c84c5db2dc03c83325bd2c0fe1464161c6d5f42699fc9dd799dda7f984f9fbf59b01b095be1903c0a849d8ab8633b45b45ea7f3bb3229e1083a13fd73e027aac2bc55e7f622172'
-    )
-    expect(() =>
-      utils.encodeMultisigPublicKeys(
-        Array(32).fill('030f9f042a9410969f1886f85fa20f6e43176ae23fc5e64db15b3767c84c5db2dc'),
-        2
-      )
-    ).toThrow('The length of public key array exceeds maximum limit')
-  })
-
-  it('should compute address from public key', () => {
-    expect(utils.publicKeyFromPrivateKey('91411e484289ec7e8b3058697f53f9b26fa7305158b4ef1a81adfbabcf090e45')).toBe(
-      '030f9f042a9410969f1886f85fa20f6e43176ae23fc5e64db15b3767c84c5db2dc'
-    )
-    expect(utils.addressFromPublicKey('030f9f042a9410969f1886f85fa20f6e43176ae23fc5e64db15b3767c84c5db2dc')).toBe(
-      '1ACCkgFfmTif46T3qK12znuWjb5Bk9jXpqaeWt2DXx8oc'
-    )
-    const publicKeys = [
-      '043ed1a15fa4b9c92d5f0b712c238cc26e16bfe8a359d6dc0aeffed983c02e800b',
-      'bcdfb4cbd7555f8df4b66414f17e81eaa108dea382dabb01a63ced575d1824b37e',
-      '94438313828b1b17e5d7f2c9d773d44a81af6c3ef67446fbf350497ff3b06c3741'
-    ]
-    expect(() => utils.addressFromPublicKey('0100', 'multisig')).toThrow('Invalid n in m-of-n multisig, m: 1, n: 0')
-    expect(() => utils.addressFromPublicKey('0130', 'multisig')).toThrow('Invalid n in m-of-n multisig, m: 1, n: 48')
-    expect(() =>
-      utils.addressFromPublicKey('04' + utils.encodeMultisigPublicKeys(publicKeys, 3).slice(2), 'multisig')
-    ).toThrow('Invalid m in m-of-n multisig, m: 4, n: 3')
-    expect(() =>
-      utils.addressFromPublicKey('00' + utils.encodeMultisigPublicKeys(publicKeys, 3).slice(2), 'multisig')
-    ).toThrow('Invalid m in m-of-n multisig, m: 0, n: 3')
-    expect(() =>
-      utils.addressFromPublicKey(utils.encodeMultisigPublicKeys(publicKeys, 3).slice(0, -2), 'multisig')
-    ).toThrow('Invalid public key size')
-    expect(utils.addressFromPublicKey(utils.encodeMultisigPublicKeys(publicKeys, 3), 'multisig')).toEqual(
-      'X15q3KSAid29imun4VPNCTHCNvdcB9Ji6LBp84t4TgUSLv5GvGAzAMT5PdhfWYAD1E8NcxHz5g5Ni9CE5ExRyXf8dXgg3WyEeCu9uWgohcvbtGa5QJ5Q5R33vnNPnxcvzeSEMG'
-    )
-    expect(utils.addressFromPublicKey(utils.encodeMultisigPublicKeys(publicKeys, 2), 'multisig')).toEqual(
-      'X15q3KSAid29imun4VPNCTHCNvdcB9Ji6LBp84t4TgUSLv5GvGAzAMT5PdhfWYAD1E8NcxHz5g5Ni9CE5ExRyXf8dXgg3WyEeCu9uWgohcvbtGa5QJ5Q5R33vnNPnxcvzeSEMF'
-    )
-    expect(utils.addressFromPublicKey(utils.encodeMultisigPublicKeys(publicKeys, 1), 'multisig')).toEqual(
-      'X15q3KSAid29imun4VPNCTHCNvdcB9Ji6LBp84t4TgUSLv5GvGAzAMT5PdhfWYAD1E8NcxHz5g5Ni9CE5ExRyXf8dXgg3WyEeCu9uWgohcvbtGa5QJ5Q5R33vnNPnxcvzeSEME'
-    )
-  })
-
-  it('should convert between contract id and address', () => {
-    expect(utils.addressFromContractId('1f6b937b935d7fac894fb22ffe2b974cae9c8c166501372f1b9155144e0ff4ae')).toBe(
-      'vobthYg1e9tPKhmF96rpkv3akCj7vhvgPpsP4qwZqDw3'
-    )
-    expect(utils.binToHex(utils.contractIdFromAddress('vobthYg1e9tPKhmF96rpkv3akCj7vhvgPpsP4qwZqDw3'))).toBe(
-      '1f6b937b935d7fac894fb22ffe2b974cae9c8c166501372f1b9155144e0ff4ae'
-    )
-  })
-
-  it('should compute id of the sub contract', () => {
-    const parentContractId = '0a38bc48fbb4300f1e305b201cd6129372d867122efb814d871d18c0bfe43b56'
-    const pathInHex = '4f51cd1f0af97cf5ec9c7a3397eaeea549d55a93c216e54f2ab4a8cf29f6f865'
-    expect(() => utils.subContractId(parentContractId, pathInHex, -1)).toThrow('Invalid group -1')
-    expect(() => utils.subContractId(parentContractId, pathInHex, 4)).toThrow('Invalid group 4')
-    expect(utils.subContractId(parentContractId, pathInHex, 0)).toBe(
-      '0e28f15ca290002c31d691aa008aa56ac12356b0380efb6c88fff929b6a26800'
-    )
-    expect(utils.subContractId(parentContractId, pathInHex, 1)).toBe(
-      '0e28f15ca290002c31d691aa008aa56ac12356b0380efb6c88fff929b6a26801'
-    )
-    expect(utils.subContractId(parentContractId, pathInHex, 2)).toBe(
-      '0e28f15ca290002c31d691aa008aa56ac12356b0380efb6c88fff929b6a26802'
-    )
-    expect(utils.subContractId(parentContractId, pathInHex, 3)).toBe(
-      '0e28f15ca290002c31d691aa008aa56ac12356b0380efb6c88fff929b6a26803'
-    )
-  })
-
-=======
->>>>>>> f70e68b1
   it('should convert from string to hex and back', () => {
     expect(utils.stringToHex('Hello Alephium!')).toBe('48656c6c6f20416c65706869756d21')
     expect(utils.hexToString('48656c6c6f20416c65706869756d21')).toBe('Hello Alephium!')
