--- conflicted
+++ resolved
@@ -17,13 +17,8 @@
 */
 
 import { Buffer } from 'buffer/'
-<<<<<<< HEAD
 import { Val, decodeArrayType, toApiAddress, toApiBoolean, toApiByteVec, toApiNumber256, PrimitiveTypes } from '../api'
-import { binToHex, bs58, hexToBinUnsafe, isHexString } from '../utils'
-=======
-import { Val, decodeArrayType, toApiAddress, toApiBoolean, toApiByteVec, toApiNumber256 } from '../api'
 import { HexString, binToHex, bs58, hexToBinUnsafe, isHexString } from '../utils'
->>>>>>> 156dc0f4
 import { Fields, FieldsSig, Struct } from './contract'
 import { compactSignedIntCodec, compactUnsignedIntCodec } from '../codec'
 
