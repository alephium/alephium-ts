/*
Copyright 2018 - 2022 The Alephium Authors
This file is part of the alephium project.

The library is free software: you can redistribute it and/or modify
it under the terms of the GNU Lesser General Public License as published by
the Free Software Foundation, either version 3 of the License, or
(at your option) any later version.

The library is distributed in the hope that it will be useful,
but WITHOUT ANY WARRANTY; without even the implied warranty of
MERCHANTABILITY or FITNESS FOR A PARTICULAR PURPOSE. See the
GNU Lesser General Public License for more details.

You should have received a copy of the GNU Lesser General Public License
along with the library. If not, see <http://www.gnu.org/licenses/>.
*/

<<<<<<< HEAD
import { Buffer } from 'buffer/'
import { Val, decodeArrayType, toApiAddress, toApiBoolean, toApiByteVec, toApiNumber256, PrimitiveTypes } from '../api'
import { HexString, binToHex, bs58, hexToBinUnsafe, isHexString } from '../utils'
=======
import { Val, decodeArrayType, toApiAddress, toApiBoolean, toApiByteVec, toApiNumber256 } from '../api'
import { HexString, binToHex, bs58, concatBytes, hexToBinUnsafe, isHexString } from '../utils'
>>>>>>> 3640e468
import { Fields, FieldsSig, Struct } from './contract'
import { compactSignedIntCodec, compactUnsignedIntCodec } from '../codec'

const bigIntZero = BigInt(0)

class UnSigned {
  static readonly oneByteBound = BigInt(0x40)
  static readonly twoByteBound = UnSigned.oneByteBound << BigInt(8)
  static readonly fourByteBound = UnSigned.oneByteBound << BigInt(8 * 3)
  static readonly u256UpperBound = BigInt(1) << BigInt(256)
}

class Signed {
  static readonly oneByteBound = BigInt(0x20)
  static readonly twoByteBound = Signed.oneByteBound << BigInt(8)
  static readonly fourByteBound = Signed.oneByteBound << BigInt(8 * 3)
  static readonly i256UpperBound = BigInt(1) << BigInt(255)
  static readonly i256LowerBound = -this.i256UpperBound
}

class CompactInt {
  static readonly oneBytePrefix = 0x00
  static readonly oneByteNegPrefix = 0xc0
  static readonly twoBytePrefix = 0x40
  static readonly twoByteNegPrefix = 0x80
  static readonly fourBytePrefix = 0x80
  static readonly fourByteNegPrefix = 0x40
  static readonly multiBytePrefix = 0xc0
}

export function encodeBool(bool: boolean): Uint8Array {
  return bool ? Uint8Array.from([1]) : Uint8Array.from([0])
}

export function decodeBool(bytes: Uint8Array): boolean {
  if (bytes.length !== 1) {
    throw new Error(`Expected one byte for encoded bool, got ${bytes.length}`)
  }
  return bytes[0] === 1 ? true : false
}

export function encodeI256(i256: bigint): Uint8Array {
  if (i256 >= bigIntZero) {
    return encodeI256Positive(i256)
  } else {
    return encodeI256Negative(i256)
  }
}

// n should be positive
function toByteArray(n: bigint, signed: boolean, notBit: boolean): Uint8Array {
  let hex = n.toString(16)
  if (hex.length % 2 === 1) {
    hex = '0' + hex
  } else if (signed && hex[0] >= '8') {
    hex = '00' + hex // add the byte for sign
  }

  const byteLength = hex.length / 2
  const bytes = new Uint8Array(byteLength + 1)
  for (let index = 0; index < byteLength; index++) {
    const offset = index * 2
    const byte = parseInt(hex.slice(offset, offset + 2), 16)
    bytes[`${index + 1}`] = notBit ? ~byte : byte
  }

  const header = byteLength - 4 + CompactInt.multiBytePrefix
  bytes[0] = header
  return bytes
}

function encodeI256Positive(i256: bigint): Uint8Array {
  if (i256 < Signed.oneByteBound) {
    return new Uint8Array([Number(i256) + CompactInt.oneBytePrefix])
  } else if (i256 < Signed.twoByteBound) {
    const num = Number(i256)
    return new Uint8Array([(num >> 8) + CompactInt.twoBytePrefix, num & 0xff])
  } else if (i256 < Signed.fourByteBound) {
    const num = Number(i256)
    return new Uint8Array([(num >> 24) + CompactInt.fourBytePrefix, (num >> 16) & 0xff, (num >> 8) & 0xff, num & 0xff])
  } else if (i256 < Signed.i256UpperBound) {
    return toByteArray(i256, true, false)
  } else {
    throw Error(`Too large number for i256: ${i256}`)
  }
}

function encodeI256Negative(i256: bigint): Uint8Array {
  if (i256 >= -Signed.oneByteBound) {
    const num = Number(i256)
    return new Uint8Array([(num ^ CompactInt.oneByteNegPrefix) & 0xff])
  } else if (i256 >= -Signed.twoByteBound) {
    const num = Number(i256)
    return new Uint8Array([((num >> 8) ^ CompactInt.twoByteNegPrefix) & 0xff, num & 0xff])
  } else if (i256 >= -Signed.fourByteBound) {
    const num = Number(i256)
    return new Uint8Array([
      ((num >> 24) ^ CompactInt.fourByteNegPrefix) & 0xff,
      (num >> 16) & 0xff,
      (num >> 8) & 0xff,
      num & 0xff
    ])
  } else if (i256 >= Signed.i256LowerBound) {
    return toByteArray(~i256, true, true)
  } else {
    throw Error(`Too small number for i256: ${i256}`)
  }
}

export function encodeU256(u256: bigint): Uint8Array {
  if (u256 < bigIntZero) {
    throw Error(`Negative number for U256: ${u256}`)
  } else if (u256 < UnSigned.oneByteBound) {
    return new Uint8Array([Number(u256) + CompactInt.oneBytePrefix])
  } else if (u256 < UnSigned.twoByteBound) {
    const num = Number(u256)
    return new Uint8Array([((num >> 8) & 0xff) + CompactInt.twoBytePrefix, num & 0xff])
  } else if (u256 < UnSigned.fourByteBound) {
    const num = Number(u256)
    return new Uint8Array([
      ((num >> 24) & 0xff) + CompactInt.fourBytePrefix,
      (num >> 16) & 0xff,
      (num >> 8) & 0xff,
      num & 0xff
    ])
  } else if (u256 < UnSigned.u256UpperBound) {
    return toByteArray(u256, false, false)
  } else {
    throw Error(`Too large number for U256: ${u256}`)
  }
}

export function encodeByteVec(hex: string): Uint8Array {
  if (!isHexString(hex)) {
    throw Error(`Given value ${hex} is not a valid hex string`)
  }

  const bytes0 = hexToBinUnsafe(hex)
  const bytes1 = encodeI256(BigInt(bytes0.length))
  return concatBytes([bytes1, bytes0])
}

export function encodeAddress(address: string): Uint8Array {
  return bs58.decode(address)
}

export enum VmValType {
  Bool = 0,
  I256 = 1,
  U256 = 2,
  ByteVec = 3,
  Address = 4
}

export function encodeVmBool(bool: boolean): Uint8Array {
  return new Uint8Array([VmValType.Bool, ...encodeBool(bool)])
}

export function encodeVmI256(i256: bigint): Uint8Array {
  return new Uint8Array([VmValType.I256, ...encodeI256(i256)])
}

export function encodeVmU256(u256: bigint): Uint8Array {
  return new Uint8Array([VmValType.U256, ...encodeU256(u256)])
}

export function encodeVmByteVec(bytes: string): Uint8Array {
  return new Uint8Array([VmValType.ByteVec, ...encodeByteVec(bytes)])
}

export function encodeVmAddress(address: string): Uint8Array {
  return new Uint8Array([VmValType.Address, ...encodeAddress(address)])
}

export function boolVal(value: boolean): { type: 'Bool'; value: Val } {
  return { type: 'Bool', value }
}

export function i256Val(value: bigint | number): { type: 'I256'; value: Val } {
  return { type: 'I256', value: BigInt(value) }
}

export function u256Val(value: bigint | number): { type: 'U256'; value: Val } {
  return { type: 'U256', value: BigInt(value) }
}

export function byteVecVal(value: HexString): { type: 'ByteVec'; value: Val } {
  return { type: 'ByteVec', value }
}

export function addressVal(value: string): { type: 'Address'; value: Val } {
  return { type: 'Address', value }
}

export function encodePrimitiveValues(values: { type: string; value: Val }[]): Uint8Array {
  return encodeFields(values.map(({ type, value }) => ({ name: `${value}`, type, value })))
}

function invalidScriptField(tpe: string, value: Val): Error {
  return Error(`Invalid script field ${value} for type ${tpe}`)
}

enum Instruction {
  trueConst = 3,
  falseConst = 4,
  i256Const0 = 5,
  i256Const1 = 6,
  i256Const2 = 7,
  i256Const3 = 8,
  i256Const4 = 9,
  i256Const5 = 10,
  i256ConstN1 = 11,
  u256Const0 = 12,
  u256Const1 = 13,
  u256Const2 = 14,
  u256Const3 = 15,
  u256Const4 = 16,
  u256Const5 = 17,
  i256Const = 18,
  u256Const = 19,
  bytesConst = 20,
  addressConst = 21
}

// TODO: optimize
function encodeScriptFieldI256(value: bigint): Uint8Array {
  return new Uint8Array([Instruction.i256Const, ...encodeI256(value)])
}

// TODO: optimize
function encodeScriptFieldU256(value: bigint): Uint8Array {
  return new Uint8Array([Instruction.u256Const, ...encodeU256(value)])
}

export function encodeScriptFieldAsString(tpe: string, value: Val): string {
  return binToHex(encodeScriptField(tpe, value))
}

export function encodeScriptField(tpe: string, value: Val): Uint8Array {
  switch (tpe) {
    case 'Bool':
      const byte = toApiBoolean(value) ? Instruction.trueConst : Instruction.falseConst
      return new Uint8Array([byte])
    case 'I256':
      const i256 = toApiNumber256(value)
      return encodeScriptFieldI256(BigInt(i256))
    case 'U256':
      const u256 = toApiNumber256(value)
      return encodeScriptFieldU256(BigInt(u256))
    case 'Address':
      const address = toApiAddress(value)
      return new Uint8Array([Instruction.addressConst, ...encodeAddress(address)])
    default: // ByteVec or Contract
      const hexStr = toApiByteVec(value)
      return new Uint8Array([Instruction.bytesConst, ...encodeByteVec(hexStr)])
  }

  throw invalidScriptField(tpe, value)
}

export function splitFields(fieldsSig: FieldsSig): [FieldsSig, FieldsSig] {
  return fieldsSig.types.reduce<[FieldsSig, FieldsSig]>(
    ([mapFields, fieldsExceptMaps], type, index) => {
      const fieldSig = type.startsWith('Map[') ? mapFields : fieldsExceptMaps
      fieldSig.names.push(fieldsSig.names[`${index}`])
      fieldSig.types.push(type)
      fieldSig.isMutable.push(fieldsSig.isMutable[`${index}`])
      return [mapFields, fieldsExceptMaps]
    },
    [
      { names: [], types: [], isMutable: [] },
      { names: [], types: [], isMutable: [] }
    ]
  )
}

export function parseMapType(type: string): [string, string] {
  if (!type.startsWith('Map[')) {
    throw new Error(`Expected map type, got ${type}`)
  }
  const keyStartIndex = type.indexOf('[')
  const keyEndIndex = type.indexOf(',')
  return [type.slice(keyStartIndex + 1, keyEndIndex), type.slice(keyEndIndex + 1, type.length - 1)]
}

export function encodeMapPrefix(mapIndex: number): Uint8Array {
  const str = `__map__${mapIndex}__`
  const bytes = new Uint8Array(str.length)
  for (let i = 0; i < str.length; i += 1) {
    bytes[i] = str.charCodeAt(i)
  }
  return bytes
}

function fromAscii(str: string): string {
  let result = ''
  for (let i = 0; i < str.length; i += 2) {
    const ascii = parseInt(str.slice(i, i + 2), 16)
    result += String.fromCharCode(ascii)
  }
  return result
}

export function calcFieldSize(
  type: string,
  isMutable: boolean,
  structs: Struct[]
): { immFields: number; mutFields: number } {
  const struct = structs.find((s) => s.name === type)
  if (struct !== undefined) {
    return struct.fieldTypes.reduce(
      (acc, fieldType, index) => {
        const isFieldMutable = isMutable && struct.isMutable[`${index}`]
        const subFieldSize = calcFieldSize(fieldType, isFieldMutable, structs)
        return {
          immFields: acc.immFields + subFieldSize.immFields,
          mutFields: acc.mutFields + subFieldSize.mutFields
        }
      },
      { immFields: 0, mutFields: 0 }
    )
  }
  if (type.startsWith('[')) {
    const [baseType, size] = decodeArrayType(type)
    const base = calcFieldSize(baseType, isMutable, structs)
    return { immFields: base.immFields * size, mutFields: base.mutFields * size }
  }
  return isMutable ? { immFields: 0, mutFields: 1 } : { immFields: 1, mutFields: 0 }
}

export function tryDecodeMapDebugLog(
  message: string
): { path: string; mapIndex: number; encodedKey: Uint8Array; isInsert: boolean } | undefined {
  if (!message.startsWith('insert at map path: ') && !message.startsWith('remove at map path: ')) {
    return undefined
  }
  const parts = message.split(':')
  if (parts.length !== 2) return undefined
  const pathString = parts[1].slice(1)
  if (!isHexString(pathString)) return undefined

  const prefix = '5f5f6d61705f5f' // __map__
  const remain = pathString.slice(prefix.length)
  const suffix = '5f5f' // __
  const suffixIndex = remain.indexOf(suffix)
  if (suffixIndex === -1) return undefined

  const encodedMapIndex = remain.slice(0, suffixIndex)
  const mapIndex = parseInt(fromAscii(encodedMapIndex))
  const encodedKey = hexToBinUnsafe(remain.slice(suffixIndex + suffix.length))
  const isInsert = message.startsWith('insert')
  return { path: pathString, mapIndex, encodedKey, isInsert }
}

export function decodePrimitive(value: Uint8Array, type: string): Val {
  switch (type) {
    case 'Bool':
      return decodeBool(value)
    case 'I256':
      return compactSignedIntCodec.decodeI256(value)
    case 'U256':
      return compactUnsignedIntCodec.decodeU256(value)
    case 'ByteVec':
      return binToHex(value)
    case 'Address':
      return bs58.encode(value)
    default:
      throw Error(`Expected primitive type, got ${type}`)
  }
}

export function primitiveToByteVec(value: Val, type: string): Uint8Array {
  switch (type) {
    case 'Bool':
      const byte = toApiBoolean(value) ? 1 : 0
      return new Uint8Array([byte])
    case 'I256':
      const i256 = toApiNumber256(value)
      return encodeI256(BigInt(i256))
    case 'U256':
      const u256 = toApiNumber256(value)
      return encodeU256(BigInt(u256))
    case 'ByteVec':
      const hexStr = toApiByteVec(value)
      return encodeByteVec(hexStr)
    case 'Address':
      const address = toApiAddress(value)
      return encodeAddress(address)
    default:
      throw Error(`Expected primitive type, got ${type}`)
  }
}

export function typeLength(typ: string, structs: Struct[]): number {
  if (PrimitiveTypes.includes(typ)) {
    return 1
  }

  if (typ.startsWith('[')) {
    const [baseType, size] = decodeArrayType(typ)
    return size * typeLength(baseType, structs)
  }

  const struct = structs.find((s) => s.name === typ)
  if (struct !== undefined) {
    return struct.fieldTypes.reduce((acc, fieldType) => acc + typeLength(fieldType, structs), 0)
  }

  return 1
}

export function flattenFields(
  fields: Fields,
  names: string[],
  types: string[],
  isMutable: boolean[],
  structs: Struct[]
): { name: string; type: string; value: Val; isMutable: boolean }[] {
  return names.flatMap((name, index) => {
    if (!(name in fields)) {
      throw new Error(`The value of field ${name} is not provided`)
    }
    return flattenField(isMutable[`${index}`], name, types[`${index}`], fields[`${name}`], structs)
  })
}

function flattenField(
  isMutable: boolean,
  name: string,
  type: string,
  value: Val,
  structs: Struct[]
): { name: string; type: string; value: Val; isMutable: boolean }[] {
  if (Array.isArray(value) && type.startsWith('[')) {
    const [baseType, size] = decodeArrayType(type)
    if (value.length !== size) {
      throw Error(`Invalid array length, expected ${size}, got ${value.length}`)
    }
    return value.flatMap((item, index) => {
      return flattenField(isMutable, `${name}[${index}]`, baseType, item, structs)
    })
  }
  const struct = structs.find((s) => s.name === type)
  if (struct !== undefined) {
    if (typeof value !== 'object') {
      throw Error(`Expected an object, but got ${typeof value}`)
    }
    return struct.fieldNames.flatMap((fieldName, index) => {
      if (!(fieldName in value)) {
        throw new Error(`The value of field ${fieldName} is not provided`)
      }
      const isFieldMutable = struct.isMutable[`${index}`]
      const fieldType = struct.fieldTypes[`${index}`]
      const fieldValue = value[`${fieldName}`]
      return flattenField(isMutable && isFieldMutable, `${name}.${fieldName}`, fieldType, fieldValue, structs)
    })
  }
  const primitiveType = checkPrimitiveValue(name, type, value)
  return [{ name, type: primitiveType, value, isMutable }]
}

function checkPrimitiveValue(name: string, ralphType: string, value: Val): string {
  const tsType = typeof value
  if (ralphType === 'Bool' && tsType === 'boolean') {
    return ralphType
  }
  if (
    (ralphType === 'U256' || ralphType === 'I256') &&
    (tsType === 'string' || tsType === 'number' || tsType === 'bigint')
  ) {
    return ralphType
  }
  if ((ralphType === 'Address' || ralphType === 'ByteVec') && tsType === 'string') {
    return ralphType
  }
  if (!ralphType.startsWith('[') && tsType === 'string') {
    // contract type
    return 'ByteVec'
  }
  throw Error(`Invalid value ${value} for ${name}, expected a value of type ${ralphType}`)
}

const scriptFieldRegex = /\{([0-9]*)\}/g

export function buildScriptByteCode(
  bytecodeTemplate: string,
  fields: Fields,
  fieldsSig: FieldsSig,
  structs: Struct[]
): string {
  const allFields = flattenFields(fields, fieldsSig.names, fieldsSig.types, fieldsSig.isMutable, structs)
  return bytecodeTemplate.replace(scriptFieldRegex, (_, fieldIndex: string) => {
    const field = allFields[`${fieldIndex}`]
    return _encodeField(field.name, () => encodeScriptFieldAsString(field.type, field.value))
  })
}

function _encodeField<T>(fieldName: string, encodeFunc: () => T): T {
  try {
    return encodeFunc()
  } catch (error) {
    if (error instanceof Error) {
      throw new Error(`Invalid ${fieldName}, error: ${error.message} `)
    }
    throw error
  }
}

function encodeFields(fields: { name: string; type: string; value: Val }[]): Uint8Array {
  const prefix = encodeI256(BigInt(fields.length))
  return fields.reduce((acc, field) => {
    const encoded = _encodeField(field.name, () => encodeContractField(field.type, field.value))
    const bytes = new Uint8Array(acc.byteLength + encoded.byteLength)
    bytes.set(acc, 0)
    bytes.set(encoded, acc.byteLength)
    return bytes
  }, prefix)
}

export function encodeContractFields(
  fields: Fields,
  fieldsSig: FieldsSig,
  structs: Struct[]
): { encodedImmFields: Uint8Array; encodedMutFields: Uint8Array } {
  const allFields = flattenFields(fields, fieldsSig.names, fieldsSig.types, fieldsSig.isMutable, structs)
  return {
    encodedImmFields: encodeFields(allFields.filter((f) => !f.isMutable)),
    encodedMutFields: encodeFields(allFields.filter((f) => f.isMutable))
  }
}

export function buildContractByteCode(
  bytecode: string,
  fields: Fields,
  fieldsSig: FieldsSig,
  structs: Struct[]
): string {
  const { encodedImmFields, encodedMutFields } = encodeContractFields(fields, fieldsSig, structs)
  return bytecode + binToHex(encodedImmFields) + binToHex(encodedMutFields)
}

export function encodeContractField(tpe: string, value: Val): Uint8Array {
  switch (tpe) {
    case 'Bool':
      return encodeVmBool(toApiBoolean(value))
    case 'I256':
      return encodeVmI256(BigInt(toApiNumber256(value)))
    case 'U256':
      return encodeVmU256(BigInt(toApiNumber256(value)))
    case 'ByteVec':
      return encodeVmByteVec(toApiByteVec(value))
    case 'Address':
      return encodeVmAddress(toApiAddress(value))
    default:
      throw Error(`Expected primitive type, got ${tpe} `)
  }
}

export function buildDebugBytecode(bytecode: string, bytecodePatch: string): string {
  if (bytecodePatch === '') {
    return bytecode
  }

  const pattern = /[=+-][0-9a-f]*/g
  let result = ''
  let index = 0
  for (const parts of bytecodePatch.matchAll(pattern)) {
    const part = parts[0]
    const diffType = part[0]
    if (diffType === '=') {
      const length = parseInt(part.substring(1))
      result = result + bytecode.slice(index, index + length)
      index = index + length
    } else if (diffType === '+') {
      result = result + part.substring(1)
    } else {
      const length = parseInt(part.substring(1))
      index = index + length
    }
  }
  return result
}

// export function buildContractByteCode(
//   compiled: node.TemplateContractByteCode,
//   templateVariables: TemplateVariables
// ): string {
//   const methodsBuilt = compiled.methodsByteCode.map((template) => buildByteCode(template, templateVariables))
//   let count = 0
//   const methodIndexes = methodsBuilt.map((hex) => {
//     count += hex.length / 2
//     return count
//   })
//   return (
//     binToHex(encodeI256(BigInt(compiled.filedLength))) +
//     binToHex(encodeI256(BigInt(methodIndexes.length))) +
//     methodIndexes.map((index) => binToHex(encodeI256(BigInt(index)))).join('') +
//     methodsBuilt.join('')
//   )
// }<|MERGE_RESOLUTION|>--- conflicted
+++ resolved
@@ -16,14 +16,8 @@
 along with the library. If not, see <http://www.gnu.org/licenses/>.
 */
 
-<<<<<<< HEAD
-import { Buffer } from 'buffer/'
-import { Val, decodeArrayType, toApiAddress, toApiBoolean, toApiByteVec, toApiNumber256, PrimitiveTypes } from '../api'
-import { HexString, binToHex, bs58, hexToBinUnsafe, isHexString } from '../utils'
-=======
 import { Val, decodeArrayType, toApiAddress, toApiBoolean, toApiByteVec, toApiNumber256 } from '../api'
 import { HexString, binToHex, bs58, concatBytes, hexToBinUnsafe, isHexString } from '../utils'
->>>>>>> 3640e468
 import { Fields, FieldsSig, Struct } from './contract'
 import { compactSignedIntCodec, compactUnsignedIntCodec } from '../codec'
 
