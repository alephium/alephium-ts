--- conflicted
+++ resolved
@@ -152,530 +152,6 @@
   }
 }
 
-<<<<<<< HEAD
-export class Project {
-  sourceInfos: SourceInfo[]
-  contracts: Map<string, Compiled<Contract>>
-  scripts: Map<string, Compiled<Script>>
-  structs: Struct[]
-  projectArtifact: ProjectArtifact
-
-  readonly contractsRootDir: string
-  readonly artifactsRootDir: string
-
-  static currentProject: Project
-
-  static readonly importRegex = new RegExp('^import "[^"./]+/[^"]*[a-z][a-z_0-9]*(.ral)?"', 'mg')
-  static readonly abstractContractMatcher = new TypedMatcher<SourceKind>(
-    '^Abstract Contract ([A-Z][a-zA-Z0-9]*)',
-    SourceKind.AbstractContract
-  )
-  static readonly contractMatcher = new TypedMatcher('^Contract ([A-Z][a-zA-Z0-9]*)', SourceKind.Contract)
-  static readonly interfaceMatcher = new TypedMatcher('^Interface ([A-Z][a-zA-Z0-9]*)', SourceKind.Interface)
-  static readonly scriptMatcher = new TypedMatcher('^TxScript ([A-Z][a-zA-Z0-9]*)', SourceKind.Script)
-  static readonly structMatcher = new TypedMatcher('struct ([A-Z][a-zA-Z0-9]*)', SourceKind.Struct)
-  static readonly matchers = [
-    Project.abstractContractMatcher,
-    Project.contractMatcher,
-    Project.interfaceMatcher,
-    Project.scriptMatcher,
-    Project.structMatcher
-  ]
-
-  static buildProjectArtifact(
-    fullNodeVersion: string,
-    sourceInfos: SourceInfo[],
-    contracts: Map<string, Compiled<Contract>>,
-    scripts: Map<string, Compiled<Script>>,
-    compilerOptions: node.CompilerOptions
-  ): ProjectArtifact {
-    const files: Map<string, CodeInfo> = new Map()
-    contracts.forEach((c) => {
-      files.set(c.artifact.name, {
-        sourceFile: c.sourceInfo.contractRelativePath,
-        sourceCodeHash: c.sourceInfo.sourceCodeHash,
-        bytecodeDebugPatch: c.artifact.bytecodeDebugPatch,
-        codeHashDebug: c.artifact.codeHashDebug,
-        warnings: c.warnings
-      })
-    })
-    scripts.forEach((s) => {
-      files.set(s.artifact.name, {
-        sourceFile: s.sourceInfo.contractRelativePath,
-        sourceCodeHash: s.sourceInfo.sourceCodeHash,
-        bytecodeDebugPatch: s.artifact.bytecodeDebugPatch,
-        codeHashDebug: '',
-        warnings: s.warnings
-      })
-    })
-    const compiledSize = contracts.size + scripts.size
-    sourceInfos.slice(compiledSize).forEach((c) => {
-      files.set(c.name, {
-        sourceFile: c.contractRelativePath,
-        sourceCodeHash: c.sourceCodeHash,
-        bytecodeDebugPatch: '',
-        codeHashDebug: '',
-        warnings: []
-      })
-    })
-    return new ProjectArtifact(fullNodeVersion, compilerOptions, files)
-  }
-
-  private constructor(
-    contractsRootDir: string,
-    artifactsRootDir: string,
-    sourceInfos: SourceInfo[],
-    contracts: Map<string, Compiled<Contract>>,
-    scripts: Map<string, Compiled<Script>>,
-    structs: Struct[],
-    errorOnWarnings: boolean,
-    projectArtifact: ProjectArtifact
-  ) {
-    this.contractsRootDir = contractsRootDir
-    this.artifactsRootDir = artifactsRootDir
-    this.sourceInfos = sourceInfos
-    this.contracts = contracts
-    this.scripts = scripts
-    this.structs = structs
-    this.projectArtifact = projectArtifact
-
-    if (errorOnWarnings) {
-      Project.checkCompilerWarnings(
-        [
-          ...[...contracts.entries()].map((c) => c[1].warnings).flat(),
-          ...[...scripts.entries()].map((s) => s[1].warnings).flat()
-        ],
-        errorOnWarnings
-      )
-    }
-  }
-
-  static checkCompilerWarnings(warnings: string[], errorOnWarnings: boolean): void {
-    if (warnings.length !== 0) {
-      const prefixPerWarning = '  - '
-      const warningString = prefixPerWarning + warnings.join('\n' + prefixPerWarning)
-      const output = `Compilation warnings:\n` + warningString + '\n'
-      if (errorOnWarnings) {
-        throw new Error(output)
-      } else {
-        console.log(output)
-      }
-    }
-  }
-
-  static contract(name: string): Contract {
-    const contract = Project.currentProject.contracts.get(name)
-    if (typeof contract === 'undefined') {
-      throw new Error(`Contract "${name}" does not exist`)
-    }
-    return contract.artifact
-  }
-
-  static script(name: string): Script {
-    const script = Project.currentProject.scripts.get(name)
-    if (typeof script === 'undefined') {
-      throw new Error(`Script "${name}" does not exist`)
-    }
-    return script.artifact
-  }
-
-  private static async loadStructs(artifactsRootDir: string): Promise<Struct[]> {
-    const filePath = path.join(artifactsRootDir, 'structs.ral.json')
-    if (!fs.existsSync(filePath)) return []
-    const content = await fsPromises.readFile(filePath)
-    const json = JSON.parse(content.toString())
-    if (!Array.isArray(json)) {
-      throw Error(`Invalid structs JSON: ${content}`)
-    }
-    return Array.from(json).map((item) => Struct.fromJson(item))
-  }
-
-  private async saveStructsToFile(): Promise<void> {
-    if (this.structs.length === 0) return
-    const structs = this.structs.map((s) => s.toJson())
-    const filePath = path.join(this.artifactsRootDir, 'structs.ral.json')
-    return fsPromises.writeFile(filePath, JSON.stringify(structs, null, 2))
-  }
-
-  private async saveArtifactsToFile(
-    projectRootDir: string,
-    skipSaveArtifacts: boolean,
-    changedSources: SourceInfo[]
-  ): Promise<void> {
-    const artifactsRootDir = this.artifactsRootDir
-    const saveToFile = async function(compiled: Compiled<Artifact>): Promise<void> {
-      const artifactPath = compiled.sourceInfo.getArtifactPath(artifactsRootDir)
-      const dirname = path.dirname(artifactPath)
-      if (!fs.existsSync(dirname)) {
-        fs.mkdirSync(dirname, { recursive: true })
-      }
-      return fsPromises.writeFile(artifactPath, compiled.artifact.toString())
-    }
-    for (const [_, contract] of this.contracts) {
-      if (!skipSaveArtifacts || changedSources.find((s) => s.name === contract.sourceInfo.name) !== undefined) {
-        await saveToFile(contract)
-      }
-    }
-    for (const [_, script] of this.scripts) {
-      await saveToFile(script)
-    }
-    await this.saveStructsToFile()
-    await this.saveProjectArtifact(projectRootDir, skipSaveArtifacts, changedSources)
-  }
-
-  private async saveProjectArtifact(projectRootDir: string, skipSaveArtifacts: boolean, changedSources: SourceInfo[]) {
-    if (skipSaveArtifacts) {
-      // we should not update the `codeHashDebug` if the `skipSaveArtifacts` is enabled
-      const prevProjectArtifact = await ProjectArtifact.from(projectRootDir)
-      if (prevProjectArtifact !== undefined) {
-        for (const [name, info] of this.projectArtifact.infos) {
-          if (changedSources.find((s) => s.name === name) === undefined) {
-            const prevInfo = prevProjectArtifact.infos.get(name)
-            info.bytecodeDebugPatch = prevInfo?.bytecodeDebugPatch ?? info.bytecodeDebugPatch
-            info.codeHashDebug = prevInfo?.codeHashDebug ?? info.codeHashDebug
-          }
-        }
-      }
-    }
-    await this.projectArtifact.saveToFile(projectRootDir)
-  }
-
-  contractByCodeHash(codeHash: string): Contract {
-    const contract = [...this.contracts.values()].find(
-      (c) => c.artifact.codeHash === codeHash || c.artifact.codeHashDebug == codeHash
-    )
-    if (typeof contract === 'undefined') {
-      throw new Error(`Unknown code with code hash: ${codeHash}`)
-    }
-    return contract.artifact
-  }
-
-  private static async getCompileResult(
-    provider: NodeProvider,
-    compilerOptions: node.CompilerOptions,
-    sources: SourceInfo[]
-  ): Promise<CompileProjectResult> {
-    try {
-      const sourceStr = sources.map((f) => f.sourceCode).join('\n')
-      return await provider.contracts.postContractsCompileProject({
-        code: sourceStr,
-        compilerOptions: compilerOptions
-      })
-    } catch (error) {
-      if (!(error instanceof Error)) {
-        throw error
-      }
-
-      const parsed = parseError(error.message)
-      if (!parsed) {
-        throw error
-      }
-
-      const sourceInfo = findSourceInfoAtLineNumber(sources, parsed.lineStart)
-      if (!sourceInfo) {
-        throw error
-      }
-
-      const shiftIndex = parsed.lineStart - sourceInfo.startIndex + 1
-      const newError = parsed.reformat(shiftIndex, sourceInfo.sourceInfo.contractRelativePath)
-      throw new Error(newError)
-    }
-  }
-
-  private static async compile(
-    fullNodeVersion: string,
-    provider: NodeProvider,
-    sourceInfos: SourceInfo[],
-    projectRootDir: string,
-    contractsRootDir: string,
-    artifactsRootDir: string,
-    errorOnWarnings: boolean,
-    compilerOptions: node.CompilerOptions,
-    changedSources: SourceInfo[],
-    skipSaveArtifacts = false
-  ): Promise<Project> {
-    const removeDuplicates = sourceInfos.reduce((acc: SourceInfo[], sourceInfo: SourceInfo) => {
-      if (acc.find((info) => info.sourceCodeHash === sourceInfo.sourceCodeHash) === undefined) {
-        acc.push(sourceInfo)
-      }
-      return acc
-    }, [])
-
-    const result = await Project.getCompileResult(provider, compilerOptions, removeDuplicates)
-    const contracts = new Map<string, Compiled<Contract>>()
-    const scripts = new Map<string, Compiled<Script>>()
-    const structs = result.structs === undefined ? [] : result.structs.map((item) => Struct.fromStructSig(item))
-    result.contracts.forEach((contractResult) => {
-      const sourceInfo = sourceInfos.find(
-        (sourceInfo) => sourceInfo.type === SourceKind.Contract && sourceInfo.name === contractResult.name
-      )
-      if (sourceInfo === undefined) {
-        // this should never happen
-        throw new Error(`SourceInfo does not exist for contract ${contractResult.name}`)
-      }
-      const contract = Contract.fromCompileResult(contractResult, structs)
-      contracts.set(contract.name, new Compiled(sourceInfo, contract, contractResult.warnings))
-    })
-    result.scripts.forEach((scriptResult) => {
-      const sourceInfo = sourceInfos.find(
-        (sourceInfo) => sourceInfo.type === SourceKind.Script && sourceInfo.name === scriptResult.name
-      )
-      if (sourceInfo === undefined) {
-        // this should never happen
-        throw new Error(`SourceInfo does not exist for script ${scriptResult.name}`)
-      }
-      const script = Script.fromCompileResult(scriptResult, structs)
-      scripts.set(script.name, new Compiled(sourceInfo, script, scriptResult.warnings))
-    })
-    const projectArtifact = Project.buildProjectArtifact(
-      fullNodeVersion,
-      sourceInfos,
-      contracts,
-      scripts,
-      compilerOptions
-    )
-    const project = new Project(
-      contractsRootDir,
-      artifactsRootDir,
-      sourceInfos,
-      contracts,
-      scripts,
-      structs,
-      errorOnWarnings,
-      projectArtifact
-    )
-    await project.saveArtifactsToFile(projectRootDir, skipSaveArtifacts, changedSources)
-    return project
-  }
-
-  private static async loadArtifacts(
-    provider: NodeProvider,
-    sourceInfos: SourceInfo[],
-    projectRootDir: string,
-    contractsRootDir: string,
-    artifactsRootDir: string,
-    errorOnWarnings: boolean,
-    compilerOptions: node.CompilerOptions
-  ): Promise<Project> {
-    const projectArtifact = await ProjectArtifact.from(projectRootDir)
-    if (projectArtifact === undefined) {
-      throw Error('Failed to load project artifact')
-    }
-    try {
-      const contracts = new Map<string, Compiled<Contract>>()
-      const scripts = new Map<string, Compiled<Script>>()
-      const structs = await Project.loadStructs(artifactsRootDir)
-      for (const sourceInfo of sourceInfos) {
-        const info = projectArtifact.infos.get(sourceInfo.name)
-        if (typeof info === 'undefined') {
-          throw Error(`Unable to find project info for ${sourceInfo.name}, please rebuild the project`)
-        }
-        const warnings = info.warnings
-        const artifactDir = sourceInfo.getArtifactPath(artifactsRootDir)
-        if (sourceInfo.type === SourceKind.Contract) {
-          const artifact = await Contract.fromArtifactFile(
-            artifactDir,
-            info.bytecodeDebugPatch,
-            info.codeHashDebug,
-            structs
-          )
-          contracts.set(artifact.name, new Compiled(sourceInfo, artifact, warnings))
-        } else if (sourceInfo.type === SourceKind.Script) {
-          const artifact = await Script.fromArtifactFile(artifactDir, info.bytecodeDebugPatch, structs)
-          scripts.set(artifact.name, new Compiled(sourceInfo, artifact, warnings))
-        }
-      }
-
-      return new Project(
-        contractsRootDir,
-        artifactsRootDir,
-        sourceInfos,
-        contracts,
-        scripts,
-        structs,
-        errorOnWarnings,
-        projectArtifact
-      )
-    } catch (error) {
-      console.log(`Failed to load artifacts, error: ${error}, try to re-compile contracts...`)
-      return Project.compile(
-        projectArtifact.fullNodeVersion,
-        provider,
-        sourceInfos,
-        projectRootDir,
-        contractsRootDir,
-        artifactsRootDir,
-        errorOnWarnings,
-        compilerOptions,
-        sourceInfos
-      )
-    }
-  }
-
-  private static getImportSourcePath(projectRootDir: string, importPath: string): string {
-    const parts = importPath.split('/')
-    if (parts.length > 1 && parts[0] === 'std') {
-      const currentDir = path.dirname(__filename)
-      return path.join(...[currentDir, '..', '..', '..', importPath])
-    }
-    let moduleDir = projectRootDir
-    while (true) {
-      const expectedPath = path.join(...[moduleDir, 'node_modules', importPath])
-      if (fs.existsSync(expectedPath)) {
-        return expectedPath
-      }
-      const oldModuleDir = moduleDir
-      moduleDir = path.join(moduleDir, '..')
-      if (oldModuleDir === moduleDir) {
-        throw new Error(`Specified import file does not exist: ${importPath}`)
-      }
-    }
-  }
-
-  private static async handleImports(
-    projectRootDir: string,
-    contractRootDir: string,
-    sourceStr: string,
-    importsCache: string[]
-  ): Promise<[string, SourceInfo[]]> {
-    const localImportsCache: string[] = []
-    const result = sourceStr.replace(Project.importRegex, (match) => {
-      localImportsCache.push(match)
-      return ''
-    })
-    const externalSourceInfos: SourceInfo[] = []
-    for (const myImport of localImportsCache) {
-      const originImportPath = myImport.slice(8, -1)
-      const importPath = originImportPath.endsWith('.ral') ? originImportPath : originImportPath + '.ral'
-      if (!importsCache.includes(importPath)) {
-        importsCache.push(importPath)
-        const sourcePath = Project.getImportSourcePath(projectRootDir, importPath)
-        const sourceInfos = await Project.loadSourceFile(
-          projectRootDir,
-          contractRootDir,
-          sourcePath,
-          importsCache,
-          true
-        )
-        externalSourceInfos.push(...sourceInfos)
-      }
-    }
-    return [result, externalSourceInfos]
-  }
-
-  private static async loadSourceFile(
-    projectRootDir: string,
-    contractsRootDir: string,
-    sourcePath: string,
-    importsCache: string[],
-    isExternal: boolean
-  ): Promise<SourceInfo[]> {
-    const contractRelativePath = path.relative(contractsRootDir, sourcePath)
-    if (!sourcePath.endsWith('.ral')) {
-      throw new Error(`Invalid filename: ${sourcePath}, smart contract file name should end with ".ral"`)
-    }
-
-    const sourceBuffer = await fsPromises.readFile(sourcePath)
-    const [sourceStr, externalSourceInfos] = await Project.handleImports(
-      projectRootDir,
-      contractsRootDir,
-      sourceBuffer.toString(),
-      importsCache
-    )
-    if (sourceStr.match(new RegExp('^import "', 'mg')) !== null) {
-      throw new Error(`Invalid import statements, source: ${sourcePath}`)
-    }
-    const sourceInfos = externalSourceInfos
-    for (const matcher of this.matchers) {
-      const results = sourceStr.matchAll(matcher.matcher)
-      for (const result of results) {
-        const sourceInfo = await SourceInfo.from(matcher.type, result[1], sourceStr, contractRelativePath, isExternal)
-        sourceInfos.push(sourceInfo)
-      }
-    }
-    return sourceInfos
-  }
-
-  private static async loadSourceFiles(projectRootDir: string, contractsRootDir: string): Promise<SourceInfo[]> {
-    const importsCache: string[] = []
-    const sourceInfos: SourceInfo[] = []
-    const loadDir = async function(dirPath: string): Promise<void> {
-      const dirents = await fsPromises.readdir(dirPath, { withFileTypes: true })
-      for (const dirent of dirents) {
-        if (dirent.isFile()) {
-          const sourcePath = path.join(dirPath, dirent.name)
-          const infos = await Project.loadSourceFile(projectRootDir, contractsRootDir, sourcePath, importsCache, false)
-          sourceInfos.push(...infos)
-        } else {
-          const newPath = path.join(dirPath, dirent.name)
-          await loadDir(newPath)
-        }
-      }
-    }
-    await loadDir(contractsRootDir)
-    const contractAndScriptSize = sourceInfos.filter(
-      (f) => f.type === SourceKind.Contract || f.type === SourceKind.Script
-    ).length
-    if (sourceInfos.length === 0 || contractAndScriptSize === 0) {
-      throw new Error('Project have no source files')
-    }
-    return sourceInfos.sort((a, b) => a.type - b.type)
-  }
-
-  static readonly DEFAULT_CONTRACTS_DIR = 'contracts'
-  static readonly DEFAULT_ARTIFACTS_DIR = 'artifacts'
-
-  static async build(
-    compilerOptionsPartial: Partial<CompilerOptions> = {},
-    projectRootDir = '.',
-    contractsRootDir = Project.DEFAULT_CONTRACTS_DIR,
-    artifactsRootDir = Project.DEFAULT_ARTIFACTS_DIR,
-    defaultFullNodeVersion: string | undefined = undefined,
-    skipSaveArtifacts = false
-  ): Promise<void> {
-    const provider = getCurrentNodeProvider()
-    const fullNodeVersion = defaultFullNodeVersion ?? (await provider.infos.getInfosVersion()).version
-    const sourceFiles = await Project.loadSourceFiles(projectRootDir, contractsRootDir)
-    const { errorOnWarnings, ...nodeCompilerOptions } = { ...DEFAULT_COMPILER_OPTIONS, ...compilerOptionsPartial }
-    const projectArtifact = await ProjectArtifact.from(projectRootDir)
-    const changedSources = projectArtifact?.getChangedSources(sourceFiles) ?? sourceFiles
-    if (
-      projectArtifact === undefined ||
-      projectArtifact.needToReCompile(nodeCompilerOptions, fullNodeVersion) ||
-      changedSources.length > 0
-    ) {
-      if (fs.existsSync(artifactsRootDir)) {
-        removeOldArtifacts(artifactsRootDir, sourceFiles)
-      }
-      console.log(`Compiling contracts in folder "${contractsRootDir}"`)
-      Project.currentProject = await Project.compile(
-        fullNodeVersion,
-        provider,
-        sourceFiles,
-        projectRootDir,
-        contractsRootDir,
-        artifactsRootDir,
-        errorOnWarnings,
-        nodeCompilerOptions,
-        changedSources,
-        skipSaveArtifacts
-      )
-    }
-    // we need to reload those contracts that did not regenerate bytecode
-    Project.currentProject = await Project.loadArtifacts(
-      provider,
-      sourceFiles,
-      projectRootDir,
-      contractsRootDir,
-      artifactsRootDir,
-      errorOnWarnings,
-      nodeCompilerOptions
-    )
-  }
-}
-
-=======
->>>>>>> 3640e468
 export abstract class Artifact {
   readonly version: string
   readonly name: string
