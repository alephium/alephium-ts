/*
Copyright 2018 - 2022 The Alephium Authors
This file is part of the alephium project.

The library is free software: you can redistribute it and/or modify
it under the terms of the GNU Lesser General Public License as published by
the Free Software Foundation, either version 3 of the License, or
(at your option) any later version.

The library is distributed in the hope that it will be useful,
but WITHOUT ANY WARRANTY; without even the implied warranty of
MERCHANTABILITY or FITNESS FOR A PARTICULAR PURPOSE. See the
GNU Lesser General Public License for more details.

You should have received a copy of the GNU Lesser General Public License
along with the library. If not, see <http://www.gnu.org/licenses/>.
*/

import { binToHex, hexToBinUnsafe } from '../utils'
import { fromApiNumber256, node, NodeProvider, toApiNumber256Optional, toApiTokens } from '../api'
import { addressFromPublicKey, contractIdFromAddress } from '../address'
import { toApiDestinations } from './signer'
import {
  SignChainedTxParams,
  SignChainedTxResult,
  KeyType,
  SignDeployContractChainedTxResult,
  SignDeployContractTxParams,
  SignDeployContractTxResult,
  SignerAddress,
  SignExecuteScriptChainedTxResult,
  SignExecuteScriptTxParams,
  SignExecuteScriptTxResult,
  SignTransferTxParams,
  SignTransferTxResult,
  SignUnsignedTxParams,
  SignUnsignedTxResult
} from './types'
import { unsignedTxCodec } from '../codec'
import { groupIndexOfTransaction } from '../transaction'
import { blakeHash } from '../codec/hash'
import { BuildDeployContractTxResult, BuildChainedTx } from '../api/api-alephium'

export abstract class TransactionBuilder {
  abstract get nodeProvider(): NodeProvider

  static from(nodeProvider: NodeProvider): TransactionBuilder
  static from(baseUrl: string, apiKey?: string, customFetch?: typeof fetch): TransactionBuilder
  static from(param0: string | NodeProvider, param1?: string, customFetch?: typeof fetch): TransactionBuilder {
    const nodeProvider =
      typeof param0 === 'string' ? new NodeProvider(param0, param1, customFetch) : (param0 as NodeProvider)
    return new (class extends TransactionBuilder {
      get nodeProvider(): NodeProvider {
        return nodeProvider
      }
    })()
  }

  private static validatePublicKey(params: SignerAddress, publicKey: string, keyType?: KeyType) {
    const address = addressFromPublicKey(publicKey, keyType)
    if (address !== params.signerAddress) {
      throw new Error('Unmatched public key')
    }
  }

  async buildTransferTx(
    params: SignTransferTxParams,
    publicKey: string
  ): Promise<Omit<SignTransferTxResult, 'signature'>> {
    const data = this.buildTransferTxParams(params, publicKey)
    const response = await this.nodeProvider.transactions.postTransactionsBuild(data)
    return this.convertTransferTxResult(response)
  }

  async buildDeployContractTx(
    params: SignDeployContractTxParams,
    publicKey: string
  ): Promise<Omit<SignDeployContractTxResult, 'signature'>> {
    const data = this.buildDeployContractTxParams(params, publicKey)
    const response = await this.nodeProvider.contracts.postContractsUnsignedTxDeployContract(data)
    return this.convertDeployContractTxResult(response)
  }

  async buildExecuteScriptTx(
    params: SignExecuteScriptTxParams,
    publicKey: string
  ): Promise<Omit<SignExecuteScriptTxResult, 'signature'>> {
    const data = this.buildExecuteScriptTxParams(params, publicKey)
    const response = await this.nodeProvider.contracts.postContractsUnsignedTxExecuteScript(data)
    return this.convertExecuteScriptTxResult(response)
  }

  async buildChainedTx(
    params: SignChainedTxParams[],
    publicKeys: string[]
  ): Promise<Omit<SignChainedTxResult, 'signature'>[]> {
    if (params.length !== publicKeys.length) {
      throw new Error(
        'The number of build chained transaction parameters must match the number of public keys provided'
      )
    }

    const data: BuildChainedTx[] = params.map((param, index) => {
      const paramType = param.type
      switch (paramType) {
        case 'Transfer': {
          const value = this.buildTransferTxParams(param, publicKeys[index])
          return { type: paramType, value }
        }
        case 'DeployContract': {
          const value = this.buildDeployContractTxParams(param, publicKeys[index])
          return { type: paramType, value }
        }
        case 'ExecuteScript': {
          const value = this.buildExecuteScriptTxParams(param, publicKeys[index])
          return { type: paramType, value }
        }
        default:
          throw new Error(`Unsupported transaction type: ${paramType}`)
      }
    })

    const buildChainedTxsResponse = await this.nodeProvider.transactions.postTransactionsBuildChained(data)

    const results = buildChainedTxsResponse.map((buildResult) => {
      const buildResultType = buildResult.type
      switch (buildResultType) {
        case 'Transfer': {
          const buildTransferTxResult = buildResult.value
          return {
            ...this.convertTransferTxResult(buildTransferTxResult),
            type: buildResultType
          }
        }
        case 'DeployContract': {
          const buildDeployContractTxResult = buildResult.value as BuildDeployContractTxResult
          return {
            ...this.convertDeployContractTxResult(buildDeployContractTxResult),
            type: buildResultType
          } as SignDeployContractChainedTxResult
        }
        case 'ExecuteScript': {
          const buildExecuteScriptTxResult = buildResult.value
          return {
            ...this.convertExecuteScriptTxResult(buildExecuteScriptTxResult),
            type: buildResultType
          } as SignExecuteScriptChainedTxResult
        }
        default:
          throw new Error(`Unexpected transaction type: ${buildResultType} for ${buildResult.value.txId}`)
      }
    })

    return results
  }

  static buildUnsignedTx(params: SignUnsignedTxParams): Omit<SignUnsignedTxResult, 'signature'> {
    const unsignedTxBin = hexToBinUnsafe(params.unsignedTx)
    const decoded = unsignedTxCodec.decode(unsignedTxBin)
    const txId = binToHex(blakeHash(unsignedTxBin))
    const [fromGroup, toGroup] = groupIndexOfTransaction(decoded)
    return {
      fromGroup: fromGroup,
      toGroup: toGroup,
      unsignedTx: params.unsignedTx,
      txId: txId,
      gasAmount: decoded.gasAmount,
      gasPrice: decoded.gasPrice
    }
  }

  private buildTransferTxParams(params: SignTransferTxParams, publicKey: string): node.BuildTransferTx {
    TransactionBuilder.validatePublicKey(params, publicKey, params.signerKeyType)

    const { destinations, gasPrice, ...rest } = params
    return {
      fromPublicKey: publicKey,
      fromPublicKeyType: params.signerKeyType,
      destinations: toApiDestinations(destinations),
      gasPrice: toApiNumber256Optional(gasPrice),
      ...rest
    }
  }

<<<<<<< HEAD
  async buildMultiGroupTransferTx(
    params: SignTransferTxParams,
    publicKey: string
  ): Promise<Omit<SignTransferTxResult, 'signature'>[]> {
    TransactionBuilder.validatePublicKey(params, publicKey, params.signerKeyType)

    const { destinations, gasPrice, ...rest } = params
    const data: node.BuildTransaction = {
      fromPublicKey: publicKey,
      fromPublicKeyType: params.signerKeyType,
      destinations: toApiDestinations(destinations),
      gasPrice: toApiNumber256Optional(gasPrice),
      ...rest
    }
    const results = await this.nodeProvider.transactions.postTransactionsBuildMultiGroup(data)
    const response = results.map((result) => ({
      ...result,
      gasPrice: fromApiNumber256(result.gasPrice)
    }))
    return response
  }

  async buildDeployContractTx(
=======
  private buildDeployContractTxParams(
>>>>>>> 80870be3
    params: SignDeployContractTxParams,
    publicKey: string
  ): node.BuildDeployContractTx {
    TransactionBuilder.validatePublicKey(params, publicKey, params.signerKeyType)

    const { initialAttoAlphAmount, initialTokenAmounts, issueTokenAmount, gasPrice, ...rest } = params
    return {
      fromPublicKey: publicKey,
      fromPublicKeyType: params.signerKeyType,
      initialAttoAlphAmount: toApiNumber256Optional(initialAttoAlphAmount),
      initialTokenAmounts: toApiTokens(initialTokenAmounts),
      issueTokenAmount: toApiNumber256Optional(issueTokenAmount),
      gasPrice: toApiNumber256Optional(gasPrice),
      ...rest
    }
  }

  private buildExecuteScriptTxParams(params: SignExecuteScriptTxParams, publicKey: string): node.BuildExecuteScriptTx {
    TransactionBuilder.validatePublicKey(params, publicKey, params.signerKeyType)

    const { attoAlphAmount, tokens, gasPrice, ...rest } = params
    return {
      fromPublicKey: publicKey,
      fromPublicKeyType: params.signerKeyType,
      attoAlphAmount: toApiNumber256Optional(attoAlphAmount),
      tokens: toApiTokens(tokens),
      gasPrice: toApiNumber256Optional(gasPrice),
      ...rest
    }
  }

  private convertTransferTxResult(result: node.BuildTransferTxResult): Omit<SignTransferTxResult, 'signature'> {
    return {
      ...result,
      gasPrice: fromApiNumber256(result.gasPrice)
    }
  }

  private convertDeployContractTxResult(
    result: node.BuildDeployContractTxResult
  ): Omit<SignDeployContractTxResult, 'signature'> {
    const contractId = binToHex(contractIdFromAddress(result.contractAddress))
    return {
      ...result,
      groupIndex: result.fromGroup,
      contractId,
      gasPrice: fromApiNumber256(result.gasPrice)
    }
  }

  private convertExecuteScriptTxResult(
    result: node.BuildExecuteScriptTxResult
  ): Omit<SignExecuteScriptTxResult, 'signature'> {
    return {
      ...result,
      groupIndex: result.fromGroup,
      gasPrice: fromApiNumber256(result.gasPrice)
    }
  }
}<|MERGE_RESOLUTION|>--- conflicted
+++ resolved
@@ -72,6 +72,28 @@
     return this.convertTransferTxResult(response)
   }
 
+  async buildMultiGroupTransferTx(
+    params: SignTransferTxParams,
+    publicKey: string
+  ): Promise<Omit<SignTransferTxResult, 'signature'>[]> {
+    TransactionBuilder.validatePublicKey(params, publicKey, params.signerKeyType)
+
+    const { destinations, gasPrice, ...rest } = params
+    const data: node.BuildTransaction = {
+      fromPublicKey: publicKey,
+      fromPublicKeyType: params.signerKeyType,
+      destinations: toApiDestinations(destinations),
+      gasPrice: toApiNumber256Optional(gasPrice),
+      ...rest
+    }
+    const results = await this.nodeProvider.transactions.postTransactionsBuildMultiGroup(data)
+    const response = results.map((result) => ({
+      ...result,
+      gasPrice: fromApiNumber256(result.gasPrice)
+    }))
+    return response
+  }
+
   async buildDeployContractTx(
     params: SignDeployContractTxParams,
     publicKey: string
@@ -182,33 +204,7 @@
     }
   }
 
-<<<<<<< HEAD
-  async buildMultiGroupTransferTx(
-    params: SignTransferTxParams,
-    publicKey: string
-  ): Promise<Omit<SignTransferTxResult, 'signature'>[]> {
-    TransactionBuilder.validatePublicKey(params, publicKey, params.signerKeyType)
-
-    const { destinations, gasPrice, ...rest } = params
-    const data: node.BuildTransaction = {
-      fromPublicKey: publicKey,
-      fromPublicKeyType: params.signerKeyType,
-      destinations: toApiDestinations(destinations),
-      gasPrice: toApiNumber256Optional(gasPrice),
-      ...rest
-    }
-    const results = await this.nodeProvider.transactions.postTransactionsBuildMultiGroup(data)
-    const response = results.map((result) => ({
-      ...result,
-      gasPrice: fromApiNumber256(result.gasPrice)
-    }))
-    return response
-  }
-
-  async buildDeployContractTx(
-=======
   private buildDeployContractTxParams(
->>>>>>> 80870be3
     params: SignDeployContractTxParams,
     publicKey: string
   ): node.BuildDeployContractTx {
