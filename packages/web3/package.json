--- conflicted
+++ resolved
@@ -58,11 +58,7 @@
     "@types/fs-extra": "^9.0.13",
     "@types/jest": "^27.5.1",
     "@types/mock-fs": "^4.13.1",
-<<<<<<< HEAD
     "@types/node": "^16.18.23",
-=======
-    "@types/node": "^18.15.11",
->>>>>>> bc442bae
     "@types/rewire": "^2.5.28",
     "@typescript-eslint/eslint-plugin": "^5.57.0",
     "@typescript-eslint/parser": "^5.57.0",
