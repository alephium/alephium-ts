{
  "name": "@alephium/web3",
  "version": "1.9.0",
  "description": "A JS/TS library to interact with the Alephium platform",
  "license": "GPL",
  "main": "dist/src/index.js",
  "browser": "dist/alephium-web3.min.js",
  "types": "dist/src/index.d.ts",
  "exports": {
    "node": {
      "types": "./dist/src/index.d.ts",
      "default": "./dist/src/index.js"
    },
    "default": {
      "types": "./dist/src/index.d.ts",
      "default": "./dist/alephium-web3.min.js"
    }
  },
  "typesVersions": {
    "*": {
      "test": [
        "dist/src/test/"
      ]
    }
  },
  "repository": {
    "type": "git",
    "url": "git@github.com:alephium/alephium-web3.git"
  },
  "homepage": "https://github.com/alephium/alephium-web3",
  "bugs": {
    "url": "https://github.com/alephium/alephium-web3/issues"
  },
  "author": "Alephium dev <dev@alephium.org>",
  "config": {
    "alephium_version": "3.9.0",
<<<<<<< HEAD
    "explorer_backend_version": "2.2.6"
=======
    "explorer_backend_version": "2.3.2"
>>>>>>> c1afd789
  },
  "scripts": {
    "build": "rm -rf dist/* && npx tsc --build . && webpack",
    "test": "jest -i --config ./jest-config.json",
    "update-schemas": "npm run update-schema:alephium && npm run update-schema:explorer",
    "update-schema:alephium": "npx swagger-typescript-api --disable-throw-on-error -t ./configs -o ./src/api -n api-alephium.ts -p https://raw.githubusercontent.com/alephium/alephium/v${npm_package_config_alephium_version}/api/src/main/resources/openapi.json",
    "update-schema:explorer": "npx swagger-typescript-api --disable-throw-on-error -t ./configs -o ./src/api -n api-explorer.ts -p https://raw.githubusercontent.com/alephium/explorer-backend/v${npm_package_config_explorer_backend_version}/app/src/main/resources/explorer-backend-openapi.json",
    "check-versions": "node scripts/check-versions.js ${npm_package_config_alephium_version} ${npm_package_config_explorer_backend_version}"
  },
  "type": "commonjs",
  "dependencies": {
    "@noble/secp256k1": "1.7.1",
    "base-x": "4.0.0",
    "bignumber.js": "^9.1.1",
    "blakejs": "1.2.1",
    "bn.js": "5.2.1",
    "cross-fetch": "^3.1.5",
    "crypto-browserify": "^3.12.0",
    "elliptic": "6.6.0",
    "eventemitter3": "^4.0.7",
    "path-browserify": "^1.0.1",
    "stream-browserify": "^3.0.0"
  },
  "devDependencies": {
    "@babel/eslint-parser": "^7.21.3",
    "@types/elliptic": "^6.4.18",
    "@types/find-up": "^2.1.1",
    "@types/fs-extra": "^9.0.13",
    "@types/jest": "^27.5.2",
    "@types/mock-fs": "^4.13.1",
    "@types/node": "^16.18.23",
    "@types/rewire": "^2.5.28",
    "@typescript-eslint/eslint-plugin": "^5.57.0",
    "@typescript-eslint/parser": "^5.57.0",
    "clean-webpack-plugin": "4.0.0",
    "eslint": "^8.37.0",
    "eslint-config-prettier": "^8.8.0",
    "eslint-plugin-header": "^3.1.1",
    "eslint-plugin-prettier": "^4.2.1",
    "eslint-plugin-security": "1.6.0",
    "html-webpack-plugin": "5.5.0",
    "jest": "^28.1.3",
    "jest-localstorage-mock": "^2.4.26",
    "jest-websocket-mock": "^2.4.0",
    "mock-fs": "^5.2.0",
    "mock-socket": "^9.2.1",
    "prettier": "^2.8.7",
    "process": "^0.11.10",
    "rewire": "^6.0.0",
    "shelljs": "^0.8.5",
    "swagger-typescript-api": "12.0.3",
    "terser-webpack-plugin": "^5.3.7",
    "ts-jest": "^28.0.8",
    "ts-node": "^10.9.1",
    "tslib": "^2.5.0",
    "typescript": "^4.9.5",
    "webpack": "^5.94.0",
    "webpack-cli": "^4.10.0"
  },
  "engines": {
    "node": ">=14.0.0",
    "npm": ">=7.0.0"
  }
}<|MERGE_RESOLUTION|>--- conflicted
+++ resolved
@@ -34,11 +34,7 @@
   "author": "Alephium dev <dev@alephium.org>",
   "config": {
     "alephium_version": "3.9.0",
-<<<<<<< HEAD
-    "explorer_backend_version": "2.2.6"
-=======
     "explorer_backend_version": "2.3.2"
->>>>>>> c1afd789
   },
   "scripts": {
     "build": "rm -rf dist/* && npx tsc --build . && webpack",
