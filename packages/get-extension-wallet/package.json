--- conflicted
+++ resolved
@@ -1,10 +1,6 @@
 {
   "name": "@alephium/get-extension-wallet",
-<<<<<<< HEAD
-  "version": "0.30.0-beta.1",
-=======
   "version": "0.31.2",
->>>>>>> e9440086
   "main": "./dist/index.js",
   "types": "./dist/index.d.ts",
   "exports": {
