lockfileVersion: '6.0'

settings:
  autoInstallPeers: true
  excludeLinksFromLockfile: false

overrides:
  semver@<7.5.2: '>=7.5.2'
  protobufjs@>=6.10.0 <7.2.4: '>=7.2.4'
  '@babel/traverse': '>=7.23.2'
  browserify-sign: '>=4.2.2'
  axios: '>=1.6.0'
  word-wrap: '>=1.2.4'
  follow-redirects: '>=1.15.4'

importers:

  .:
<<<<<<< HEAD
    dependencies:
      '@alephium/cli':
        specifier: workspace:*
        version: link:packages/cli
      '@alephium/web3':
        specifier: workspace:*
        version: link:packages/web3
      '@alephium/web3-test':
        specifier: workspace:*
        version: link:packages/web3-test
      '@alephium/web3-wallet':
        specifier: workspace:*
        version: link:packages/web3-wallet
    devDependencies:
      '@types/jest':
        specifier: ^28.1.8
        version: 28.1.8
      '@types/node':
        specifier: ^16.18.23
        version: 16.18.24
      bip39:
        specifier: 3.0.4
        version: 3.0.4
      eslint:
        specifier: ^8.37.0
        version: 8.38.0
      eslint-plugin-jest:
        specifier: ^27.2.1
        version: 27.2.1(eslint@8.38.0)(jest@28.1.3)(typescript@4.9.5)
      jest:
        specifier: ^28.1.3
        version: 28.1.3(@types/node@16.18.24)(ts-node@10.9.1)
      ts-node:
        specifier: ^10.9.1
        version: 10.9.1(@types/node@16.18.24)(typescript@4.9.5)
      typescript:
        specifier: ^4.9.5
        version: 4.9.5

  packages/cli:
    dependencies:
      '@alephium/web3':
        specifier: workspace:^
        version: link:../web3
      '@alephium/web3-wallet':
        specifier: workspace:^
        version: link:../web3-wallet
      commander:
        specifier: ^9.5.0
        version: 9.5.0
      cross-fetch:
        specifier: ^3.1.5
        version: 3.1.5
      crypto-js:
        specifier: ^4.2.0
        version: 4.2.0
      fetch-retry:
        specifier: ^5.0.6
        version: 5.0.6
      fs-extra:
        specifier: ^10.1.0
        version: 10.1.0
      ipfs-http-client:
        specifier: ^56.0.0
        version: 56.0.3(node-fetch@3.3.1)
      jest:
        specifier: ^28.1.3
        version: 28.1.3(@types/node@16.18.24)(ts-node@10.9.1)
      openai:
        specifier: ^3.3.0
        version: 3.3.0
      prettier:
        specifier: ^2.8.7
        version: 2.8.7
      yaml:
        specifier: ^2.3.1
        version: 2.3.1
    devDependencies:
      '@types/jest':
        specifier: ^27.5.2
        version: 27.5.2
      '@types/node':
        specifier: ^16.18.23
        version: 16.18.24
      '@types/prettier':
        specifier: ^2.7.2
        version: 2.7.2
      ts-node:
        specifier: ^10.9.1
        version: 10.9.1(@types/node@16.18.24)(typescript@4.7.4)
      typescript:
        specifier: 4.7.4
        version: 4.7.4
=======
    specifiers:
      '@alephium/cli': workspace:*
      '@alephium/web3': workspace:*
      '@alephium/web3-test': workspace:*
      '@alephium/web3-wallet': workspace:*
      '@swc/core': ^1.4.1
      '@types/jest': ^28.1.8
      '@types/node': ^16.18.23
      bip39: 3.0.4
      eslint: ^8.37.0
      eslint-plugin-jest: ^27.2.1
      jest: ^28.1.3
      ts-node: ^10.9.1
      typescript: ^4.9.5
    dependencies:
      '@alephium/cli': link:packages/cli
      '@alephium/web3': link:packages/web3
      '@alephium/web3-test': link:packages/web3-test
      '@alephium/web3-wallet': link:packages/web3-wallet
    devDependencies:
      '@swc/core': 1.4.1
      '@types/jest': 28.1.8
      '@types/node': 16.18.24
      bip39: 3.0.4
      eslint: 8.38.0
      eslint-plugin-jest: 27.2.1_pemb35m2h6wyq2o7ahesasy6li
      jest: 28.1.3_iexojlkm67agnxlqoru7qsjvga
      ts-node: 10.9.1_c4san5sm7ck6sxlpw5cf66wwaq
      typescript: 4.9.5

  packages/cli:
    specifiers:
      '@alephium/web3': workspace:^
      '@alephium/web3-wallet': workspace:^
      '@swc/core': ^1.4.1
      '@types/jest': ^27.5.2
      '@types/node': ^16.18.23
      '@types/prettier': ^2.7.2
      commander: ^9.5.0
      cross-fetch: ^3.1.5
      crypto-js: ^4.2.0
      fetch-retry: ^5.0.6
      fs-extra: ^10.1.0
      ipfs-http-client: ^56.0.0
      jest: ^28.1.3
      openai: ^3.3.0
      prettier: ^2.8.7
      ts-node: ^10.9.1
      typescript: 4.7.4
      yaml: ^2.3.1
    dependencies:
      '@alephium/web3': link:../web3
      '@alephium/web3-wallet': link:../web3-wallet
      '@swc/core': 1.4.1
      commander: 9.5.0
      cross-fetch: 3.1.5
      crypto-js: 4.2.0
      fetch-retry: 5.0.6
      fs-extra: 10.1.0
      ipfs-http-client: 56.0.3_node-fetch@3.3.1
      jest: 28.1.3_iexojlkm67agnxlqoru7qsjvga
      openai: 3.3.0
      prettier: 2.8.7
      yaml: 2.3.1
    devDependencies:
      '@types/jest': 27.5.2
      '@types/node': 16.18.24
      '@types/prettier': 2.7.2
      ts-node: 10.9.1_cwojc2olpahe3nx3jolgzharh4
      typescript: 4.7.4
>>>>>>> e9440086

  packages/get-extension-wallet:
    dependencies:
      '@alephium/web3':
        specifier: workspace:^
        version: link:../web3
      bowser:
        specifier: ^2.11.0
        version: 2.11.0
    devDependencies:
      '@commitlint/cli':
        specifier: ^17.5.1
        version: 17.6.1
      '@commitlint/config-conventional':
        specifier: ^17.4.4
        version: 17.6.1
      '@rollup/plugin-commonjs':
        specifier: ^24.0.1
        version: 24.1.0(rollup@2.79.1)
      '@rollup/plugin-json':
        specifier: ^6.0.0
        version: 6.0.0(rollup@2.79.1)
      '@rollup/plugin-node-resolve':
        specifier: ^15.0.1
        version: 15.0.2(rollup@2.79.1)
      '@rollup/plugin-typescript':
        specifier: ^11.0.0
        version: 11.1.0(rollup@2.79.1)(tslib@2.5.0)(typescript@4.9.5)
      '@typescript-eslint/eslint-plugin':
        specifier: ^5.57.0
        version: 5.59.0(@typescript-eslint/parser@5.59.0)(eslint@8.38.0)(typescript@4.9.5)
      '@typescript-eslint/parser':
        specifier: ^5.57.0
        version: 5.59.0(eslint@8.38.0)(typescript@4.9.5)
      esbuild:
        specifier: ^0.14.54
        version: 0.14.54
      eslint:
        specifier: ^8.37.0
        version: 8.38.0
      eslint-config-prettier:
        specifier: ^8.8.0
        version: 8.8.0(eslint@8.38.0)
      eslint-plugin-prettier:
        specifier: ^4.2.1
        version: 4.2.1(eslint-config-prettier@8.8.0)(eslint@8.38.0)(prettier@2.8.7)
      husky:
        specifier: ^8.0.3
        version: 8.0.3
      postcss:
        specifier: ^8.4.31
        version: 8.4.33
      prettier:
        specifier: ^2.8.7
        version: 2.8.7
      rollup:
        specifier: ^2.79.1
        version: 2.79.1
      rollup-plugin-delete:
        specifier: ^2.0.0
        version: 2.0.0
      rollup-plugin-esbuild:
        specifier: ^4.10.3
        version: 4.10.3(esbuild@0.14.54)(rollup@2.79.1)
      rollup-plugin-generate-declarations:
        specifier: ^1.1.1
        version: 1.1.1(rollup@2.79.1)(typescript@4.9.5)
      rollup-plugin-terser:
        specifier: ^7.0.2
        version: 7.0.2(rollup@2.79.1)
      sass:
        specifier: ^1.60.0
        version: 1.62.0
      tslib:
        specifier: ^2.5.0
        version: 2.5.0
      typescript:
        specifier: ^4.9.5
        version: 4.9.5

  packages/walletconnect:
    dependencies:
      '@alephium/web3':
        specifier: workspace:^
        version: link:../web3
      '@alephium/web3-wallet':
        specifier: workspace:^
        version: link:../web3-wallet
      '@walletconnect/core':
        specifier: 2.11.0
        version: 2.11.0
      '@walletconnect/keyvaluestorage':
        specifier: 1.1.1
        version: 1.1.1
      '@walletconnect/sign-client':
        specifier: 2.11.0
        version: 2.11.0
      '@walletconnect/types':
        specifier: 2.11.0
        version: 2.11.0
      '@walletconnect/utils':
        specifier: 2.11.0
        version: 2.11.0
      eventemitter3:
        specifier: ^4.0.7
        version: 4.0.7
    devDependencies:
      '@babel/cli':
        specifier: ^7.21.0
        version: 7.21.0(@babel/core@7.21.4)
      '@babel/core':
        specifier: ^7.21.4
        version: 7.21.4
      '@babel/node':
        specifier: ^7.20.7
        version: 7.20.7(@babel/core@7.21.4)
      '@babel/polyfill':
        specifier: ^7.12.1
        version: 7.12.1
      '@babel/preset-env':
        specifier: ^7.21.4
        version: 7.21.4(@babel/core@7.21.4)
      '@babel/preset-typescript':
        specifier: ^7.21.4
        version: 7.21.4(@babel/core@7.21.4)
      '@babel/register':
        specifier: ^7.21.0
        version: 7.21.0(@babel/core@7.21.4)
      '@types/jest':
        specifier: ^29.5.0
        version: 29.5.1
      '@types/node':
        specifier: ^16.18.23
        version: 16.18.24
      '@typescript-eslint/eslint-plugin':
        specifier: ^5.57.0
        version: 5.59.0(@typescript-eslint/parser@5.59.0)(eslint@8.38.0)(typescript@4.9.5)
      '@typescript-eslint/parser':
        specifier: ^5.57.0
        version: 5.59.0(eslint@8.38.0)(typescript@4.9.5)
      '@walletconnect/jsonrpc-utils':
        specifier: 1.0.3
        version: 1.0.3
      core-js:
        specifier: ^3.29.1
        version: 3.30.1
      crypto-browserify:
        specifier: ^3.12.0
        version: 3.12.0
      eslint:
        specifier: ^8.37.0
        version: 8.38.0
      eslint-config-prettier:
        specifier: ^8.8.0
        version: 8.8.0(eslint@8.38.0)
      eslint-config-standard:
        specifier: ^17.0.0
        version: 17.0.0(eslint-plugin-import@2.27.5)(eslint-plugin-n@15.7.0)(eslint-plugin-promise@6.1.1)(eslint@8.38.0)
      eslint-plugin-import:
        specifier: ^2.27.5
        version: 2.27.5(@typescript-eslint/parser@5.59.0)(eslint@8.38.0)
      eslint-plugin-jest:
        specifier: ^27.2.1
        version: 27.2.1(@typescript-eslint/eslint-plugin@5.59.0)(eslint@8.38.0)(jest@29.5.0)(typescript@4.9.5)
      eslint-plugin-node:
        specifier: ^11.1.0
        version: 11.1.0(eslint@8.38.0)
      eslint-plugin-prettier:
        specifier: ^4.2.1
        version: 4.2.1(eslint-config-prettier@8.8.0)(eslint@8.38.0)(prettier@2.8.7)
      eslint-plugin-promise:
        specifier: ^6.1.1
        version: 6.1.1(eslint@8.38.0)
      eslint-plugin-react:
        specifier: ^7.32.2
        version: 7.32.2(eslint@8.38.0)
      eslint-plugin-standard:
        specifier: ^4.1.0
        version: 4.1.0(eslint@8.38.0)
      jest:
        specifier: ^29.5.0
        version: 29.5.0(@types/node@16.18.24)(ts-node@10.9.1)
      lokijs:
        specifier: ^1.5.12
        version: 1.5.12
      npm-run-all:
        specifier: ^4.1.5
        version: 4.1.5
      path-browserify:
        specifier: ^1.0.1
        version: 1.0.1
      prettier:
        specifier: ^2.8.7
        version: 2.8.7
      stream-browserify:
        specifier: ^3.0.0
        version: 3.0.0
      ts-jest:
        specifier: ^29.0.5
        version: 29.1.0(@babel/core@7.21.4)(jest@29.5.0)(typescript@4.9.5)
      ts-node:
        specifier: ^10.9.1
        version: 10.9.1(@types/node@16.18.24)(typescript@4.9.5)
      tslib:
        specifier: ^2.5.0
        version: 2.5.0
      typescript:
        specifier: ^4.9.5
        version: 4.9.5
      webpack:
        specifier: 5.77.0
        version: 5.77.0(webpack-cli@4.10.0)
      webpack-cli:
        specifier: 4.10.0
        version: 4.10.0(webpack@5.77.0)

  packages/web3:
    dependencies:
      '@noble/secp256k1':
        specifier: 1.7.1
        version: 1.7.1
      base-x:
        specifier: 4.0.0
        version: 4.0.0
      bignumber.js:
        specifier: ^9.1.1
        version: 9.1.1
      binary-parser:
        specifier: 2.2.1
        version: 2.2.1
      blakejs:
        specifier: 1.2.1
        version: 1.2.1
      bn.js:
        specifier: 5.2.1
        version: 5.2.1
      buffer:
        specifier: ^6.0.3
        version: 6.0.3
      cross-fetch:
        specifier: ^3.1.5
        version: 3.1.5
      crypto-browserify:
        specifier: ^3.12.0
        version: 3.12.0
      elliptic:
        specifier: 6.5.4
        version: 6.5.4
      eventemitter3:
        specifier: ^4.0.7
        version: 4.0.7
      path-browserify:
        specifier: ^1.0.1
        version: 1.0.1
      stream-browserify:
        specifier: ^3.0.0
        version: 3.0.0
    devDependencies:
      '@babel/eslint-parser':
        specifier: ^7.21.3
        version: 7.21.3(@babel/core@7.21.4)(eslint@8.38.0)
      '@types/elliptic':
        specifier: ^6.4.14
        version: 6.4.14
      '@types/find-up':
        specifier: ^2.1.1
        version: 2.1.1
      '@types/fs-extra':
        specifier: ^9.0.13
        version: 9.0.13
      '@types/jest':
        specifier: ^27.5.2
        version: 27.5.2
      '@types/mock-fs':
        specifier: ^4.13.1
        version: 4.13.1
      '@types/node':
        specifier: ^16.18.23
        version: 16.18.24
      '@types/rewire':
        specifier: ^2.5.28
        version: 2.5.28
      '@typescript-eslint/eslint-plugin':
        specifier: ^5.57.0
        version: 5.59.0(@typescript-eslint/parser@5.59.0)(eslint@8.38.0)(typescript@4.9.5)
      '@typescript-eslint/parser':
        specifier: ^5.57.0
        version: 5.59.0(eslint@8.38.0)(typescript@4.9.5)
      clean-webpack-plugin:
        specifier: 4.0.0
        version: 4.0.0(webpack@5.80.0)
      eslint:
        specifier: ^8.37.0
        version: 8.38.0
      eslint-config-prettier:
        specifier: ^8.8.0
        version: 8.8.0(eslint@8.38.0)
      eslint-plugin-header:
        specifier: ^3.1.1
        version: 3.1.1(eslint@8.38.0)
      eslint-plugin-prettier:
        specifier: ^4.2.1
        version: 4.2.1(eslint-config-prettier@8.8.0)(eslint@8.38.0)(prettier@2.8.7)
      eslint-plugin-security:
        specifier: 1.6.0
        version: 1.6.0
      html-webpack-plugin:
        specifier: 5.5.0
        version: 5.5.0(webpack@5.80.0)
      jest:
        specifier: ^28.1.3
        version: 28.1.3(@types/node@16.18.24)(ts-node@10.9.1)
      jest-localstorage-mock:
        specifier: ^2.4.26
        version: 2.4.26
      jest-websocket-mock:
        specifier: ^2.4.0
        version: 2.4.0
      mock-fs:
        specifier: ^5.2.0
        version: 5.2.0
      mock-socket:
        specifier: ^9.2.1
        version: 9.2.1
      prettier:
        specifier: ^2.8.7
        version: 2.8.7
      process:
        specifier: ^0.11.10
        version: 0.11.10
      rewire:
        specifier: ^6.0.0
        version: 6.0.0
      shelljs:
        specifier: ^0.8.5
        version: 0.8.5
      swagger-typescript-api:
        specifier: 12.0.3
        version: 12.0.3
      terser-webpack-plugin:
        specifier: ^5.3.7
        version: 5.3.7(webpack@5.80.0)
      ts-jest:
        specifier: ^28.0.8
        version: 28.0.8(@babel/core@7.21.4)(jest@28.1.3)(typescript@4.9.5)
      ts-node:
        specifier: ^10.9.1
        version: 10.9.1(@types/node@16.18.24)(typescript@4.9.5)
      tslib:
        specifier: ^2.5.0
        version: 2.5.0
      typescript:
        specifier: ^4.9.5
        version: 4.9.5
      webpack:
        specifier: ^5.77.0
        version: 5.80.0(webpack-cli@4.10.0)
      webpack-cli:
        specifier: ^4.10.0
        version: 4.10.0(webpack@5.80.0)

  packages/web3-react:
    dependencies:
      '@alephium/get-extension-wallet':
        specifier: workspace:^
        version: link:../get-extension-wallet
      '@alephium/walletconnect-provider':
        specifier: workspace:^
        version: link:../walletconnect
      '@alephium/walletconnect-qrcode-modal':
        specifier: ^0.1.0
        version: 0.1.0
      buffer:
        specifier: ^6.0.3
        version: 6.0.3
      detect-browser:
        specifier: ^5.3.0
        version: 5.3.0
      framer-motion:
        specifier: ^6.5.1
        version: 6.5.1(react-dom@18.2.0)(react@18.2.0)
      qrcode:
        specifier: ^1.5.1
        version: 1.5.1
      react:
        specifier: 17.x || 18.x
        version: 18.2.0
      react-dom:
        specifier: 17.x || 18.x
        version: 18.2.0(react@18.2.0)
      react-transition-state:
        specifier: ^1.1.5
        version: 1.1.5(react-dom@18.2.0)(react@18.2.0)
      react-use-measure:
        specifier: ^2.1.1
        version: 2.1.1(react-dom@18.2.0)(react@18.2.0)
      resize-observer-polyfill:
        specifier: ^1.5.1
        version: 1.5.1
      styled-components:
        specifier: ^5.3.9
        version: 5.3.9(react-dom@18.2.0)(react-is@18.2.0)(react@18.2.0)
    devDependencies:
      '@rollup/plugin-node-resolve':
        specifier: ^15.0.1
        version: 15.0.2(rollup@2.79.1)
      '@types/node':
        specifier: ^16.18.23
        version: 16.18.24
      '@types/qrcode':
        specifier: ^1.5.0
        version: 1.5.0
      '@types/react':
        specifier: ^18.0.31
        version: 18.0.37
      '@types/react-dom':
        specifier: ^18.0.11
        version: 18.0.11
      '@types/styled-components':
        specifier: ^5.1.26
        version: 5.1.26
      eslint-plugin-react-hooks:
        specifier: ^4.6.0
        version: 4.6.0(eslint@8.38.0)
      rollup:
        specifier: ^2.79.1
        version: 2.79.1
      rollup-plugin-peer-deps-external:
        specifier: ^2.2.4
        version: 2.2.4(rollup@2.79.1)
      rollup-plugin-terser:
        specifier: ^7.0.2
        version: 7.0.2(rollup@2.79.1)
      rollup-plugin-typescript2:
        specifier: ^0.34.1
        version: 0.34.1(rollup@2.79.1)(typescript@4.9.5)
      rollup-plugin-visualizer:
        specifier: ^5.9.0
        version: 5.9.0(rollup@2.79.1)
      typescript:
        specifier: ^4.9.5
        version: 4.9.5

  packages/web3-test:
    dependencies:
      '@alephium/web3':
        specifier: workspace:^
        version: link:../web3
      '@alephium/web3-wallet':
        specifier: workspace:^
        version: link:../web3-wallet
    devDependencies:
      '@types/find-up':
        specifier: ^2.1.1
        version: 2.1.1
      '@types/fs-extra':
        specifier: ^9.0.13
        version: 9.0.13
      '@types/jest':
        specifier: ^27.5.2
        version: 27.5.2
      '@types/mock-fs':
        specifier: ^4.13.1
        version: 4.13.1
      '@types/rewire':
        specifier: ^2.5.28
        version: 2.5.28
      '@typescript-eslint/eslint-plugin':
        specifier: ^5.57.0
        version: 5.59.0(@typescript-eslint/parser@5.59.0)(eslint@8.38.0)(typescript@4.9.5)
      '@typescript-eslint/parser':
        specifier: ^5.57.0
        version: 5.59.0(eslint@8.38.0)(typescript@4.9.5)
      crypto-browserify:
        specifier: ^3.12.0
        version: 3.12.0

  packages/web3-wallet:
    dependencies:
      '@alephium/web3':
        specifier: workspace:^
        version: link:../web3
      '@noble/secp256k1':
        specifier: 1.7.1
        version: 1.7.1
      '@types/node':
        specifier: ^16.18.23
        version: 16.18.24
      bip32:
        specifier: 3.1.0
        version: 3.1.0
      bip39:
        specifier: 3.0.4
        version: 3.0.4
      buffer:
        specifier: ^6.0.3
        version: 6.0.3
      elliptic:
        specifier: 6.5.4
        version: 6.5.4
      fs-extra:
        specifier: 10.0.1
        version: 10.0.1
    devDependencies:
      '@types/find-up':
        specifier: ^2.1.1
        version: 2.1.1
      '@types/fs-extra':
        specifier: ^9.0.13
        version: 9.0.13
      '@types/jest':
        specifier: ^27.5.2
        version: 27.5.2
      '@types/mock-fs':
        specifier: ^4.13.1
        version: 4.13.1
      '@types/rewire':
        specifier: ^2.5.28
        version: 2.5.28
      '@typescript-eslint/eslint-plugin':
        specifier: ^5.57.0
        version: 5.59.0(@typescript-eslint/parser@5.59.0)(eslint@8.38.0)(typescript@4.9.5)
      '@typescript-eslint/parser':
        specifier: ^5.57.0
        version: 5.59.0(eslint@8.38.0)(typescript@4.9.5)
      crypto-browserify:
        specifier: ^3.12.0
        version: 3.12.0

packages:

  /@alephium/walletconnect-qrcode-modal@0.1.0:
    resolution: {integrity: sha512-gJrDirpgElmgpf3EELsJdp1HCa3J9pCc+2Nw/OLrlwumhAVwnpoQLCsF06gIbnzhu952E1qtgi4hWDBN3mzTlg==}
    dependencies:
      '@walletconnect/browser-utils': 1.8.0
      '@walletconnect/mobile-registry': 1.4.0
      '@walletconnect/types': 1.8.0
      copy-to-clipboard: 3.3.3
      preact: 10.4.1
      qrcode: 1.4.4
    dev: false

  /@ampproject/remapping@2.2.1:
    resolution: {integrity: sha512-lFMjJTrFL3j7L9yBxwYfCq2k6qqwHyzuUl/XBnif78PWTJYyL/dfowQHWE3sp6U6ZzqWiiIZnpTMO96zhkjwtg==}
    engines: {node: '>=6.0.0'}
    dependencies:
      '@jridgewell/gen-mapping': 0.3.3
      '@jridgewell/trace-mapping': 0.3.18

  /@babel/cli@7.21.0(@babel/core@7.21.4):
    resolution: {integrity: sha512-xi7CxyS8XjSyiwUGCfwf+brtJxjW1/ZTcBUkP10xawIEXLX5HzLn+3aXkgxozcP2UhRhtKTmQurw9Uaes7jZrA==}
    engines: {node: '>=6.9.0'}
    hasBin: true
    peerDependencies:
      '@babel/core': ^7.0.0-0
    dependencies:
      '@babel/core': 7.21.4
      '@jridgewell/trace-mapping': 0.3.18
      commander: 4.1.1
      convert-source-map: 1.9.0
      fs-readdir-recursive: 1.1.0
      glob: 7.2.3
      make-dir: 2.1.0
      slash: 2.0.0
    optionalDependencies:
      '@nicolo-ribaudo/chokidar-2': 2.1.8-no-fsevents.3
      chokidar: 3.5.3
    dev: true

  /@babel/code-frame@7.12.11:
    resolution: {integrity: sha512-Zt1yodBx1UcyiePMSkWnU4hPqhwq7hGi2nFL1LeA3EUl+q2LQx16MISgJ0+z7dnmgvP9QtIleuETGOiOH1RcIw==}
    dependencies:
      '@babel/highlight': 7.18.6
    dev: true

  /@babel/code-frame@7.21.4:
    resolution: {integrity: sha512-LYvhNKfwWSPpocw8GI7gpK2nq3HSDuEPC/uSYaALSJu9xjsalaaYFOq0Pwt5KmVqwEbZlDu81aLXwBOmD/Fv9g==}
    engines: {node: '>=6.9.0'}
    dependencies:
      '@babel/highlight': 7.18.6

  /@babel/code-frame@7.23.5:
    resolution: {integrity: sha512-CgH3s1a96LipHCmSUmYFPwY7MNx8C3avkq7i4Wl3cfa662ldtUe4VM1TPXX70pfmrlWTb6jLqTYrZyT2ZTJBgA==}
    engines: {node: '>=6.9.0'}
    dependencies:
      '@babel/highlight': 7.23.4
      chalk: 2.4.2

  /@babel/compat-data@7.21.4:
    resolution: {integrity: sha512-/DYyDpeCfaVinT40FPGdkkb+lYSKvsVuMjDAG7jPOWWiM1ibOaB9CXJAlc4d1QpP/U2q2P9jbrSlClKSErd55g==}
    engines: {node: '>=6.9.0'}

  /@babel/core@7.21.4:
    resolution: {integrity: sha512-qt/YV149Jman/6AfmlxJ04LMIu8bMoyl3RB91yTFrxQmgbrSvQMy7cI8Q62FHx1t8wJ8B5fu0UDoLwHAhUo1QA==}
    engines: {node: '>=6.9.0'}
    dependencies:
      '@ampproject/remapping': 2.2.1
      '@babel/code-frame': 7.21.4
      '@babel/generator': 7.21.4
      '@babel/helper-compilation-targets': 7.21.4(@babel/core@7.21.4)
      '@babel/helper-module-transforms': 7.21.2
      '@babel/helpers': 7.21.0
      '@babel/parser': 7.21.4
      '@babel/template': 7.20.7
      '@babel/traverse': 7.23.2(supports-color@5.5.0)
      '@babel/types': 7.21.4
      convert-source-map: 1.9.0
      debug: 4.3.4(supports-color@5.5.0)
      gensync: 1.0.0-beta.2
      json5: 2.2.3
      semver: 7.5.2
    transitivePeerDependencies:
      - supports-color

  /@babel/eslint-parser@7.21.3(@babel/core@7.21.4)(eslint@8.38.0):
    resolution: {integrity: sha512-kfhmPimwo6k4P8zxNs8+T7yR44q1LdpsZdE1NkCsVlfiuTPRfnGgjaF8Qgug9q9Pou17u6wneYF0lDCZJATMFg==}
    engines: {node: ^10.13.0 || ^12.13.0 || >=14.0.0}
    peerDependencies:
      '@babel/core': '>=7.11.0'
      eslint: ^7.5.0 || ^8.0.0
    dependencies:
      '@babel/core': 7.21.4
      '@nicolo-ribaudo/eslint-scope-5-internals': 5.1.1-v1
      eslint: 8.38.0
      eslint-visitor-keys: 2.1.0
      semver: 7.5.2
    dev: true

  /@babel/generator@7.21.4:
    resolution: {integrity: sha512-NieM3pVIYW2SwGzKoqfPrQsf4xGs9M9AIG3ThppsSRmO+m7eQhmI6amajKMUeIO37wFfsvnvcxQFx6x6iqxDnA==}
    engines: {node: '>=6.9.0'}
    dependencies:
      '@babel/types': 7.21.4
      '@jridgewell/gen-mapping': 0.3.3
      '@jridgewell/trace-mapping': 0.3.18
      jsesc: 2.5.2

  /@babel/generator@7.23.6:
    resolution: {integrity: sha512-qrSfCYxYQB5owCmGLbl8XRpX1ytXlpueOb0N0UmQwA073KZxejgQTzAmJezxvpwQD9uGtK2shHdi55QT+MbjIw==}
    engines: {node: '>=6.9.0'}
    dependencies:
      '@babel/types': 7.23.6
      '@jridgewell/gen-mapping': 0.3.3
      '@jridgewell/trace-mapping': 0.3.18
      jsesc: 2.5.2

  /@babel/helper-annotate-as-pure@7.18.6:
    resolution: {integrity: sha512-duORpUiYrEpzKIop6iNbjnwKLAKnJ47csTyRACyEmWj0QdUrm5aqNJGHSSEQSUAvNW0ojX0dOmK9dZduvkfeXA==}
    engines: {node: '>=6.9.0'}
    dependencies:
      '@babel/types': 7.21.4

  /@babel/helper-builder-binary-assignment-operator-visitor@7.18.9:
    resolution: {integrity: sha512-yFQ0YCHoIqarl8BCRwBL8ulYUaZpz3bNsA7oFepAzee+8/+ImtADXNOmO5vJvsPff3qi+hvpkY/NYBTrBQgdNw==}
    engines: {node: '>=6.9.0'}
    dependencies:
      '@babel/helper-explode-assignable-expression': 7.18.6
      '@babel/types': 7.21.4
    dev: true

  /@babel/helper-compilation-targets@7.21.4(@babel/core@7.21.4):
    resolution: {integrity: sha512-Fa0tTuOXZ1iL8IeDFUWCzjZcn+sJGd9RZdH9esYVjEejGmzf+FFYQpMi/kZUk2kPy/q1H3/GPw7np8qar/stfg==}
    engines: {node: '>=6.9.0'}
    peerDependencies:
      '@babel/core': ^7.0.0
    dependencies:
      '@babel/compat-data': 7.21.4
      '@babel/core': 7.21.4
      '@babel/helper-validator-option': 7.21.0
      browserslist: 4.21.5
      lru-cache: 5.1.1
      semver: 7.5.2

  /@babel/helper-create-class-features-plugin@7.21.4(@babel/core@7.21.4):
    resolution: {integrity: sha512-46QrX2CQlaFRF4TkwfTt6nJD7IHq8539cCL7SDpqWSDeJKY1xylKKY5F/33mJhLZ3mFvKv2gGrVS6NkyF6qs+Q==}
    engines: {node: '>=6.9.0'}
    peerDependencies:
      '@babel/core': ^7.0.0
    dependencies:
      '@babel/core': 7.21.4
      '@babel/helper-annotate-as-pure': 7.18.6
      '@babel/helper-environment-visitor': 7.18.9
      '@babel/helper-function-name': 7.21.0
      '@babel/helper-member-expression-to-functions': 7.21.0
      '@babel/helper-optimise-call-expression': 7.18.6
      '@babel/helper-replace-supers': 7.20.7
      '@babel/helper-skip-transparent-expression-wrappers': 7.20.0
      '@babel/helper-split-export-declaration': 7.18.6
    transitivePeerDependencies:
      - supports-color
    dev: true

  /@babel/helper-create-regexp-features-plugin@7.21.4(@babel/core@7.21.4):
    resolution: {integrity: sha512-M00OuhU+0GyZ5iBBN9czjugzWrEq2vDpf/zCYHxxf93ul/Q5rv+a5h+/+0WnI1AebHNVtl5bFV0qsJoH23DbfA==}
    engines: {node: '>=6.9.0'}
    peerDependencies:
      '@babel/core': ^7.0.0
    dependencies:
      '@babel/core': 7.21.4
      '@babel/helper-annotate-as-pure': 7.18.6
      regexpu-core: 5.3.2
    dev: true

  /@babel/helper-define-polyfill-provider@0.3.3(@babel/core@7.21.4):
    resolution: {integrity: sha512-z5aQKU4IzbqCC1XH0nAqfsFLMVSo22SBKUc0BxGrLkolTdPTructy0ToNnlO2zA4j9Q/7pjMZf0DSY+DSTYzww==}
    peerDependencies:
      '@babel/core': ^7.4.0-0
    dependencies:
      '@babel/core': 7.21.4
      '@babel/helper-compilation-targets': 7.21.4(@babel/core@7.21.4)
      '@babel/helper-plugin-utils': 7.20.2
      debug: 4.3.4(supports-color@5.5.0)
      lodash.debounce: 4.0.8
      resolve: 1.22.2
      semver: 7.5.2
    transitivePeerDependencies:
      - supports-color
    dev: true

  /@babel/helper-environment-visitor@7.18.9:
    resolution: {integrity: sha512-3r/aACDJ3fhQ/EVgFy0hpj8oHyHpQc+LPtJoY9SzTThAsStm4Ptegq92vqKoE3vD706ZVFWITnMnxucw+S9Ipg==}
    engines: {node: '>=6.9.0'}

  /@babel/helper-environment-visitor@7.22.20:
    resolution: {integrity: sha512-zfedSIzFhat/gFhWfHtgWvlec0nqB9YEIVrpuwjruLlXfUSnA8cJB0miHKwqDnQ7d32aKo2xt88/xZptwxbfhA==}
    engines: {node: '>=6.9.0'}

  /@babel/helper-explode-assignable-expression@7.18.6:
    resolution: {integrity: sha512-eyAYAsQmB80jNfg4baAtLeWAQHfHFiR483rzFK+BhETlGZaQC9bsfrugfXDCbRHLQbIA7U5NxhhOxN7p/dWIcg==}
    engines: {node: '>=6.9.0'}
    dependencies:
      '@babel/types': 7.21.4
    dev: true

  /@babel/helper-function-name@7.21.0:
    resolution: {integrity: sha512-HfK1aMRanKHpxemaY2gqBmL04iAPOPRj7DxtNbiDOrJK+gdwkiNRVpCpUJYbUT+aZyemKN8brqTOxzCaG6ExRg==}
    engines: {node: '>=6.9.0'}
    dependencies:
      '@babel/template': 7.20.7
      '@babel/types': 7.21.4
    dev: true

  /@babel/helper-function-name@7.23.0:
    resolution: {integrity: sha512-OErEqsrxjZTJciZ4Oo+eoZqeW9UIiOcuYKRJA4ZAgV9myA+pOXhhmpfNCKjEH/auVfEYVFJ6y1Tc4r0eIApqiw==}
    engines: {node: '>=6.9.0'}
    dependencies:
      '@babel/template': 7.22.15
      '@babel/types': 7.23.6

  /@babel/helper-hoist-variables@7.18.6:
    resolution: {integrity: sha512-UlJQPkFqFULIcyW5sbzgbkxn2FKRgwWiRexcuaR8RNJRy8+LLveqPjwZV/bwrLZCN0eUHD/x8D0heK1ozuoo6Q==}
    engines: {node: '>=6.9.0'}
    dependencies:
      '@babel/types': 7.21.4
    dev: true

  /@babel/helper-hoist-variables@7.22.5:
    resolution: {integrity: sha512-wGjk9QZVzvknA6yKIUURb8zY3grXCcOZt+/7Wcy8O2uctxhplmUPkOdlgoNhmdVee2c92JXbf1xpMtVNbfoxRw==}
    engines: {node: '>=6.9.0'}
    dependencies:
      '@babel/types': 7.23.6

  /@babel/helper-member-expression-to-functions@7.21.0:
    resolution: {integrity: sha512-Muu8cdZwNN6mRRNG6lAYErJ5X3bRevgYR2O8wN0yn7jJSnGDu6eG59RfT29JHxGUovyfrh6Pj0XzmR7drNVL3Q==}
    engines: {node: '>=6.9.0'}
    dependencies:
      '@babel/types': 7.21.4
    dev: true

  /@babel/helper-module-imports@7.21.4:
    resolution: {integrity: sha512-orajc5T2PsRYUN3ZryCEFeMDYwyw09c/pZeaQEZPH0MpKzSvn3e0uXsDBu3k03VI+9DBiRo+l22BfKTpKwa/Wg==}
    engines: {node: '>=6.9.0'}
    dependencies:
      '@babel/types': 7.21.4

  /@babel/helper-module-transforms@7.21.2:
    resolution: {integrity: sha512-79yj2AR4U/Oqq/WOV7Lx6hUjau1Zfo4cI+JLAVYeMV5XIlbOhmjEk5ulbTc9fMpmlojzZHkUUxAiK+UKn+hNQQ==}
    engines: {node: '>=6.9.0'}
    dependencies:
      '@babel/helper-environment-visitor': 7.18.9
      '@babel/helper-module-imports': 7.21.4
      '@babel/helper-simple-access': 7.20.2
      '@babel/helper-split-export-declaration': 7.18.6
      '@babel/helper-validator-identifier': 7.19.1
      '@babel/template': 7.20.7
      '@babel/traverse': 7.23.2(supports-color@5.5.0)
      '@babel/types': 7.21.4
    transitivePeerDependencies:
      - supports-color

  /@babel/helper-optimise-call-expression@7.18.6:
    resolution: {integrity: sha512-HP59oD9/fEHQkdcbgFCnbmgH5vIQTJbxh2yf+CdM89/glUNnuzr87Q8GIjGEnOktTROemO0Pe0iPAYbqZuOUiA==}
    engines: {node: '>=6.9.0'}
    dependencies:
      '@babel/types': 7.21.4
    dev: true

  /@babel/helper-plugin-utils@7.20.2:
    resolution: {integrity: sha512-8RvlJG2mj4huQ4pZ+rU9lqKi9ZKiRmuvGuM2HlWmkmgOhbs6zEAw6IEiJ5cQqGbDzGZOhwuOQNtZMi/ENLjZoQ==}
    engines: {node: '>=6.9.0'}

  /@babel/helper-remap-async-to-generator@7.18.9(@babel/core@7.21.4):
    resolution: {integrity: sha512-dI7q50YKd8BAv3VEfgg7PS7yD3Rtbi2J1XMXaalXO0W0164hYLnh8zpjRS0mte9MfVp/tltvr/cfdXPvJr1opA==}
    engines: {node: '>=6.9.0'}
    peerDependencies:
      '@babel/core': ^7.0.0
    dependencies:
      '@babel/core': 7.21.4
      '@babel/helper-annotate-as-pure': 7.18.6
      '@babel/helper-environment-visitor': 7.18.9
      '@babel/helper-wrap-function': 7.20.5
      '@babel/types': 7.21.4
    transitivePeerDependencies:
      - supports-color
    dev: true

  /@babel/helper-replace-supers@7.20.7:
    resolution: {integrity: sha512-vujDMtB6LVfNW13jhlCrp48QNslK6JXi7lQG736HVbHz/mbf4Dc7tIRh1Xf5C0rF7BP8iiSxGMCmY6Ci1ven3A==}
    engines: {node: '>=6.9.0'}
    dependencies:
      '@babel/helper-environment-visitor': 7.18.9
      '@babel/helper-member-expression-to-functions': 7.21.0
      '@babel/helper-optimise-call-expression': 7.18.6
      '@babel/template': 7.20.7
      '@babel/traverse': 7.23.2(supports-color@5.5.0)
      '@babel/types': 7.21.4
    transitivePeerDependencies:
      - supports-color
    dev: true

  /@babel/helper-simple-access@7.20.2:
    resolution: {integrity: sha512-+0woI/WPq59IrqDYbVGfshjT5Dmk/nnbdpcF8SnMhhXObpTq2KNBdLFRFrkVdbDOyUmHBCxzm5FHV1rACIkIbA==}
    engines: {node: '>=6.9.0'}
    dependencies:
      '@babel/types': 7.21.4

  /@babel/helper-skip-transparent-expression-wrappers@7.20.0:
    resolution: {integrity: sha512-5y1JYeNKfvnT8sZcK9DVRtpTbGiomYIHviSP3OQWmDPU3DeH4a1ZlT/N2lyQ5P8egjcRaT/Y9aNqUxK0WsnIIg==}
    engines: {node: '>=6.9.0'}
    dependencies:
      '@babel/types': 7.21.4
    dev: true

  /@babel/helper-split-export-declaration@7.18.6:
    resolution: {integrity: sha512-bde1etTx6ZyTmobl9LLMMQsaizFVZrquTEHOqKeQESMKo4PlObf+8+JA25ZsIpZhT/WEd39+vOdLXAFG/nELpA==}
    engines: {node: '>=6.9.0'}
    dependencies:
      '@babel/types': 7.21.4

  /@babel/helper-split-export-declaration@7.22.6:
    resolution: {integrity: sha512-AsUnxuLhRYsisFiaJwvp1QF+I3KjD5FOxut14q/GzovUe6orHLesW2C7d754kRm53h5gqrz6sFl6sxc4BVtE/g==}
    engines: {node: '>=6.9.0'}
    dependencies:
      '@babel/types': 7.23.6

  /@babel/helper-string-parser@7.19.4:
    resolution: {integrity: sha512-nHtDoQcuqFmwYNYPz3Rah5ph2p8PFeFCsZk9A/48dPc/rGocJ5J3hAAZ7pb76VWX3fZKu+uEr/FhH5jLx7umrw==}
    engines: {node: '>=6.9.0'}

  /@babel/helper-string-parser@7.23.4:
    resolution: {integrity: sha512-803gmbQdqwdf4olxrX4AJyFBV/RTr3rSmOj0rKwesmzlfhYNDEs+/iOcznzpNWlJlIlTJC2QfPFcHB6DlzdVLQ==}
    engines: {node: '>=6.9.0'}

  /@babel/helper-validator-identifier@7.19.1:
    resolution: {integrity: sha512-awrNfaMtnHUr653GgGEs++LlAvW6w+DcPrOliSMXWCKo597CwL5Acf/wWdNkf/tfEQE3mjkeD1YOVZOUV/od1w==}
    engines: {node: '>=6.9.0'}

  /@babel/helper-validator-identifier@7.22.20:
    resolution: {integrity: sha512-Y4OZ+ytlatR8AI+8KZfKuL5urKp7qey08ha31L8b3BwewJAoJamTzyvxPR/5D+KkdJCGPq/+8TukHBlY10FX9A==}
    engines: {node: '>=6.9.0'}

  /@babel/helper-validator-option@7.21.0:
    resolution: {integrity: sha512-rmL/B8/f0mKS2baE9ZpyTcTavvEuWhTTW8amjzXNvYG4AwBsqTLikfXsEofsJEfKHf+HQVQbFOHy6o+4cnC/fQ==}
    engines: {node: '>=6.9.0'}

  /@babel/helper-wrap-function@7.20.5:
    resolution: {integrity: sha512-bYMxIWK5mh+TgXGVqAtnu5Yn1un+v8DDZtqyzKRLUzrh70Eal2O3aZ7aPYiMADO4uKlkzOiRiZ6GX5q3qxvW9Q==}
    engines: {node: '>=6.9.0'}
    dependencies:
      '@babel/helper-function-name': 7.21.0
      '@babel/template': 7.20.7
      '@babel/traverse': 7.23.2(supports-color@5.5.0)
      '@babel/types': 7.21.4
    transitivePeerDependencies:
      - supports-color
    dev: true

  /@babel/helpers@7.21.0:
    resolution: {integrity: sha512-XXve0CBtOW0pd7MRzzmoyuSj0e3SEzj8pgyFxnTT1NJZL38BD1MK7yYrm8yefRPIDvNNe14xR4FdbHwpInD4rA==}
    engines: {node: '>=6.9.0'}
    dependencies:
      '@babel/template': 7.20.7
      '@babel/traverse': 7.23.2(supports-color@5.5.0)
      '@babel/types': 7.21.4
    transitivePeerDependencies:
      - supports-color

  /@babel/highlight@7.18.6:
    resolution: {integrity: sha512-u7stbOuYjaPezCuLj29hNW1v64M2Md2qupEKP1fHc7WdOA3DgLh37suiSrZYY7haUB7iBeQZ9P1uiRF359do3g==}
    engines: {node: '>=6.9.0'}
    dependencies:
      '@babel/helper-validator-identifier': 7.19.1
      chalk: 2.4.2
      js-tokens: 4.0.0

  /@babel/highlight@7.23.4:
    resolution: {integrity: sha512-acGdbYSfp2WheJoJm/EBBBLh/ID8KDc64ISZ9DYtBmC8/Q204PZJLHyzeB5qMzJ5trcOkybd78M4x2KWsUq++A==}
    engines: {node: '>=6.9.0'}
    dependencies:
      '@babel/helper-validator-identifier': 7.22.20
      chalk: 2.4.2
      js-tokens: 4.0.0

  /@babel/node@7.20.7(@babel/core@7.21.4):
    resolution: {integrity: sha512-AQt3gVcP+fpFuoFn4FmIW/+5JovvEoA9og4Y1LrRw0pv3jkl4tujZMMy3X/3ugjLrEy3k1aNywo3JIl3g+jVXQ==}
    engines: {node: '>=6.9.0'}
    hasBin: true
    peerDependencies:
      '@babel/core': ^7.0.0-0
    dependencies:
      '@babel/core': 7.21.4
      '@babel/register': 7.21.0(@babel/core@7.21.4)
      commander: 4.1.1
      core-js: 3.30.1
      node-environment-flags: 1.0.6
      regenerator-runtime: 0.13.11
      v8flags: 3.2.0
    dev: true

  /@babel/parser@7.21.4:
    resolution: {integrity: sha512-alVJj7k7zIxqBZ7BTRhz0IqJFxW1VJbm6N8JbcYhQ186df9ZBPbZBmWSqAMXwHGsCJdYks7z/voa3ibiS5bCIw==}
    engines: {node: '>=6.0.0'}
    hasBin: true
    dependencies:
      '@babel/types': 7.21.4

  /@babel/parser@7.23.6:
    resolution: {integrity: sha512-Z2uID7YJ7oNvAI20O9X0bblw7Qqs8Q2hFy0R9tAfnfLkp5MW0UH9eUvnDSnFwKZ0AvgS1ucqR4KzvVHgnke1VQ==}
    engines: {node: '>=6.0.0'}
    hasBin: true
    dependencies:
      '@babel/types': 7.23.6

  /@babel/plugin-bugfix-safari-id-destructuring-collision-in-function-expression@7.18.6(@babel/core@7.21.4):
    resolution: {integrity: sha512-Dgxsyg54Fx1d4Nge8UnvTrED63vrwOdPmyvPzlNN/boaliRP54pm3pGzZD1SJUwrBA+Cs/xdG8kXX6Mn/RfISQ==}
    engines: {node: '>=6.9.0'}
    peerDependencies:
      '@babel/core': ^7.0.0
    dependencies:
      '@babel/core': 7.21.4
      '@babel/helper-plugin-utils': 7.20.2
    dev: true

  /@babel/plugin-bugfix-v8-spread-parameters-in-optional-chaining@7.20.7(@babel/core@7.21.4):
    resolution: {integrity: sha512-sbr9+wNE5aXMBBFBICk01tt7sBf2Oc9ikRFEcem/ZORup9IMUdNhW7/wVLEbbtlWOsEubJet46mHAL2C8+2jKQ==}
    engines: {node: '>=6.9.0'}
    peerDependencies:
      '@babel/core': ^7.13.0
    dependencies:
      '@babel/core': 7.21.4
      '@babel/helper-plugin-utils': 7.20.2
      '@babel/helper-skip-transparent-expression-wrappers': 7.20.0
      '@babel/plugin-proposal-optional-chaining': 7.21.0(@babel/core@7.21.4)
    dev: true

  /@babel/plugin-proposal-async-generator-functions@7.20.7(@babel/core@7.21.4):
    resolution: {integrity: sha512-xMbiLsn/8RK7Wq7VeVytytS2L6qE69bXPB10YCmMdDZbKF4okCqY74pI/jJQ/8U0b/F6NrT2+14b8/P9/3AMGA==}
    engines: {node: '>=6.9.0'}
    peerDependencies:
      '@babel/core': ^7.0.0-0
    dependencies:
      '@babel/core': 7.21.4
      '@babel/helper-environment-visitor': 7.18.9
      '@babel/helper-plugin-utils': 7.20.2
      '@babel/helper-remap-async-to-generator': 7.18.9(@babel/core@7.21.4)
      '@babel/plugin-syntax-async-generators': 7.8.4(@babel/core@7.21.4)
    transitivePeerDependencies:
      - supports-color
    dev: true

  /@babel/plugin-proposal-class-properties@7.18.6(@babel/core@7.21.4):
    resolution: {integrity: sha512-cumfXOF0+nzZrrN8Rf0t7M+tF6sZc7vhQwYQck9q1/5w2OExlD+b4v4RpMJFaV1Z7WcDRgO6FqvxqxGlwo+RHQ==}
    engines: {node: '>=6.9.0'}
    peerDependencies:
      '@babel/core': ^7.0.0-0
    dependencies:
      '@babel/core': 7.21.4
      '@babel/helper-create-class-features-plugin': 7.21.4(@babel/core@7.21.4)
      '@babel/helper-plugin-utils': 7.20.2
    transitivePeerDependencies:
      - supports-color
    dev: true

  /@babel/plugin-proposal-class-static-block@7.21.0(@babel/core@7.21.4):
    resolution: {integrity: sha512-XP5G9MWNUskFuP30IfFSEFB0Z6HzLIUcjYM4bYOPHXl7eiJ9HFv8tWj6TXTN5QODiEhDZAeI4hLok2iHFFV4hw==}
    engines: {node: '>=6.9.0'}
    peerDependencies:
      '@babel/core': ^7.12.0
    dependencies:
      '@babel/core': 7.21.4
      '@babel/helper-create-class-features-plugin': 7.21.4(@babel/core@7.21.4)
      '@babel/helper-plugin-utils': 7.20.2
      '@babel/plugin-syntax-class-static-block': 7.14.5(@babel/core@7.21.4)
    transitivePeerDependencies:
      - supports-color
    dev: true

  /@babel/plugin-proposal-dynamic-import@7.18.6(@babel/core@7.21.4):
    resolution: {integrity: sha512-1auuwmK+Rz13SJj36R+jqFPMJWyKEDd7lLSdOj4oJK0UTgGueSAtkrCvz9ewmgyU/P941Rv2fQwZJN8s6QruXw==}
    engines: {node: '>=6.9.0'}
    peerDependencies:
      '@babel/core': ^7.0.0-0
    dependencies:
      '@babel/core': 7.21.4
      '@babel/helper-plugin-utils': 7.20.2
      '@babel/plugin-syntax-dynamic-import': 7.8.3(@babel/core@7.21.4)
    dev: true

  /@babel/plugin-proposal-export-namespace-from@7.18.9(@babel/core@7.21.4):
    resolution: {integrity: sha512-k1NtHyOMvlDDFeb9G5PhUXuGj8m/wiwojgQVEhJ/fsVsMCpLyOP4h0uGEjYJKrRI+EVPlb5Jk+Gt9P97lOGwtA==}
    engines: {node: '>=6.9.0'}
    peerDependencies:
      '@babel/core': ^7.0.0-0
    dependencies:
      '@babel/core': 7.21.4
      '@babel/helper-plugin-utils': 7.20.2
      '@babel/plugin-syntax-export-namespace-from': 7.8.3(@babel/core@7.21.4)
    dev: true

  /@babel/plugin-proposal-json-strings@7.18.6(@babel/core@7.21.4):
    resolution: {integrity: sha512-lr1peyn9kOdbYc0xr0OdHTZ5FMqS6Di+H0Fz2I/JwMzGmzJETNeOFq2pBySw6X/KFL5EWDjlJuMsUGRFb8fQgQ==}
    engines: {node: '>=6.9.0'}
    peerDependencies:
      '@babel/core': ^7.0.0-0
    dependencies:
      '@babel/core': 7.21.4
      '@babel/helper-plugin-utils': 7.20.2
      '@babel/plugin-syntax-json-strings': 7.8.3(@babel/core@7.21.4)
    dev: true

  /@babel/plugin-proposal-logical-assignment-operators@7.20.7(@babel/core@7.21.4):
    resolution: {integrity: sha512-y7C7cZgpMIjWlKE5T7eJwp+tnRYM89HmRvWM5EQuB5BoHEONjmQ8lSNmBUwOyy/GFRsohJED51YBF79hE1djug==}
    engines: {node: '>=6.9.0'}
    peerDependencies:
      '@babel/core': ^7.0.0-0
    dependencies:
      '@babel/core': 7.21.4
      '@babel/helper-plugin-utils': 7.20.2
      '@babel/plugin-syntax-logical-assignment-operators': 7.10.4(@babel/core@7.21.4)
    dev: true

  /@babel/plugin-proposal-nullish-coalescing-operator@7.18.6(@babel/core@7.21.4):
    resolution: {integrity: sha512-wQxQzxYeJqHcfppzBDnm1yAY0jSRkUXR2z8RePZYrKwMKgMlE8+Z6LUno+bd6LvbGh8Gltvy74+9pIYkr+XkKA==}
    engines: {node: '>=6.9.0'}
    peerDependencies:
      '@babel/core': ^7.0.0-0
    dependencies:
      '@babel/core': 7.21.4
      '@babel/helper-plugin-utils': 7.20.2
      '@babel/plugin-syntax-nullish-coalescing-operator': 7.8.3(@babel/core@7.21.4)
    dev: true

  /@babel/plugin-proposal-numeric-separator@7.18.6(@babel/core@7.21.4):
    resolution: {integrity: sha512-ozlZFogPqoLm8WBr5Z8UckIoE4YQ5KESVcNudyXOR8uqIkliTEgJ3RoketfG6pmzLdeZF0H/wjE9/cCEitBl7Q==}
    engines: {node: '>=6.9.0'}
    peerDependencies:
      '@babel/core': ^7.0.0-0
    dependencies:
      '@babel/core': 7.21.4
      '@babel/helper-plugin-utils': 7.20.2
      '@babel/plugin-syntax-numeric-separator': 7.10.4(@babel/core@7.21.4)
    dev: true

  /@babel/plugin-proposal-object-rest-spread@7.20.7(@babel/core@7.21.4):
    resolution: {integrity: sha512-d2S98yCiLxDVmBmE8UjGcfPvNEUbA1U5q5WxaWFUGRzJSVAZqm5W6MbPct0jxnegUZ0niLeNX+IOzEs7wYg9Dg==}
    engines: {node: '>=6.9.0'}
    peerDependencies:
      '@babel/core': ^7.0.0-0
    dependencies:
      '@babel/compat-data': 7.21.4
      '@babel/core': 7.21.4
      '@babel/helper-compilation-targets': 7.21.4(@babel/core@7.21.4)
      '@babel/helper-plugin-utils': 7.20.2
      '@babel/plugin-syntax-object-rest-spread': 7.8.3(@babel/core@7.21.4)
      '@babel/plugin-transform-parameters': 7.21.3(@babel/core@7.21.4)
    dev: true

  /@babel/plugin-proposal-optional-catch-binding@7.18.6(@babel/core@7.21.4):
    resolution: {integrity: sha512-Q40HEhs9DJQyaZfUjjn6vE8Cv4GmMHCYuMGIWUnlxH6400VGxOuwWsPt4FxXxJkC/5eOzgn0z21M9gMT4MOhbw==}
    engines: {node: '>=6.9.0'}
    peerDependencies:
      '@babel/core': ^7.0.0-0
    dependencies:
      '@babel/core': 7.21.4
      '@babel/helper-plugin-utils': 7.20.2
      '@babel/plugin-syntax-optional-catch-binding': 7.8.3(@babel/core@7.21.4)
    dev: true

  /@babel/plugin-proposal-optional-chaining@7.21.0(@babel/core@7.21.4):
    resolution: {integrity: sha512-p4zeefM72gpmEe2fkUr/OnOXpWEf8nAgk7ZYVqqfFiyIG7oFfVZcCrU64hWn5xp4tQ9LkV4bTIa5rD0KANpKNA==}
    engines: {node: '>=6.9.0'}
    peerDependencies:
      '@babel/core': ^7.0.0-0
    dependencies:
      '@babel/core': 7.21.4
      '@babel/helper-plugin-utils': 7.20.2
      '@babel/helper-skip-transparent-expression-wrappers': 7.20.0
      '@babel/plugin-syntax-optional-chaining': 7.8.3(@babel/core@7.21.4)
    dev: true

  /@babel/plugin-proposal-private-methods@7.18.6(@babel/core@7.21.4):
    resolution: {integrity: sha512-nutsvktDItsNn4rpGItSNV2sz1XwS+nfU0Rg8aCx3W3NOKVzdMjJRu0O5OkgDp3ZGICSTbgRpxZoWsxoKRvbeA==}
    engines: {node: '>=6.9.0'}
    peerDependencies:
      '@babel/core': ^7.0.0-0
    dependencies:
      '@babel/core': 7.21.4
      '@babel/helper-create-class-features-plugin': 7.21.4(@babel/core@7.21.4)
      '@babel/helper-plugin-utils': 7.20.2
    transitivePeerDependencies:
      - supports-color
    dev: true

  /@babel/plugin-proposal-private-property-in-object@7.21.0(@babel/core@7.21.4):
    resolution: {integrity: sha512-ha4zfehbJjc5MmXBlHec1igel5TJXXLDDRbuJ4+XT2TJcyD9/V1919BA8gMvsdHcNMBy4WBUBiRb3nw/EQUtBw==}
    engines: {node: '>=6.9.0'}
    peerDependencies:
      '@babel/core': ^7.0.0-0
    dependencies:
      '@babel/core': 7.21.4
      '@babel/helper-annotate-as-pure': 7.18.6
      '@babel/helper-create-class-features-plugin': 7.21.4(@babel/core@7.21.4)
      '@babel/helper-plugin-utils': 7.20.2
      '@babel/plugin-syntax-private-property-in-object': 7.14.5(@babel/core@7.21.4)
    transitivePeerDependencies:
      - supports-color
    dev: true

  /@babel/plugin-proposal-unicode-property-regex@7.18.6(@babel/core@7.21.4):
    resolution: {integrity: sha512-2BShG/d5yoZyXZfVePH91urL5wTG6ASZU9M4o03lKK8u8UW1y08OMttBSOADTcJrnPMpvDXRG3G8fyLh4ovs8w==}
    engines: {node: '>=4'}
    peerDependencies:
      '@babel/core': ^7.0.0-0
    dependencies:
      '@babel/core': 7.21.4
      '@babel/helper-create-regexp-features-plugin': 7.21.4(@babel/core@7.21.4)
      '@babel/helper-plugin-utils': 7.20.2
    dev: true

  /@babel/plugin-syntax-async-generators@7.8.4(@babel/core@7.21.4):
    resolution: {integrity: sha512-tycmZxkGfZaxhMRbXlPXuVFpdWlXpir2W4AMhSJgRKzk/eDlIXOhb2LHWoLpDF7TEHylV5zNhykX6KAgHJmTNw==}
    peerDependencies:
      '@babel/core': ^7.0.0-0
    dependencies:
      '@babel/core': 7.21.4
      '@babel/helper-plugin-utils': 7.20.2

  /@babel/plugin-syntax-bigint@7.8.3(@babel/core@7.21.4):
    resolution: {integrity: sha512-wnTnFlG+YxQm3vDxpGE57Pj0srRU4sHE/mDkt1qv2YJJSeUAec2ma4WLUnUPeKjyrfntVwe/N6dCXpU+zL3Npg==}
    peerDependencies:
      '@babel/core': ^7.0.0-0
    dependencies:
      '@babel/core': 7.21.4
      '@babel/helper-plugin-utils': 7.20.2

  /@babel/plugin-syntax-class-properties@7.12.13(@babel/core@7.21.4):
    resolution: {integrity: sha512-fm4idjKla0YahUNgFNLCB0qySdsoPiZP3iQE3rky0mBUtMZ23yDJ9SJdg6dXTSDnulOVqiF3Hgr9nbXvXTQZYA==}
    peerDependencies:
      '@babel/core': ^7.0.0-0
    dependencies:
      '@babel/core': 7.21.4
      '@babel/helper-plugin-utils': 7.20.2

  /@babel/plugin-syntax-class-static-block@7.14.5(@babel/core@7.21.4):
    resolution: {integrity: sha512-b+YyPmr6ldyNnM6sqYeMWE+bgJcJpO6yS4QD7ymxgH34GBPNDM/THBh8iunyvKIZztiwLH4CJZ0RxTk9emgpjw==}
    engines: {node: '>=6.9.0'}
    peerDependencies:
      '@babel/core': ^7.0.0-0
    dependencies:
      '@babel/core': 7.21.4
      '@babel/helper-plugin-utils': 7.20.2
    dev: true

  /@babel/plugin-syntax-dynamic-import@7.8.3(@babel/core@7.21.4):
    resolution: {integrity: sha512-5gdGbFon+PszYzqs83S3E5mpi7/y/8M9eC90MRTZfduQOYW76ig6SOSPNe41IG5LoP3FGBn2N0RjVDSQiS94kQ==}
    peerDependencies:
      '@babel/core': ^7.0.0-0
    dependencies:
      '@babel/core': 7.21.4
      '@babel/helper-plugin-utils': 7.20.2
    dev: true

  /@babel/plugin-syntax-export-namespace-from@7.8.3(@babel/core@7.21.4):
    resolution: {integrity: sha512-MXf5laXo6c1IbEbegDmzGPwGNTsHZmEy6QGznu5Sh2UCWvueywb2ee+CCE4zQiZstxU9BMoQO9i6zUFSY0Kj0Q==}
    peerDependencies:
      '@babel/core': ^7.0.0-0
    dependencies:
      '@babel/core': 7.21.4
      '@babel/helper-plugin-utils': 7.20.2
    dev: true

  /@babel/plugin-syntax-import-assertions@7.20.0(@babel/core@7.21.4):
    resolution: {integrity: sha512-IUh1vakzNoWalR8ch/areW7qFopR2AEw03JlG7BbrDqmQ4X3q9uuipQwSGrUn7oGiemKjtSLDhNtQHzMHr1JdQ==}
    engines: {node: '>=6.9.0'}
    peerDependencies:
      '@babel/core': ^7.0.0-0
    dependencies:
      '@babel/core': 7.21.4
      '@babel/helper-plugin-utils': 7.20.2
    dev: true

  /@babel/plugin-syntax-import-meta@7.10.4(@babel/core@7.21.4):
    resolution: {integrity: sha512-Yqfm+XDx0+Prh3VSeEQCPU81yC+JWZ2pDPFSS4ZdpfZhp4MkFMaDC1UqseovEKwSUpnIL7+vK+Clp7bfh0iD7g==}
    peerDependencies:
      '@babel/core': ^7.0.0-0
    dependencies:
      '@babel/core': 7.21.4
      '@babel/helper-plugin-utils': 7.20.2

  /@babel/plugin-syntax-json-strings@7.8.3(@babel/core@7.21.4):
    resolution: {integrity: sha512-lY6kdGpWHvjoe2vk4WrAapEuBR69EMxZl+RoGRhrFGNYVK8mOPAW8VfbT/ZgrFbXlDNiiaxQnAtgVCZ6jv30EA==}
    peerDependencies:
      '@babel/core': ^7.0.0-0
    dependencies:
      '@babel/core': 7.21.4
      '@babel/helper-plugin-utils': 7.20.2

  /@babel/plugin-syntax-jsx@7.21.4(@babel/core@7.21.4):
    resolution: {integrity: sha512-5hewiLct5OKyh6PLKEYaFclcqtIgCb6bmELouxjF6up5q3Sov7rOayW4RwhbaBL0dit8rA80GNfY+UuDp2mBbQ==}
    engines: {node: '>=6.9.0'}
    peerDependencies:
      '@babel/core': ^7.0.0-0
    dependencies:
      '@babel/core': 7.21.4
      '@babel/helper-plugin-utils': 7.20.2
    dev: true

  /@babel/plugin-syntax-logical-assignment-operators@7.10.4(@babel/core@7.21.4):
    resolution: {integrity: sha512-d8waShlpFDinQ5MtvGU9xDAOzKH47+FFoney2baFIoMr952hKOLp1HR7VszoZvOsV/4+RRszNY7D17ba0te0ig==}
    peerDependencies:
      '@babel/core': ^7.0.0-0
    dependencies:
      '@babel/core': 7.21.4
      '@babel/helper-plugin-utils': 7.20.2

  /@babel/plugin-syntax-nullish-coalescing-operator@7.8.3(@babel/core@7.21.4):
    resolution: {integrity: sha512-aSff4zPII1u2QD7y+F8oDsz19ew4IGEJg9SVW+bqwpwtfFleiQDMdzA/R+UlWDzfnHFCxxleFT0PMIrR36XLNQ==}
    peerDependencies:
      '@babel/core': ^7.0.0-0
    dependencies:
      '@babel/core': 7.21.4
      '@babel/helper-plugin-utils': 7.20.2

  /@babel/plugin-syntax-numeric-separator@7.10.4(@babel/core@7.21.4):
    resolution: {integrity: sha512-9H6YdfkcK/uOnY/K7/aA2xpzaAgkQn37yzWUMRK7OaPOqOpGS1+n0H5hxT9AUw9EsSjPW8SVyMJwYRtWs3X3ug==}
    peerDependencies:
      '@babel/core': ^7.0.0-0
    dependencies:
      '@babel/core': 7.21.4
      '@babel/helper-plugin-utils': 7.20.2

  /@babel/plugin-syntax-object-rest-spread@7.8.3(@babel/core@7.21.4):
    resolution: {integrity: sha512-XoqMijGZb9y3y2XskN+P1wUGiVwWZ5JmoDRwx5+3GmEplNyVM2s2Dg8ILFQm8rWM48orGy5YpI5Bl8U1y7ydlA==}
    peerDependencies:
      '@babel/core': ^7.0.0-0
    dependencies:
      '@babel/core': 7.21.4
      '@babel/helper-plugin-utils': 7.20.2

  /@babel/plugin-syntax-optional-catch-binding@7.8.3(@babel/core@7.21.4):
    resolution: {integrity: sha512-6VPD0Pc1lpTqw0aKoeRTMiB+kWhAoT24PA+ksWSBrFtl5SIRVpZlwN3NNPQjehA2E/91FV3RjLWoVTglWcSV3Q==}
    peerDependencies:
      '@babel/core': ^7.0.0-0
    dependencies:
      '@babel/core': 7.21.4
      '@babel/helper-plugin-utils': 7.20.2

  /@babel/plugin-syntax-optional-chaining@7.8.3(@babel/core@7.21.4):
    resolution: {integrity: sha512-KoK9ErH1MBlCPxV0VANkXW2/dw4vlbGDrFgz8bmUsBGYkFRcbRwMh6cIJubdPrkxRwuGdtCk0v/wPTKbQgBjkg==}
    peerDependencies:
      '@babel/core': ^7.0.0-0
    dependencies:
      '@babel/core': 7.21.4
      '@babel/helper-plugin-utils': 7.20.2

  /@babel/plugin-syntax-private-property-in-object@7.14.5(@babel/core@7.21.4):
    resolution: {integrity: sha512-0wVnp9dxJ72ZUJDV27ZfbSj6iHLoytYZmh3rFcxNnvsJF3ktkzLDZPy/mA17HGsaQT3/DQsWYX1f1QGWkCoVUg==}
    engines: {node: '>=6.9.0'}
    peerDependencies:
      '@babel/core': ^7.0.0-0
    dependencies:
      '@babel/core': 7.21.4
      '@babel/helper-plugin-utils': 7.20.2
    dev: true

  /@babel/plugin-syntax-top-level-await@7.14.5(@babel/core@7.21.4):
    resolution: {integrity: sha512-hx++upLv5U1rgYfwe1xBQUhRmU41NEvpUvrp8jkrSCdvGSnM5/qdRMtylJ6PG5OFkBaHkbTAKTnd3/YyESRHFw==}
    engines: {node: '>=6.9.0'}
    peerDependencies:
      '@babel/core': ^7.0.0-0
    dependencies:
      '@babel/core': 7.21.4
      '@babel/helper-plugin-utils': 7.20.2

  /@babel/plugin-syntax-typescript@7.21.4(@babel/core@7.21.4):
    resolution: {integrity: sha512-xz0D39NvhQn4t4RNsHmDnnsaQizIlUkdtYvLs8La1BlfjQ6JEwxkJGeqJMW2tAXx+q6H+WFuUTXNdYVpEya0YA==}
    engines: {node: '>=6.9.0'}
    peerDependencies:
      '@babel/core': ^7.0.0-0
    dependencies:
      '@babel/core': 7.21.4
      '@babel/helper-plugin-utils': 7.20.2

  /@babel/plugin-transform-arrow-functions@7.20.7(@babel/core@7.21.4):
    resolution: {integrity: sha512-3poA5E7dzDomxj9WXWwuD6A5F3kc7VXwIJO+E+J8qtDtS+pXPAhrgEyh+9GBwBgPq1Z+bB+/JD60lp5jsN7JPQ==}
    engines: {node: '>=6.9.0'}
    peerDependencies:
      '@babel/core': ^7.0.0-0
    dependencies:
      '@babel/core': 7.21.4
      '@babel/helper-plugin-utils': 7.20.2
    dev: true

  /@babel/plugin-transform-async-to-generator@7.20.7(@babel/core@7.21.4):
    resolution: {integrity: sha512-Uo5gwHPT9vgnSXQxqGtpdufUiWp96gk7yiP4Mp5bm1QMkEmLXBO7PAGYbKoJ6DhAwiNkcHFBol/x5zZZkL/t0Q==}
    engines: {node: '>=6.9.0'}
    peerDependencies:
      '@babel/core': ^7.0.0-0
    dependencies:
      '@babel/core': 7.21.4
      '@babel/helper-module-imports': 7.21.4
      '@babel/helper-plugin-utils': 7.20.2
      '@babel/helper-remap-async-to-generator': 7.18.9(@babel/core@7.21.4)
    transitivePeerDependencies:
      - supports-color
    dev: true

  /@babel/plugin-transform-block-scoped-functions@7.18.6(@babel/core@7.21.4):
    resolution: {integrity: sha512-ExUcOqpPWnliRcPqves5HJcJOvHvIIWfuS4sroBUenPuMdmW+SMHDakmtS7qOo13sVppmUijqeTv7qqGsvURpQ==}
    engines: {node: '>=6.9.0'}
    peerDependencies:
      '@babel/core': ^7.0.0-0
    dependencies:
      '@babel/core': 7.21.4
      '@babel/helper-plugin-utils': 7.20.2
    dev: true

  /@babel/plugin-transform-block-scoping@7.21.0(@babel/core@7.21.4):
    resolution: {integrity: sha512-Mdrbunoh9SxwFZapeHVrwFmri16+oYotcZysSzhNIVDwIAb1UV+kvnxULSYq9J3/q5MDG+4X6w8QVgD1zhBXNQ==}
    engines: {node: '>=6.9.0'}
    peerDependencies:
      '@babel/core': ^7.0.0-0
    dependencies:
      '@babel/core': 7.21.4
      '@babel/helper-plugin-utils': 7.20.2
    dev: true

  /@babel/plugin-transform-classes@7.21.0(@babel/core@7.21.4):
    resolution: {integrity: sha512-RZhbYTCEUAe6ntPehC4hlslPWosNHDox+vAs4On/mCLRLfoDVHf6hVEd7kuxr1RnHwJmxFfUM3cZiZRmPxJPXQ==}
    engines: {node: '>=6.9.0'}
    peerDependencies:
      '@babel/core': ^7.0.0-0
    dependencies:
      '@babel/core': 7.21.4
      '@babel/helper-annotate-as-pure': 7.18.6
      '@babel/helper-compilation-targets': 7.21.4(@babel/core@7.21.4)
      '@babel/helper-environment-visitor': 7.18.9
      '@babel/helper-function-name': 7.21.0
      '@babel/helper-optimise-call-expression': 7.18.6
      '@babel/helper-plugin-utils': 7.20.2
      '@babel/helper-replace-supers': 7.20.7
      '@babel/helper-split-export-declaration': 7.18.6
      globals: 11.12.0
    transitivePeerDependencies:
      - supports-color
    dev: true

  /@babel/plugin-transform-computed-properties@7.20.7(@babel/core@7.21.4):
    resolution: {integrity: sha512-Lz7MvBK6DTjElHAmfu6bfANzKcxpyNPeYBGEafyA6E5HtRpjpZwU+u7Qrgz/2OR0z+5TvKYbPdphfSaAcZBrYQ==}
    engines: {node: '>=6.9.0'}
    peerDependencies:
      '@babel/core': ^7.0.0-0
    dependencies:
      '@babel/core': 7.21.4
      '@babel/helper-plugin-utils': 7.20.2
      '@babel/template': 7.20.7
    dev: true

  /@babel/plugin-transform-destructuring@7.21.3(@babel/core@7.21.4):
    resolution: {integrity: sha512-bp6hwMFzuiE4HqYEyoGJ/V2LeIWn+hLVKc4pnj++E5XQptwhtcGmSayM029d/j2X1bPKGTlsyPwAubuU22KhMA==}
    engines: {node: '>=6.9.0'}
    peerDependencies:
      '@babel/core': ^7.0.0-0
    dependencies:
      '@babel/core': 7.21.4
      '@babel/helper-plugin-utils': 7.20.2
    dev: true

  /@babel/plugin-transform-dotall-regex@7.18.6(@babel/core@7.21.4):
    resolution: {integrity: sha512-6S3jpun1eEbAxq7TdjLotAsl4WpQI9DxfkycRcKrjhQYzU87qpXdknpBg/e+TdcMehqGnLFi7tnFUBR02Vq6wg==}
    engines: {node: '>=6.9.0'}
    peerDependencies:
      '@babel/core': ^7.0.0-0
    dependencies:
      '@babel/core': 7.21.4
      '@babel/helper-create-regexp-features-plugin': 7.21.4(@babel/core@7.21.4)
      '@babel/helper-plugin-utils': 7.20.2
    dev: true

  /@babel/plugin-transform-duplicate-keys@7.18.9(@babel/core@7.21.4):
    resolution: {integrity: sha512-d2bmXCtZXYc59/0SanQKbiWINadaJXqtvIQIzd4+hNwkWBgyCd5F/2t1kXoUdvPMrxzPvhK6EMQRROxsue+mfw==}
    engines: {node: '>=6.9.0'}
    peerDependencies:
      '@babel/core': ^7.0.0-0
    dependencies:
      '@babel/core': 7.21.4
      '@babel/helper-plugin-utils': 7.20.2
    dev: true

  /@babel/plugin-transform-exponentiation-operator@7.18.6(@babel/core@7.21.4):
    resolution: {integrity: sha512-wzEtc0+2c88FVR34aQmiz56dxEkxr2g8DQb/KfaFa1JYXOFVsbhvAonFN6PwVWj++fKmku8NP80plJ5Et4wqHw==}
    engines: {node: '>=6.9.0'}
    peerDependencies:
      '@babel/core': ^7.0.0-0
    dependencies:
      '@babel/core': 7.21.4
      '@babel/helper-builder-binary-assignment-operator-visitor': 7.18.9
      '@babel/helper-plugin-utils': 7.20.2
    dev: true

  /@babel/plugin-transform-for-of@7.21.0(@babel/core@7.21.4):
    resolution: {integrity: sha512-LlUYlydgDkKpIY7mcBWvyPPmMcOphEyYA27Ef4xpbh1IiDNLr0kZsos2nf92vz3IccvJI25QUwp86Eo5s6HmBQ==}
    engines: {node: '>=6.9.0'}
    peerDependencies:
      '@babel/core': ^7.0.0-0
    dependencies:
      '@babel/core': 7.21.4
      '@babel/helper-plugin-utils': 7.20.2
    dev: true

  /@babel/plugin-transform-function-name@7.18.9(@babel/core@7.21.4):
    resolution: {integrity: sha512-WvIBoRPaJQ5yVHzcnJFor7oS5Ls0PYixlTYE63lCj2RtdQEl15M68FXQlxnG6wdraJIXRdR7KI+hQ7q/9QjrCQ==}
    engines: {node: '>=6.9.0'}
    peerDependencies:
      '@babel/core': ^7.0.0-0
    dependencies:
      '@babel/core': 7.21.4
      '@babel/helper-compilation-targets': 7.21.4(@babel/core@7.21.4)
      '@babel/helper-function-name': 7.21.0
      '@babel/helper-plugin-utils': 7.20.2
    dev: true

  /@babel/plugin-transform-literals@7.18.9(@babel/core@7.21.4):
    resolution: {integrity: sha512-IFQDSRoTPnrAIrI5zoZv73IFeZu2dhu6irxQjY9rNjTT53VmKg9fenjvoiOWOkJ6mm4jKVPtdMzBY98Fp4Z4cg==}
    engines: {node: '>=6.9.0'}
    peerDependencies:
      '@babel/core': ^7.0.0-0
    dependencies:
      '@babel/core': 7.21.4
      '@babel/helper-plugin-utils': 7.20.2
    dev: true

  /@babel/plugin-transform-member-expression-literals@7.18.6(@babel/core@7.21.4):
    resolution: {integrity: sha512-qSF1ihLGO3q+/g48k85tUjD033C29TNTVB2paCwZPVmOsjn9pClvYYrM2VeJpBY2bcNkuny0YUyTNRyRxJ54KA==}
    engines: {node: '>=6.9.0'}
    peerDependencies:
      '@babel/core': ^7.0.0-0
    dependencies:
      '@babel/core': 7.21.4
      '@babel/helper-plugin-utils': 7.20.2
    dev: true

  /@babel/plugin-transform-modules-amd@7.20.11(@babel/core@7.21.4):
    resolution: {integrity: sha512-NuzCt5IIYOW0O30UvqktzHYR2ud5bOWbY0yaxWZ6G+aFzOMJvrs5YHNikrbdaT15+KNO31nPOy5Fim3ku6Zb5g==}
    engines: {node: '>=6.9.0'}
    peerDependencies:
      '@babel/core': ^7.0.0-0
    dependencies:
      '@babel/core': 7.21.4
      '@babel/helper-module-transforms': 7.21.2
      '@babel/helper-plugin-utils': 7.20.2
    transitivePeerDependencies:
      - supports-color
    dev: true

  /@babel/plugin-transform-modules-commonjs@7.21.2(@babel/core@7.21.4):
    resolution: {integrity: sha512-Cln+Yy04Gxua7iPdj6nOV96smLGjpElir5YwzF0LBPKoPlLDNJePNlrGGaybAJkd0zKRnOVXOgizSqPYMNYkzA==}
    engines: {node: '>=6.9.0'}
    peerDependencies:
      '@babel/core': ^7.0.0-0
    dependencies:
      '@babel/core': 7.21.4
      '@babel/helper-module-transforms': 7.21.2
      '@babel/helper-plugin-utils': 7.20.2
      '@babel/helper-simple-access': 7.20.2
    transitivePeerDependencies:
      - supports-color
    dev: true

  /@babel/plugin-transform-modules-systemjs@7.20.11(@babel/core@7.21.4):
    resolution: {integrity: sha512-vVu5g9BPQKSFEmvt2TA4Da5N+QVS66EX21d8uoOihC+OCpUoGvzVsXeqFdtAEfVa5BILAeFt+U7yVmLbQnAJmw==}
    engines: {node: '>=6.9.0'}
    peerDependencies:
      '@babel/core': ^7.0.0-0
    dependencies:
      '@babel/core': 7.21.4
      '@babel/helper-hoist-variables': 7.18.6
      '@babel/helper-module-transforms': 7.21.2
      '@babel/helper-plugin-utils': 7.20.2
      '@babel/helper-validator-identifier': 7.19.1
    transitivePeerDependencies:
      - supports-color
    dev: true

  /@babel/plugin-transform-modules-umd@7.18.6(@babel/core@7.21.4):
    resolution: {integrity: sha512-dcegErExVeXcRqNtkRU/z8WlBLnvD4MRnHgNs3MytRO1Mn1sHRyhbcpYbVMGclAqOjdW+9cfkdZno9dFdfKLfQ==}
    engines: {node: '>=6.9.0'}
    peerDependencies:
      '@babel/core': ^7.0.0-0
    dependencies:
      '@babel/core': 7.21.4
      '@babel/helper-module-transforms': 7.21.2
      '@babel/helper-plugin-utils': 7.20.2
    transitivePeerDependencies:
      - supports-color
    dev: true

  /@babel/plugin-transform-named-capturing-groups-regex@7.20.5(@babel/core@7.21.4):
    resolution: {integrity: sha512-mOW4tTzi5iTLnw+78iEq3gr8Aoq4WNRGpmSlrogqaiCBoR1HFhpU4JkpQFOHfeYx3ReVIFWOQJS4aZBRvuZ6mA==}
    engines: {node: '>=6.9.0'}
    peerDependencies:
      '@babel/core': ^7.0.0
    dependencies:
      '@babel/core': 7.21.4
      '@babel/helper-create-regexp-features-plugin': 7.21.4(@babel/core@7.21.4)
      '@babel/helper-plugin-utils': 7.20.2
    dev: true

  /@babel/plugin-transform-new-target@7.18.6(@babel/core@7.21.4):
    resolution: {integrity: sha512-DjwFA/9Iu3Z+vrAn+8pBUGcjhxKguSMlsFqeCKbhb9BAV756v0krzVK04CRDi/4aqmk8BsHb4a/gFcaA5joXRw==}
    engines: {node: '>=6.9.0'}
    peerDependencies:
      '@babel/core': ^7.0.0-0
    dependencies:
      '@babel/core': 7.21.4
      '@babel/helper-plugin-utils': 7.20.2
    dev: true

  /@babel/plugin-transform-object-super@7.18.6(@babel/core@7.21.4):
    resolution: {integrity: sha512-uvGz6zk+pZoS1aTZrOvrbj6Pp/kK2mp45t2B+bTDre2UgsZZ8EZLSJtUg7m/no0zOJUWgFONpB7Zv9W2tSaFlA==}
    engines: {node: '>=6.9.0'}
    peerDependencies:
      '@babel/core': ^7.0.0-0
    dependencies:
      '@babel/core': 7.21.4
      '@babel/helper-plugin-utils': 7.20.2
      '@babel/helper-replace-supers': 7.20.7
    transitivePeerDependencies:
      - supports-color
    dev: true

  /@babel/plugin-transform-parameters@7.21.3(@babel/core@7.21.4):
    resolution: {integrity: sha512-Wxc+TvppQG9xWFYatvCGPvZ6+SIUxQ2ZdiBP+PHYMIjnPXD+uThCshaz4NZOnODAtBjjcVQQ/3OKs9LW28purQ==}
    engines: {node: '>=6.9.0'}
    peerDependencies:
      '@babel/core': ^7.0.0-0
    dependencies:
      '@babel/core': 7.21.4
      '@babel/helper-plugin-utils': 7.20.2
    dev: true

  /@babel/plugin-transform-property-literals@7.18.6(@babel/core@7.21.4):
    resolution: {integrity: sha512-cYcs6qlgafTud3PAzrrRNbQtfpQ8+y/+M5tKmksS9+M1ckbH6kzY8MrexEM9mcA6JDsukE19iIRvAyYl463sMg==}
    engines: {node: '>=6.9.0'}
    peerDependencies:
      '@babel/core': ^7.0.0-0
    dependencies:
      '@babel/core': 7.21.4
      '@babel/helper-plugin-utils': 7.20.2
    dev: true

  /@babel/plugin-transform-regenerator@7.20.5(@babel/core@7.21.4):
    resolution: {integrity: sha512-kW/oO7HPBtntbsahzQ0qSE3tFvkFwnbozz3NWFhLGqH75vLEg+sCGngLlhVkePlCs3Jv0dBBHDzCHxNiFAQKCQ==}
    engines: {node: '>=6.9.0'}
    peerDependencies:
      '@babel/core': ^7.0.0-0
    dependencies:
      '@babel/core': 7.21.4
      '@babel/helper-plugin-utils': 7.20.2
      regenerator-transform: 0.15.1
    dev: true

  /@babel/plugin-transform-reserved-words@7.18.6(@babel/core@7.21.4):
    resolution: {integrity: sha512-oX/4MyMoypzHjFrT1CdivfKZ+XvIPMFXwwxHp/r0Ddy2Vuomt4HDFGmft1TAY2yiTKiNSsh3kjBAzcM8kSdsjA==}
    engines: {node: '>=6.9.0'}
    peerDependencies:
      '@babel/core': ^7.0.0-0
    dependencies:
      '@babel/core': 7.21.4
      '@babel/helper-plugin-utils': 7.20.2
    dev: true

  /@babel/plugin-transform-shorthand-properties@7.18.6(@babel/core@7.21.4):
    resolution: {integrity: sha512-eCLXXJqv8okzg86ywZJbRn19YJHU4XUa55oz2wbHhaQVn/MM+XhukiT7SYqp/7o00dg52Rj51Ny+Ecw4oyoygw==}
    engines: {node: '>=6.9.0'}
    peerDependencies:
      '@babel/core': ^7.0.0-0
    dependencies:
      '@babel/core': 7.21.4
      '@babel/helper-plugin-utils': 7.20.2
    dev: true

  /@babel/plugin-transform-spread@7.20.7(@babel/core@7.21.4):
    resolution: {integrity: sha512-ewBbHQ+1U/VnH1fxltbJqDeWBU1oNLG8Dj11uIv3xVf7nrQu0bPGe5Rf716r7K5Qz+SqtAOVswoVunoiBtGhxw==}
    engines: {node: '>=6.9.0'}
    peerDependencies:
      '@babel/core': ^7.0.0-0
    dependencies:
      '@babel/core': 7.21.4
      '@babel/helper-plugin-utils': 7.20.2
      '@babel/helper-skip-transparent-expression-wrappers': 7.20.0
    dev: true

  /@babel/plugin-transform-sticky-regex@7.18.6(@babel/core@7.21.4):
    resolution: {integrity: sha512-kfiDrDQ+PBsQDO85yj1icueWMfGfJFKN1KCkndygtu/C9+XUfydLC8Iv5UYJqRwy4zk8EcplRxEOeLyjq1gm6Q==}
    engines: {node: '>=6.9.0'}
    peerDependencies:
      '@babel/core': ^7.0.0-0
    dependencies:
      '@babel/core': 7.21.4
      '@babel/helper-plugin-utils': 7.20.2
    dev: true

  /@babel/plugin-transform-template-literals@7.18.9(@babel/core@7.21.4):
    resolution: {integrity: sha512-S8cOWfT82gTezpYOiVaGHrCbhlHgKhQt8XH5ES46P2XWmX92yisoZywf5km75wv5sYcXDUCLMmMxOLCtthDgMA==}
    engines: {node: '>=6.9.0'}
    peerDependencies:
      '@babel/core': ^7.0.0-0
    dependencies:
      '@babel/core': 7.21.4
      '@babel/helper-plugin-utils': 7.20.2
    dev: true

  /@babel/plugin-transform-typeof-symbol@7.18.9(@babel/core@7.21.4):
    resolution: {integrity: sha512-SRfwTtF11G2aemAZWivL7PD+C9z52v9EvMqH9BuYbabyPuKUvSWks3oCg6041pT925L4zVFqaVBeECwsmlguEw==}
    engines: {node: '>=6.9.0'}
    peerDependencies:
      '@babel/core': ^7.0.0-0
    dependencies:
      '@babel/core': 7.21.4
      '@babel/helper-plugin-utils': 7.20.2
    dev: true

  /@babel/plugin-transform-typescript@7.21.3(@babel/core@7.21.4):
    resolution: {integrity: sha512-RQxPz6Iqt8T0uw/WsJNReuBpWpBqs/n7mNo18sKLoTbMp+UrEekhH+pKSVC7gWz+DNjo9gryfV8YzCiT45RgMw==}
    engines: {node: '>=6.9.0'}
    peerDependencies:
      '@babel/core': ^7.0.0-0
    dependencies:
      '@babel/core': 7.21.4
      '@babel/helper-annotate-as-pure': 7.18.6
      '@babel/helper-create-class-features-plugin': 7.21.4(@babel/core@7.21.4)
      '@babel/helper-plugin-utils': 7.20.2
      '@babel/plugin-syntax-typescript': 7.21.4(@babel/core@7.21.4)
    transitivePeerDependencies:
      - supports-color
    dev: true

  /@babel/plugin-transform-unicode-escapes@7.18.10(@babel/core@7.21.4):
    resolution: {integrity: sha512-kKAdAI+YzPgGY/ftStBFXTI1LZFju38rYThnfMykS+IXy8BVx+res7s2fxf1l8I35DV2T97ezo6+SGrXz6B3iQ==}
    engines: {node: '>=6.9.0'}
    peerDependencies:
      '@babel/core': ^7.0.0-0
    dependencies:
      '@babel/core': 7.21.4
      '@babel/helper-plugin-utils': 7.20.2
    dev: true

  /@babel/plugin-transform-unicode-regex@7.18.6(@babel/core@7.21.4):
    resolution: {integrity: sha512-gE7A6Lt7YLnNOL3Pb9BNeZvi+d8l7tcRrG4+pwJjK9hD2xX4mEvjlQW60G9EEmfXVYRPv9VRQcyegIVHCql/AA==}
    engines: {node: '>=6.9.0'}
    peerDependencies:
      '@babel/core': ^7.0.0-0
    dependencies:
      '@babel/core': 7.21.4
      '@babel/helper-create-regexp-features-plugin': 7.21.4(@babel/core@7.21.4)
      '@babel/helper-plugin-utils': 7.20.2
    dev: true

  /@babel/polyfill@7.12.1:
    resolution: {integrity: sha512-X0pi0V6gxLi6lFZpGmeNa4zxtwEmCs42isWLNjZZDE0Y8yVfgu0T2OAHlzBbdYlqbW/YXVvoBHpATEM+goCj8g==}
    deprecated: 🚨 This package has been deprecated in favor of separate inclusion of a polyfill and regenerator-runtime (when needed). See the @babel/polyfill docs (https://babeljs.io/docs/en/babel-polyfill) for more information.
    dependencies:
      core-js: 2.6.12
      regenerator-runtime: 0.13.11
    dev: true

  /@babel/preset-env@7.21.4(@babel/core@7.21.4):
    resolution: {integrity: sha512-2W57zHs2yDLm6GD5ZpvNn71lZ0B/iypSdIeq25OurDKji6AdzV07qp4s3n1/x5BqtiGaTrPN3nerlSCaC5qNTw==}
    engines: {node: '>=6.9.0'}
    peerDependencies:
      '@babel/core': ^7.0.0-0
    dependencies:
      '@babel/compat-data': 7.21.4
      '@babel/core': 7.21.4
      '@babel/helper-compilation-targets': 7.21.4(@babel/core@7.21.4)
      '@babel/helper-plugin-utils': 7.20.2
      '@babel/helper-validator-option': 7.21.0
      '@babel/plugin-bugfix-safari-id-destructuring-collision-in-function-expression': 7.18.6(@babel/core@7.21.4)
      '@babel/plugin-bugfix-v8-spread-parameters-in-optional-chaining': 7.20.7(@babel/core@7.21.4)
      '@babel/plugin-proposal-async-generator-functions': 7.20.7(@babel/core@7.21.4)
      '@babel/plugin-proposal-class-properties': 7.18.6(@babel/core@7.21.4)
      '@babel/plugin-proposal-class-static-block': 7.21.0(@babel/core@7.21.4)
      '@babel/plugin-proposal-dynamic-import': 7.18.6(@babel/core@7.21.4)
      '@babel/plugin-proposal-export-namespace-from': 7.18.9(@babel/core@7.21.4)
      '@babel/plugin-proposal-json-strings': 7.18.6(@babel/core@7.21.4)
      '@babel/plugin-proposal-logical-assignment-operators': 7.20.7(@babel/core@7.21.4)
      '@babel/plugin-proposal-nullish-coalescing-operator': 7.18.6(@babel/core@7.21.4)
      '@babel/plugin-proposal-numeric-separator': 7.18.6(@babel/core@7.21.4)
      '@babel/plugin-proposal-object-rest-spread': 7.20.7(@babel/core@7.21.4)
      '@babel/plugin-proposal-optional-catch-binding': 7.18.6(@babel/core@7.21.4)
      '@babel/plugin-proposal-optional-chaining': 7.21.0(@babel/core@7.21.4)
      '@babel/plugin-proposal-private-methods': 7.18.6(@babel/core@7.21.4)
      '@babel/plugin-proposal-private-property-in-object': 7.21.0(@babel/core@7.21.4)
      '@babel/plugin-proposal-unicode-property-regex': 7.18.6(@babel/core@7.21.4)
      '@babel/plugin-syntax-async-generators': 7.8.4(@babel/core@7.21.4)
      '@babel/plugin-syntax-class-properties': 7.12.13(@babel/core@7.21.4)
      '@babel/plugin-syntax-class-static-block': 7.14.5(@babel/core@7.21.4)
      '@babel/plugin-syntax-dynamic-import': 7.8.3(@babel/core@7.21.4)
      '@babel/plugin-syntax-export-namespace-from': 7.8.3(@babel/core@7.21.4)
      '@babel/plugin-syntax-import-assertions': 7.20.0(@babel/core@7.21.4)
      '@babel/plugin-syntax-json-strings': 7.8.3(@babel/core@7.21.4)
      '@babel/plugin-syntax-logical-assignment-operators': 7.10.4(@babel/core@7.21.4)
      '@babel/plugin-syntax-nullish-coalescing-operator': 7.8.3(@babel/core@7.21.4)
      '@babel/plugin-syntax-numeric-separator': 7.10.4(@babel/core@7.21.4)
      '@babel/plugin-syntax-object-rest-spread': 7.8.3(@babel/core@7.21.4)
      '@babel/plugin-syntax-optional-catch-binding': 7.8.3(@babel/core@7.21.4)
      '@babel/plugin-syntax-optional-chaining': 7.8.3(@babel/core@7.21.4)
      '@babel/plugin-syntax-private-property-in-object': 7.14.5(@babel/core@7.21.4)
      '@babel/plugin-syntax-top-level-await': 7.14.5(@babel/core@7.21.4)
      '@babel/plugin-transform-arrow-functions': 7.20.7(@babel/core@7.21.4)
      '@babel/plugin-transform-async-to-generator': 7.20.7(@babel/core@7.21.4)
      '@babel/plugin-transform-block-scoped-functions': 7.18.6(@babel/core@7.21.4)
      '@babel/plugin-transform-block-scoping': 7.21.0(@babel/core@7.21.4)
      '@babel/plugin-transform-classes': 7.21.0(@babel/core@7.21.4)
      '@babel/plugin-transform-computed-properties': 7.20.7(@babel/core@7.21.4)
      '@babel/plugin-transform-destructuring': 7.21.3(@babel/core@7.21.4)
      '@babel/plugin-transform-dotall-regex': 7.18.6(@babel/core@7.21.4)
      '@babel/plugin-transform-duplicate-keys': 7.18.9(@babel/core@7.21.4)
      '@babel/plugin-transform-exponentiation-operator': 7.18.6(@babel/core@7.21.4)
      '@babel/plugin-transform-for-of': 7.21.0(@babel/core@7.21.4)
      '@babel/plugin-transform-function-name': 7.18.9(@babel/core@7.21.4)
      '@babel/plugin-transform-literals': 7.18.9(@babel/core@7.21.4)
      '@babel/plugin-transform-member-expression-literals': 7.18.6(@babel/core@7.21.4)
      '@babel/plugin-transform-modules-amd': 7.20.11(@babel/core@7.21.4)
      '@babel/plugin-transform-modules-commonjs': 7.21.2(@babel/core@7.21.4)
      '@babel/plugin-transform-modules-systemjs': 7.20.11(@babel/core@7.21.4)
      '@babel/plugin-transform-modules-umd': 7.18.6(@babel/core@7.21.4)
      '@babel/plugin-transform-named-capturing-groups-regex': 7.20.5(@babel/core@7.21.4)
      '@babel/plugin-transform-new-target': 7.18.6(@babel/core@7.21.4)
      '@babel/plugin-transform-object-super': 7.18.6(@babel/core@7.21.4)
      '@babel/plugin-transform-parameters': 7.21.3(@babel/core@7.21.4)
      '@babel/plugin-transform-property-literals': 7.18.6(@babel/core@7.21.4)
      '@babel/plugin-transform-regenerator': 7.20.5(@babel/core@7.21.4)
      '@babel/plugin-transform-reserved-words': 7.18.6(@babel/core@7.21.4)
      '@babel/plugin-transform-shorthand-properties': 7.18.6(@babel/core@7.21.4)
      '@babel/plugin-transform-spread': 7.20.7(@babel/core@7.21.4)
      '@babel/plugin-transform-sticky-regex': 7.18.6(@babel/core@7.21.4)
      '@babel/plugin-transform-template-literals': 7.18.9(@babel/core@7.21.4)
      '@babel/plugin-transform-typeof-symbol': 7.18.9(@babel/core@7.21.4)
      '@babel/plugin-transform-unicode-escapes': 7.18.10(@babel/core@7.21.4)
      '@babel/plugin-transform-unicode-regex': 7.18.6(@babel/core@7.21.4)
      '@babel/preset-modules': 0.1.5(@babel/core@7.21.4)
      '@babel/types': 7.21.4
      babel-plugin-polyfill-corejs2: 0.3.3(@babel/core@7.21.4)
      babel-plugin-polyfill-corejs3: 0.6.0(@babel/core@7.21.4)
      babel-plugin-polyfill-regenerator: 0.4.1(@babel/core@7.21.4)
      core-js-compat: 3.30.1
      semver: 7.5.2
    transitivePeerDependencies:
      - supports-color
    dev: true

  /@babel/preset-modules@0.1.5(@babel/core@7.21.4):
    resolution: {integrity: sha512-A57th6YRG7oR3cq/yt/Y84MvGgE0eJG2F1JLhKuyG+jFxEgrd/HAMJatiFtmOiZurz+0DkrvbheCLaV5f2JfjA==}
    peerDependencies:
      '@babel/core': ^7.0.0-0
    dependencies:
      '@babel/core': 7.21.4
      '@babel/helper-plugin-utils': 7.20.2
      '@babel/plugin-proposal-unicode-property-regex': 7.18.6(@babel/core@7.21.4)
      '@babel/plugin-transform-dotall-regex': 7.18.6(@babel/core@7.21.4)
      '@babel/types': 7.21.4
      esutils: 2.0.3
    dev: true

  /@babel/preset-typescript@7.21.4(@babel/core@7.21.4):
    resolution: {integrity: sha512-sMLNWY37TCdRH/bJ6ZeeOH1nPuanED7Ai9Y/vH31IPqalioJ6ZNFUWONsakhv4r4n+I6gm5lmoE0olkgib/j/A==}
    engines: {node: '>=6.9.0'}
    peerDependencies:
      '@babel/core': ^7.0.0-0
    dependencies:
      '@babel/core': 7.21.4
      '@babel/helper-plugin-utils': 7.20.2
      '@babel/helper-validator-option': 7.21.0
      '@babel/plugin-syntax-jsx': 7.21.4(@babel/core@7.21.4)
      '@babel/plugin-transform-modules-commonjs': 7.21.2(@babel/core@7.21.4)
      '@babel/plugin-transform-typescript': 7.21.3(@babel/core@7.21.4)
    transitivePeerDependencies:
      - supports-color
    dev: true

  /@babel/register@7.21.0(@babel/core@7.21.4):
    resolution: {integrity: sha512-9nKsPmYDi5DidAqJaQooxIhsLJiNMkGr8ypQ8Uic7cIox7UCDsM7HuUGxdGT7mSDTYbqzIdsOWzfBton/YJrMw==}
    engines: {node: '>=6.9.0'}
    peerDependencies:
      '@babel/core': ^7.0.0-0
    dependencies:
      '@babel/core': 7.21.4
      clone-deep: 4.0.1
      find-cache-dir: 2.1.0
      make-dir: 2.1.0
      pirates: 4.0.5
      source-map-support: 0.5.21
    dev: true

  /@babel/regjsgen@0.8.0:
    resolution: {integrity: sha512-x/rqGMdzj+fWZvCOYForTghzbtqPDZ5gPwaoNGHdgDfF2QA/XZbCBp4Moo5scrkAMPhB7z26XM/AaHuIJdgauA==}
    dev: true

  /@babel/runtime@7.21.0:
    resolution: {integrity: sha512-xwII0//EObnq89Ji5AKYQaRYiW/nZ3llSv29d49IuxPhKbtJoLP+9QUUZ4nVragQVtaVGeZrpB+ZtG/Pdy/POw==}
    engines: {node: '>=6.9.0'}
    dependencies:
      regenerator-runtime: 0.13.11
    dev: true

  /@babel/template@7.20.7:
    resolution: {integrity: sha512-8SegXApWe6VoNw0r9JHpSteLKTpTiLZ4rMlGIm9JQ18KiCtyQiAMEazujAHrUS5flrcqYZa75ukev3P6QmUwUw==}
    engines: {node: '>=6.9.0'}
    dependencies:
      '@babel/code-frame': 7.21.4
      '@babel/parser': 7.21.4
      '@babel/types': 7.21.4

  /@babel/template@7.22.15:
    resolution: {integrity: sha512-QPErUVm4uyJa60rkI73qneDacvdvzxshT3kksGqlGWYdOTIUOwJ7RDUL8sGqslY1uXWSL6xMFKEXDS3ox2uF0w==}
    engines: {node: '>=6.9.0'}
    dependencies:
      '@babel/code-frame': 7.23.5
      '@babel/parser': 7.23.6
      '@babel/types': 7.23.6

  /@babel/traverse@7.23.2(supports-color@5.5.0):
    resolution: {integrity: sha512-azpe59SQ48qG6nu2CzcMLbxUudtN+dOM9kDbUqGq3HXUJRlo7i8fvPoxQUzYgLZ4cMVmuZgm8vvBpNeRhd6XSw==}
    engines: {node: '>=6.9.0'}
    dependencies:
      '@babel/code-frame': 7.23.5
      '@babel/generator': 7.23.6
      '@babel/helper-environment-visitor': 7.22.20
      '@babel/helper-function-name': 7.23.0
      '@babel/helper-hoist-variables': 7.22.5
      '@babel/helper-split-export-declaration': 7.22.6
      '@babel/parser': 7.23.6
      '@babel/types': 7.23.6
      debug: 4.3.4(supports-color@5.5.0)
      globals: 11.12.0
    transitivePeerDependencies:
      - supports-color

  /@babel/types@7.21.4:
    resolution: {integrity: sha512-rU2oY501qDxE8Pyo7i/Orqma4ziCOrby0/9mvbDUGEfvZjb279Nk9k19e2fiCxHbRRpY2ZyrgW1eq22mvmOIzA==}
    engines: {node: '>=6.9.0'}
    dependencies:
      '@babel/helper-string-parser': 7.19.4
      '@babel/helper-validator-identifier': 7.19.1
      to-fast-properties: 2.0.0

  /@babel/types@7.23.6:
    resolution: {integrity: sha512-+uarb83brBzPKN38NX1MkB6vb6+mwvR6amUulqAE7ccQw1pEl+bCia9TbdG1lsnFP7lZySvUn37CHyXQdfTwzg==}
    engines: {node: '>=6.9.0'}
    dependencies:
      '@babel/helper-string-parser': 7.23.4
      '@babel/helper-validator-identifier': 7.22.20
      to-fast-properties: 2.0.0

  /@bcoe/v8-coverage@0.2.3:
    resolution: {integrity: sha512-0hYQ8SB4Db5zvZB4axdMHGwEaQjkZzFjQiN9LVYvIFB2nSUHW9tYpxWriPrWDASIxiaXax83REcLxuSdnGPZtw==}

  /@commitlint/cli@17.6.1:
    resolution: {integrity: sha512-kCnDD9LE2ySiTnj/VPaxy4/oRayRcdv4aCuVxtoum8SxIU7OADHc0nJPQfheE8bHcs3zZdWzDMWltRosuT13bg==}
    engines: {node: '>=v14'}
    hasBin: true
    dependencies:
      '@commitlint/format': 17.4.4
      '@commitlint/lint': 17.6.1
      '@commitlint/load': 17.5.0
      '@commitlint/read': 17.5.1
      '@commitlint/types': 17.4.4
      execa: 5.1.1
      lodash.isfunction: 3.0.9
      resolve-from: 5.0.0
      resolve-global: 1.0.0
      yargs: 17.7.1
    transitivePeerDependencies:
      - '@swc/core'
      - '@swc/wasm'
    dev: true

  /@commitlint/config-conventional@17.6.1:
    resolution: {integrity: sha512-ng/ybaSLuTCH9F+7uavSOnEQ9EFMl7lHEjfAEgRh1hwmEe8SpLKpQeMo2aT1IWvHaGMuTb+gjfbzoRf2IR23NQ==}
    engines: {node: '>=v14'}
    dependencies:
      conventional-changelog-conventionalcommits: 5.0.0
    dev: true

  /@commitlint/config-validator@17.4.4:
    resolution: {integrity: sha512-bi0+TstqMiqoBAQDvdEP4AFh0GaKyLFlPPEObgI29utoKEYoPQTvF0EYqIwYYLEoJYhj5GfMIhPHJkTJhagfeg==}
    engines: {node: '>=v14'}
    dependencies:
      '@commitlint/types': 17.4.4
      ajv: 8.12.0
    dev: true

  /@commitlint/ensure@17.4.4:
    resolution: {integrity: sha512-AHsFCNh8hbhJiuZ2qHv/m59W/GRE9UeOXbkOqxYMNNg9pJ7qELnFcwj5oYpa6vzTSHtPGKf3C2yUFNy1GGHq6g==}
    engines: {node: '>=v14'}
    dependencies:
      '@commitlint/types': 17.4.4
      lodash.camelcase: 4.3.0
      lodash.kebabcase: 4.1.1
      lodash.snakecase: 4.1.1
      lodash.startcase: 4.4.0
      lodash.upperfirst: 4.3.1
    dev: true

  /@commitlint/execute-rule@17.4.0:
    resolution: {integrity: sha512-LIgYXuCSO5Gvtc0t9bebAMSwd68ewzmqLypqI2Kke1rqOqqDbMpYcYfoPfFlv9eyLIh4jocHWwCK5FS7z9icUA==}
    engines: {node: '>=v14'}
    dev: true

  /@commitlint/format@17.4.4:
    resolution: {integrity: sha512-+IS7vpC4Gd/x+uyQPTAt3hXs5NxnkqAZ3aqrHd5Bx/R9skyCAWusNlNbw3InDbAK6j166D9asQM8fnmYIa+CXQ==}
    engines: {node: '>=v14'}
    dependencies:
      '@commitlint/types': 17.4.4
      chalk: 4.1.2
    dev: true

  /@commitlint/is-ignored@17.4.4:
    resolution: {integrity: sha512-Y3eo1SFJ2JQDik4rWkBC4tlRIxlXEFrRWxcyrzb1PUT2k3kZ/XGNuCDfk/u0bU2/yS0tOA/mTjFsV+C4qyACHw==}
    engines: {node: '>=v14'}
    dependencies:
      '@commitlint/types': 17.4.4
      semver: 7.5.2
    dev: true

  /@commitlint/lint@17.6.1:
    resolution: {integrity: sha512-VARJ9kxH64isgwVnC+ABPafCYzqxpsWJIpDaTuI0gh8aX4GQ0i7cn9tvxtFNfJj4ER2BAJeWJ0vURdNYjK2RQQ==}
    engines: {node: '>=v14'}
    dependencies:
      '@commitlint/is-ignored': 17.4.4
      '@commitlint/parse': 17.4.4
      '@commitlint/rules': 17.6.1
      '@commitlint/types': 17.4.4
    dev: true

  /@commitlint/load@17.5.0:
    resolution: {integrity: sha512-l+4W8Sx4CD5rYFsrhHH8HP01/8jEP7kKf33Xlx2Uk2out/UKoKPYMOIRcDH5ppT8UXLMV+x6Wm5osdRKKgaD1Q==}
    engines: {node: '>=v14'}
    dependencies:
      '@commitlint/config-validator': 17.4.4
      '@commitlint/execute-rule': 17.4.0
      '@commitlint/resolve-extends': 17.4.4
      '@commitlint/types': 17.4.4
      '@types/node': 18.15.13
      chalk: 4.1.2
      cosmiconfig: 8.1.3
      cosmiconfig-typescript-loader: 4.3.0(@types/node@18.15.13)(cosmiconfig@8.1.3)(ts-node@10.9.1)(typescript@4.9.5)
      lodash.isplainobject: 4.0.6
      lodash.merge: 4.6.2
      lodash.uniq: 4.5.0
      resolve-from: 5.0.0
      ts-node: 10.9.1(@types/node@18.15.13)(typescript@4.9.5)
      typescript: 4.9.5
    transitivePeerDependencies:
      - '@swc/core'
      - '@swc/wasm'
    dev: true

  /@commitlint/message@17.4.2:
    resolution: {integrity: sha512-3XMNbzB+3bhKA1hSAWPCQA3lNxR4zaeQAQcHj0Hx5sVdO6ryXtgUBGGv+1ZCLMgAPRixuc6en+iNAzZ4NzAa8Q==}
    engines: {node: '>=v14'}
    dev: true

  /@commitlint/parse@17.4.4:
    resolution: {integrity: sha512-EKzz4f49d3/OU0Fplog7nwz/lAfXMaDxtriidyGF9PtR+SRbgv4FhsfF310tKxs6EPj8Y+aWWuX3beN5s+yqGg==}
    engines: {node: '>=v14'}
    dependencies:
      '@commitlint/types': 17.4.4
      conventional-changelog-angular: 5.0.13
      conventional-commits-parser: 3.2.4
    dev: true

  /@commitlint/read@17.5.1:
    resolution: {integrity: sha512-7IhfvEvB//p9aYW09YVclHbdf1u7g7QhxeYW9ZHSO8Huzp8Rz7m05aCO1mFG7G8M+7yfFnXB5xOmG18brqQIBg==}
    engines: {node: '>=v14'}
    dependencies:
      '@commitlint/top-level': 17.4.0
      '@commitlint/types': 17.4.4
      fs-extra: 11.1.1
      git-raw-commits: 2.0.11
      minimist: 1.2.8
    dev: true

  /@commitlint/resolve-extends@17.4.4:
    resolution: {integrity: sha512-znXr1S0Rr8adInptHw0JeLgumS11lWbk5xAWFVno+HUFVN45875kUtqjrI6AppmD3JI+4s0uZlqqlkepjJd99A==}
    engines: {node: '>=v14'}
    dependencies:
      '@commitlint/config-validator': 17.4.4
      '@commitlint/types': 17.4.4
      import-fresh: 3.3.0
      lodash.mergewith: 4.6.2
      resolve-from: 5.0.0
      resolve-global: 1.0.0
    dev: true

  /@commitlint/rules@17.6.1:
    resolution: {integrity: sha512-lUdHw6lYQ1RywExXDdLOKxhpp6857/4c95Dc/1BikrHgdysVUXz26yV0vp1GL7Gv+avx9WqZWTIVB7pNouxlfw==}
    engines: {node: '>=v14'}
    dependencies:
      '@commitlint/ensure': 17.4.4
      '@commitlint/message': 17.4.2
      '@commitlint/to-lines': 17.4.0
      '@commitlint/types': 17.4.4
      execa: 5.1.1
    dev: true

  /@commitlint/to-lines@17.4.0:
    resolution: {integrity: sha512-LcIy/6ZZolsfwDUWfN1mJ+co09soSuNASfKEU5sCmgFCvX5iHwRYLiIuoqXzOVDYOy7E7IcHilr/KS0e5T+0Hg==}
    engines: {node: '>=v14'}
    dev: true

  /@commitlint/top-level@17.4.0:
    resolution: {integrity: sha512-/1loE/g+dTTQgHnjoCy0AexKAEFyHsR2zRB4NWrZ6lZSMIxAhBJnmCqwao7b4H8888PsfoTBCLBYIw8vGnej8g==}
    engines: {node: '>=v14'}
    dependencies:
      find-up: 5.0.0
    dev: true

  /@commitlint/types@17.4.4:
    resolution: {integrity: sha512-amRN8tRLYOsxRr6mTnGGGvB5EmW/4DDjLMgiwK3CCVEmN6Sr/6xePGEpWaspKkckILuUORCwe6VfDBw6uj4axQ==}
    engines: {node: '>=v14'}
    dependencies:
      chalk: 4.1.2
    dev: true

  /@cspotcode/source-map-support@0.8.1:
    resolution: {integrity: sha512-IchNf6dN4tHoMFIn/7OE8LWZ19Y6q/67Bmf6vnGREv8RSbBVb9LPJxEcnwrcwX6ixSvaiGoomAUvu4YSxXrVgw==}
    engines: {node: '>=12'}
    dependencies:
      '@jridgewell/trace-mapping': 0.3.9

  /@discoveryjs/json-ext@0.5.7:
    resolution: {integrity: sha512-dBVuXR082gk3jsFp7Rd/JI4kytwGHecnCoTtXFb7DB6CNHp4rg5k1bhg0nWdLGLnOV71lmDzGQaLMy8iPLY0pw==}
    engines: {node: '>=10.0.0'}
    dev: true

  /@emotion/is-prop-valid@0.8.8:
    resolution: {integrity: sha512-u5WtneEAr5IDG2Wv65yhunPSMLIpuKsbuOktRojfrEiEvRyC85LgPMZI63cr7NUqT8ZIGdSVg8ZKGxIug4lXcA==}
    requiresBuild: true
    dependencies:
      '@emotion/memoize': 0.7.4
    dev: false
    optional: true

  /@emotion/is-prop-valid@1.2.0:
    resolution: {integrity: sha512-3aDpDprjM0AwaxGE09bOPkNxHpBd+kA6jty3RnaEXdweX1DF1U3VQpPYb0g1IStAuK7SVQ1cy+bNBBKp4W3Fjg==}
    dependencies:
      '@emotion/memoize': 0.8.0
    dev: false

  /@emotion/memoize@0.7.4:
    resolution: {integrity: sha512-Ja/Vfqe3HpuzRsG1oBtWTHk2PGZ7GR+2Vz5iYGelAw8dx32K0y7PjVuxK6z1nMpZOqAFsRUPCkK1YjJ56qJlgw==}
    requiresBuild: true
    dev: false
    optional: true

  /@emotion/memoize@0.8.0:
    resolution: {integrity: sha512-G/YwXTkv7Den9mXDO7AhLWkE3q+I92B+VqAE+dYG4NGPaHZGvt3G8Q0p9vmE+sq7rTGphUbAvmQ9YpbfMQGGlA==}
    dev: false

  /@emotion/stylis@0.8.5:
    resolution: {integrity: sha512-h6KtPihKFn3T9fuIrwvXXUOwlx3rfUvfZIcP5a6rh8Y7zjE3O06hT5Ss4S/YI1AYhuZ1kjaE/5EaOOI2NqSylQ==}
    dev: false

  /@emotion/unitless@0.7.5:
    resolution: {integrity: sha512-OWORNpfjMsSSUBVrRBVGECkhWcULOAJz9ZW8uK9qgxD+87M7jHRcvh/A96XXNhXTLmKcoYSQtBEX7lHMO7YRwg==}
    dev: false

  /@esbuild/linux-loong64@0.14.54:
    resolution: {integrity: sha512-bZBrLAIX1kpWelV0XemxBZllyRmM6vgFQQG2GdNb+r3Fkp0FOh1NJSvekXDs7jq70k4euu1cryLMfU+mTXlEpw==}
    engines: {node: '>=12'}
    cpu: [loong64]
    os: [linux]
    requiresBuild: true
    dev: true
    optional: true

  /@eslint-community/eslint-utils@4.4.0(eslint@8.38.0):
    resolution: {integrity: sha512-1/sA4dwrzBAyeUoQ6oxahHKmrZvsnLCg4RfxW3ZFGGmQkSNQPFNLV9CUEFQP1x9EYXHTo5p6xdhZM1Ne9p/AfA==}
    engines: {node: ^12.22.0 || ^14.17.0 || >=16.0.0}
    peerDependencies:
      eslint: ^6.0.0 || ^7.0.0 || >=8.0.0
    dependencies:
      eslint: 8.38.0
      eslint-visitor-keys: 3.4.0
    dev: true

  /@eslint-community/regexpp@4.5.0:
    resolution: {integrity: sha512-vITaYzIcNmjn5tF5uxcZ/ft7/RXGrMUIS9HalWckEOF6ESiwXKoMzAQf2UW0aVd6rnOeExTJVd5hmWXucBKGXQ==}
    engines: {node: ^12.0.0 || ^14.0.0 || >=16.0.0}
    dev: true

  /@eslint/eslintrc@0.4.3:
    resolution: {integrity: sha512-J6KFFz5QCYUJq3pf0mjEcCJVERbzv71PUIDczuh9JkwGEzced6CO5ADLHB1rbf/+oPBtoPfMYNOpGDzCANlbXw==}
    engines: {node: ^10.12.0 || >=12.0.0}
    dependencies:
      ajv: 6.12.6
      debug: 4.3.4(supports-color@5.5.0)
      espree: 7.3.1
      globals: 13.20.0
      ignore: 4.0.6
      import-fresh: 3.3.0
      js-yaml: 3.14.1
      minimatch: 3.1.2
      strip-json-comments: 3.1.1
    transitivePeerDependencies:
      - supports-color
    dev: true

  /@eslint/eslintrc@2.0.2:
    resolution: {integrity: sha512-3W4f5tDUra+pA+FzgugqL2pRimUTDJWKr7BINqOpkZrC0uYI0NIc0/JFgBROCU07HR6GieA5m3/rsPIhDmCXTQ==}
    engines: {node: ^12.22.0 || ^14.17.0 || >=16.0.0}
    dependencies:
      ajv: 6.12.6
      debug: 4.3.4(supports-color@5.5.0)
      espree: 9.5.1
      globals: 13.20.0
      ignore: 5.2.4
      import-fresh: 3.3.0
      js-yaml: 4.1.0
      minimatch: 3.1.2
      strip-json-comments: 3.1.1
    transitivePeerDependencies:
      - supports-color
    dev: true

  /@eslint/js@8.38.0:
    resolution: {integrity: sha512-IoD2MfUnOV58ghIHCiil01PcohxjbYR/qCxsoC+xNgUwh1EY8jOOrYmu3d3a71+tJJ23uscEV4X2HJWMsPJu4g==}
    engines: {node: ^12.22.0 || ^14.17.0 || >=16.0.0}
    dev: true

  /@exodus/schemasafe@1.0.0:
    resolution: {integrity: sha512-2cyupPIZI69HQxEAPllLXBjQp4njDKkOjYRCYxvMZe3/LY9pp9fBM3Tb1wiFAdP6Emo4v3OEbCLGj6u73Q5KLw==}
    dev: true

  /@humanwhocodes/config-array@0.11.8:
    resolution: {integrity: sha512-UybHIJzJnR5Qc/MsD9Kr+RpO2h+/P1GhOwdiLPXK5TWk5sgTdu88bTD9UP+CKbPPh5Rni1u0GjAdYQLemG8g+g==}
    engines: {node: '>=10.10.0'}
    dependencies:
      '@humanwhocodes/object-schema': 1.2.1
      debug: 4.3.4(supports-color@5.5.0)
      minimatch: 3.1.2
    transitivePeerDependencies:
      - supports-color
    dev: true

  /@humanwhocodes/config-array@0.5.0:
    resolution: {integrity: sha512-FagtKFz74XrTl7y6HCzQpwDfXP0yhxe9lHLD1UZxjvZIcbyRz8zTFF/yYNfSfzU414eDwZ1SrO0Qvtyf+wFMQg==}
    engines: {node: '>=10.10.0'}
    dependencies:
      '@humanwhocodes/object-schema': 1.2.1
      debug: 4.3.4(supports-color@5.5.0)
      minimatch: 3.1.2
    transitivePeerDependencies:
      - supports-color
    dev: true

  /@humanwhocodes/module-importer@1.0.1:
    resolution: {integrity: sha512-bxveV4V8v5Yb4ncFTT3rPSgZBOpCkjfK0y4oVVVJwIuDVBRMDXrPyXRL988i5ap9m9bnyEEjWfm5WkBmtffLfA==}
    engines: {node: '>=12.22'}
    dev: true

  /@humanwhocodes/object-schema@1.2.1:
    resolution: {integrity: sha512-ZnQMnLV4e7hDlUvw8H+U8ASL02SS2Gn6+9Ac3wGGLIe7+je2AeAOxPY+izIPJDfFDb7eDjev0Us8MO1iFRN8hA==}
    dev: true

  /@ioredis/commands@1.2.0:
    resolution: {integrity: sha512-Sx1pU8EM64o2BrqNpEO1CNLtKQwyhuXuqyfH7oGKCk+1a33d2r5saW8zNwm3j6BTExtjrv2BxTgzzkMwts6vGg==}
    dev: false

  /@ipld/dag-cbor@6.0.15:
    resolution: {integrity: sha512-Vm3VTSTwlmGV92a3C5aeY+r2A18zbH2amehNhsX8PBa3muXICaWrN8Uri85A5hLH7D7ElhE8PdjxD6kNqUmTZA==}
    dependencies:
      cborg: 1.10.2
      multiformats: 9.9.0
    dev: false

  /@ipld/dag-cbor@7.0.3:
    resolution: {integrity: sha512-1VVh2huHsuohdXC1bGJNE8WR72slZ9XE2T3wbBBq31dm7ZBatmKLLxrB+XAqafxfRFjv08RZmj/W/ZqaM13AuA==}
    dependencies:
      cborg: 1.10.2
      multiformats: 9.9.0
    dev: false

  /@ipld/dag-json@8.0.11:
    resolution: {integrity: sha512-Pea7JXeYHTWXRTIhBqBlhw7G53PJ7yta3G/sizGEZyzdeEwhZRr0od5IQ0r2ZxOt1Do+2czddjeEPp+YTxDwCA==}
    dependencies:
      cborg: 1.10.2
      multiformats: 9.9.0
    dev: false

  /@ipld/dag-pb@2.1.18:
    resolution: {integrity: sha512-ZBnf2fuX9y3KccADURG5vb9FaOeMjFkCrNysB0PtftME/4iCTjxfaLoNq/IAh5fTqUOMXvryN6Jyka4ZGuMLIg==}
    dependencies:
      multiformats: 9.9.0
    dev: false

  /@istanbuljs/load-nyc-config@1.1.0:
    resolution: {integrity: sha512-VjeHSlIzpv/NyD3N0YuHfXOPDIixcA1q2ZV98wsMqcYlPmv2n3Yb2lYP9XMElnaFVXg5A7YLTeLu6V84uQDjmQ==}
    engines: {node: '>=8'}
    dependencies:
      camelcase: 5.3.1
      find-up: 4.1.0
      get-package-type: 0.1.0
      js-yaml: 3.14.1
      resolve-from: 5.0.0

  /@istanbuljs/schema@0.1.3:
    resolution: {integrity: sha512-ZXRY4jNvVgSVQ8DL3LTcakaAtXwTVUxE81hslsyD2AtoXW/wVob10HkOJ1X/pAlcI7D+2YoZKg5do8G/w6RYgA==}
    engines: {node: '>=8'}

  /@jest/console@28.1.3:
    resolution: {integrity: sha512-QPAkP5EwKdK/bxIr6C1I4Vs0rm2nHiANzj/Z5X2JQkrZo6IqvC4ldZ9K95tF0HdidhA8Bo6egxSzUFPYKcEXLw==}
    engines: {node: ^12.13.0 || ^14.15.0 || ^16.10.0 || >=17.0.0}
    dependencies:
      '@jest/types': 28.1.3
      '@types/node': 16.18.24
      chalk: 4.1.2
      jest-message-util: 28.1.3
      jest-util: 28.1.3
      slash: 3.0.0

  /@jest/console@29.5.0:
    resolution: {integrity: sha512-NEpkObxPwyw/XxZVLPmAGKE89IQRp4puc6IQRPru6JKd1M3fW9v1xM1AnzIJE65hbCkzQAdnL8P47e9hzhiYLQ==}
    engines: {node: ^14.15.0 || ^16.10.0 || >=18.0.0}
    dependencies:
      '@jest/types': 29.5.0
      '@types/node': 16.18.24
      chalk: 4.1.2
      jest-message-util: 29.5.0
      jest-util: 29.5.0
      slash: 3.0.0
    dev: true

  /@jest/core@28.1.3(ts-node@10.9.1):
    resolution: {integrity: sha512-CIKBrlaKOzA7YG19BEqCw3SLIsEwjZkeJzf5bdooVnW4bH5cktqe3JX+G2YV1aK5vP8N9na1IGWFzYaTp6k6NA==}
    engines: {node: ^12.13.0 || ^14.15.0 || ^16.10.0 || >=17.0.0}
    peerDependencies:
      node-notifier: ^8.0.1 || ^9.0.0 || ^10.0.0
    peerDependenciesMeta:
      node-notifier:
        optional: true
    dependencies:
      '@jest/console': 28.1.3
      '@jest/reporters': 28.1.3
      '@jest/test-result': 28.1.3
      '@jest/transform': 28.1.3
      '@jest/types': 28.1.3
      '@types/node': 16.18.24
      ansi-escapes: 4.3.2
      chalk: 4.1.2
      ci-info: 3.8.0
      exit: 0.1.2
      graceful-fs: 4.2.11
      jest-changed-files: 28.1.3
      jest-config: 28.1.3(@types/node@16.18.24)(ts-node@10.9.1)
      jest-haste-map: 28.1.3
      jest-message-util: 28.1.3
      jest-regex-util: 28.0.2
      jest-resolve: 28.1.3
      jest-resolve-dependencies: 28.1.3
      jest-runner: 28.1.3
      jest-runtime: 28.1.3
      jest-snapshot: 28.1.3
      jest-util: 28.1.3
      jest-validate: 28.1.3
      jest-watcher: 28.1.3
      micromatch: 4.0.5
      pretty-format: 28.1.3
      rimraf: 3.0.2
      slash: 3.0.0
      strip-ansi: 6.0.1
    transitivePeerDependencies:
      - supports-color
      - ts-node

  /@jest/core@29.5.0(ts-node@10.9.1):
    resolution: {integrity: sha512-28UzQc7ulUrOQw1IsN/kv1QES3q2kkbl/wGslyhAclqZ/8cMdB5M68BffkIdSJgKBUt50d3hbwJ92XESlE7LiQ==}
    engines: {node: ^14.15.0 || ^16.10.0 || >=18.0.0}
    peerDependencies:
      node-notifier: ^8.0.1 || ^9.0.0 || ^10.0.0
    peerDependenciesMeta:
      node-notifier:
        optional: true
    dependencies:
      '@jest/console': 29.5.0
      '@jest/reporters': 29.5.0
      '@jest/test-result': 29.5.0
      '@jest/transform': 29.5.0
      '@jest/types': 29.5.0
      '@types/node': 16.18.24
      ansi-escapes: 4.3.2
      chalk: 4.1.2
      ci-info: 3.8.0
      exit: 0.1.2
      graceful-fs: 4.2.11
      jest-changed-files: 29.5.0
      jest-config: 29.5.0(@types/node@16.18.24)(ts-node@10.9.1)
      jest-haste-map: 29.5.0
      jest-message-util: 29.5.0
      jest-regex-util: 29.4.3
      jest-resolve: 29.5.0
      jest-resolve-dependencies: 29.5.0
      jest-runner: 29.5.0
      jest-runtime: 29.5.0
      jest-snapshot: 29.5.0
      jest-util: 29.5.0
      jest-validate: 29.5.0
      jest-watcher: 29.5.0
      micromatch: 4.0.5
      pretty-format: 29.5.0
      slash: 3.0.0
      strip-ansi: 6.0.1
    transitivePeerDependencies:
      - supports-color
      - ts-node
    dev: true

  /@jest/environment@28.1.3:
    resolution: {integrity: sha512-1bf40cMFTEkKyEf585R9Iz1WayDjHoHqvts0XFYEqyKM3cFWDpeMoqKKTAF9LSYQModPUlh8FKptoM2YcMWAXA==}
    engines: {node: ^12.13.0 || ^14.15.0 || ^16.10.0 || >=17.0.0}
    dependencies:
      '@jest/fake-timers': 28.1.3
      '@jest/types': 28.1.3
      '@types/node': 16.18.24
      jest-mock: 28.1.3

  /@jest/environment@29.5.0:
    resolution: {integrity: sha512-5FXw2+wD29YU1d4I2htpRX7jYnAyTRjP2CsXQdo9SAM8g3ifxWPSV0HnClSn71xwctr0U3oZIIH+dtbfmnbXVQ==}
    engines: {node: ^14.15.0 || ^16.10.0 || >=18.0.0}
    dependencies:
      '@jest/fake-timers': 29.5.0
      '@jest/types': 29.5.0
      '@types/node': 16.18.24
      jest-mock: 29.5.0
    dev: true

  /@jest/expect-utils@28.1.3:
    resolution: {integrity: sha512-wvbi9LUrHJLn3NlDW6wF2hvIMtd4JUl2QNVrjq+IBSHirgfrR3o9RnVtxzdEGO2n9JyIWwHnLfby5KzqBGg2YA==}
    engines: {node: ^12.13.0 || ^14.15.0 || ^16.10.0 || >=17.0.0}
    dependencies:
      jest-get-type: 28.0.2

  /@jest/expect-utils@29.5.0:
    resolution: {integrity: sha512-fmKzsidoXQT2KwnrwE0SQq3uj8Z763vzR8LnLBwC2qYWEFpjX8daRsk6rHUM1QvNlEW/UJXNXm59ztmJJWs2Mg==}
    engines: {node: ^14.15.0 || ^16.10.0 || >=18.0.0}
    dependencies:
      jest-get-type: 29.4.3
    dev: true

  /@jest/expect@28.1.3:
    resolution: {integrity: sha512-lzc8CpUbSoE4dqT0U+g1qODQjBRHPpCPXissXD4mS9+sWQdmmpeJ9zSH1rS1HEkrsMN0fb7nKrJ9giAR1d3wBw==}
    engines: {node: ^12.13.0 || ^14.15.0 || ^16.10.0 || >=17.0.0}
    dependencies:
      expect: 28.1.3
      jest-snapshot: 28.1.3
    transitivePeerDependencies:
      - supports-color

  /@jest/expect@29.5.0:
    resolution: {integrity: sha512-PueDR2HGihN3ciUNGr4uelropW7rqUfTiOn+8u0leg/42UhblPxHkfoh0Ruu3I9Y1962P3u2DY4+h7GVTSVU6g==}
    engines: {node: ^14.15.0 || ^16.10.0 || >=18.0.0}
    dependencies:
      expect: 29.5.0
      jest-snapshot: 29.5.0
    transitivePeerDependencies:
      - supports-color
    dev: true

  /@jest/fake-timers@28.1.3:
    resolution: {integrity: sha512-D/wOkL2POHv52h+ok5Oj/1gOG9HSywdoPtFsRCUmlCILXNn5eIWmcnd3DIiWlJnpGvQtmajqBP95Ei0EimxfLw==}
    engines: {node: ^12.13.0 || ^14.15.0 || ^16.10.0 || >=17.0.0}
    dependencies:
      '@jest/types': 28.1.3
      '@sinonjs/fake-timers': 9.1.2
      '@types/node': 16.18.24
      jest-message-util: 28.1.3
      jest-mock: 28.1.3
      jest-util: 28.1.3

  /@jest/fake-timers@29.5.0:
    resolution: {integrity: sha512-9ARvuAAQcBwDAqOnglWq2zwNIRUDtk/SCkp/ToGEhFv5r86K21l+VEs0qNTaXtyiY0lEePl3kylijSYJQqdbDg==}
    engines: {node: ^14.15.0 || ^16.10.0 || >=18.0.0}
    dependencies:
      '@jest/types': 29.5.0
      '@sinonjs/fake-timers': 10.0.2
      '@types/node': 16.18.24
      jest-message-util: 29.5.0
      jest-mock: 29.5.0
      jest-util: 29.5.0
    dev: true

  /@jest/globals@28.1.3:
    resolution: {integrity: sha512-XFU4P4phyryCXu1pbcqMO0GSQcYe1IsalYCDzRNyhetyeyxMcIxa11qPNDpVNLeretItNqEmYYQn1UYz/5x1NA==}
    engines: {node: ^12.13.0 || ^14.15.0 || ^16.10.0 || >=17.0.0}
    dependencies:
      '@jest/environment': 28.1.3
      '@jest/expect': 28.1.3
      '@jest/types': 28.1.3
    transitivePeerDependencies:
      - supports-color

  /@jest/globals@29.5.0:
    resolution: {integrity: sha512-S02y0qMWGihdzNbUiqSAiKSpSozSuHX5UYc7QbnHP+D9Lyw8DgGGCinrN9uSuHPeKgSSzvPom2q1nAtBvUsvPQ==}
    engines: {node: ^14.15.0 || ^16.10.0 || >=18.0.0}
    dependencies:
      '@jest/environment': 29.5.0
      '@jest/expect': 29.5.0
      '@jest/types': 29.5.0
      jest-mock: 29.5.0
    transitivePeerDependencies:
      - supports-color
    dev: true

  /@jest/reporters@28.1.3:
    resolution: {integrity: sha512-JuAy7wkxQZVNU/V6g9xKzCGC5LVXx9FDcABKsSXp5MiKPEE2144a/vXTEDoyzjUpZKfVwp08Wqg5A4WfTMAzjg==}
    engines: {node: ^12.13.0 || ^14.15.0 || ^16.10.0 || >=17.0.0}
    peerDependencies:
      node-notifier: ^8.0.1 || ^9.0.0 || ^10.0.0
    peerDependenciesMeta:
      node-notifier:
        optional: true
    dependencies:
      '@bcoe/v8-coverage': 0.2.3
      '@jest/console': 28.1.3
      '@jest/test-result': 28.1.3
      '@jest/transform': 28.1.3
      '@jest/types': 28.1.3
      '@jridgewell/trace-mapping': 0.3.18
      '@types/node': 16.18.24
      chalk: 4.1.2
      collect-v8-coverage: 1.0.1
      exit: 0.1.2
      glob: 7.2.3
      graceful-fs: 4.2.11
      istanbul-lib-coverage: 3.2.0
      istanbul-lib-instrument: 5.2.1
      istanbul-lib-report: 3.0.0
      istanbul-lib-source-maps: 4.0.1
      istanbul-reports: 3.1.5
      jest-message-util: 28.1.3
      jest-util: 28.1.3
      jest-worker: 28.1.3
      slash: 3.0.0
      string-length: 4.0.2
      strip-ansi: 6.0.1
      terminal-link: 2.1.1
      v8-to-istanbul: 9.1.0
    transitivePeerDependencies:
      - supports-color

  /@jest/reporters@29.5.0:
    resolution: {integrity: sha512-D05STXqj/M8bP9hQNSICtPqz97u7ffGzZu+9XLucXhkOFBqKcXe04JLZOgIekOxdb73MAoBUFnqvf7MCpKk5OA==}
    engines: {node: ^14.15.0 || ^16.10.0 || >=18.0.0}
    peerDependencies:
      node-notifier: ^8.0.1 || ^9.0.0 || ^10.0.0
    peerDependenciesMeta:
      node-notifier:
        optional: true
    dependencies:
      '@bcoe/v8-coverage': 0.2.3
      '@jest/console': 29.5.0
      '@jest/test-result': 29.5.0
      '@jest/transform': 29.5.0
      '@jest/types': 29.5.0
      '@jridgewell/trace-mapping': 0.3.18
      '@types/node': 16.18.24
      chalk: 4.1.2
      collect-v8-coverage: 1.0.1
      exit: 0.1.2
      glob: 7.2.3
      graceful-fs: 4.2.11
      istanbul-lib-coverage: 3.2.0
      istanbul-lib-instrument: 5.2.1
      istanbul-lib-report: 3.0.0
      istanbul-lib-source-maps: 4.0.1
      istanbul-reports: 3.1.5
      jest-message-util: 29.5.0
      jest-util: 29.5.0
      jest-worker: 29.5.0
      slash: 3.0.0
      string-length: 4.0.2
      strip-ansi: 6.0.1
      v8-to-istanbul: 9.1.0
    transitivePeerDependencies:
      - supports-color
    dev: true

  /@jest/schemas@28.1.3:
    resolution: {integrity: sha512-/l/VWsdt/aBXgjshLWOFyFt3IVdYypu5y2Wn2rOO1un6nkqIn8SLXzgIMYXFyYsRWDyF5EthmKJMIdJvk08grg==}
    engines: {node: ^12.13.0 || ^14.15.0 || ^16.10.0 || >=17.0.0}
    dependencies:
      '@sinclair/typebox': 0.24.51

  /@jest/schemas@29.4.3:
    resolution: {integrity: sha512-VLYKXQmtmuEz6IxJsrZwzG9NvtkQsWNnWMsKxqWNu3+CnfzJQhp0WDDKWLVV9hLKr0l3SLLFRqcYHjhtyuDVxg==}
    engines: {node: ^14.15.0 || ^16.10.0 || >=18.0.0}
    dependencies:
      '@sinclair/typebox': 0.25.24
    dev: true

  /@jest/source-map@28.1.2:
    resolution: {integrity: sha512-cV8Lx3BeStJb8ipPHnqVw/IM2VCMWO3crWZzYodSIkxXnRcXJipCdx1JCK0K5MsJJouZQTH73mzf4vgxRaH9ww==}
    engines: {node: ^12.13.0 || ^14.15.0 || ^16.10.0 || >=17.0.0}
    dependencies:
      '@jridgewell/trace-mapping': 0.3.18
      callsites: 3.1.0
      graceful-fs: 4.2.11

  /@jest/source-map@29.4.3:
    resolution: {integrity: sha512-qyt/mb6rLyd9j1jUts4EQncvS6Yy3PM9HghnNv86QBlV+zdL2inCdK1tuVlL+J+lpiw2BI67qXOrX3UurBqQ1w==}
    engines: {node: ^14.15.0 || ^16.10.0 || >=18.0.0}
    dependencies:
      '@jridgewell/trace-mapping': 0.3.18
      callsites: 3.1.0
      graceful-fs: 4.2.11
    dev: true

  /@jest/test-result@28.1.3:
    resolution: {integrity: sha512-kZAkxnSE+FqE8YjW8gNuoVkkC9I7S1qmenl8sGcDOLropASP+BkcGKwhXoyqQuGOGeYY0y/ixjrd/iERpEXHNg==}
    engines: {node: ^12.13.0 || ^14.15.0 || ^16.10.0 || >=17.0.0}
    dependencies:
      '@jest/console': 28.1.3
      '@jest/types': 28.1.3
      '@types/istanbul-lib-coverage': 2.0.4
      collect-v8-coverage: 1.0.1

  /@jest/test-result@29.5.0:
    resolution: {integrity: sha512-fGl4rfitnbfLsrfx1uUpDEESS7zM8JdgZgOCQuxQvL1Sn/I6ijeAVQWGfXI9zb1i9Mzo495cIpVZhA0yr60PkQ==}
    engines: {node: ^14.15.0 || ^16.10.0 || >=18.0.0}
    dependencies:
      '@jest/console': 29.5.0
      '@jest/types': 29.5.0
      '@types/istanbul-lib-coverage': 2.0.4
      collect-v8-coverage: 1.0.1
    dev: true

  /@jest/test-sequencer@28.1.3:
    resolution: {integrity: sha512-NIMPEqqa59MWnDi1kvXXpYbqsfQmSJsIbnd85mdVGkiDfQ9WQQTXOLsvISUfonmnBT+w85WEgneCigEEdHDFxw==}
    engines: {node: ^12.13.0 || ^14.15.0 || ^16.10.0 || >=17.0.0}
    dependencies:
      '@jest/test-result': 28.1.3
      graceful-fs: 4.2.11
      jest-haste-map: 28.1.3
      slash: 3.0.0

  /@jest/test-sequencer@29.5.0:
    resolution: {integrity: sha512-yPafQEcKjkSfDXyvtgiV4pevSeyuA6MQr6ZIdVkWJly9vkqjnFfcfhRQqpD5whjoU8EORki752xQmjaqoFjzMQ==}
    engines: {node: ^14.15.0 || ^16.10.0 || >=18.0.0}
    dependencies:
      '@jest/test-result': 29.5.0
      graceful-fs: 4.2.11
      jest-haste-map: 29.5.0
      slash: 3.0.0
    dev: true

  /@jest/transform@28.1.3:
    resolution: {integrity: sha512-u5dT5di+oFI6hfcLOHGTAfmUxFRrjK+vnaP0kkVow9Md/M7V/MxqQMOz/VV25UZO8pzeA9PjfTpOu6BDuwSPQA==}
    engines: {node: ^12.13.0 || ^14.15.0 || ^16.10.0 || >=17.0.0}
    dependencies:
      '@babel/core': 7.21.4
      '@jest/types': 28.1.3
      '@jridgewell/trace-mapping': 0.3.18
      babel-plugin-istanbul: 6.1.1
      chalk: 4.1.2
      convert-source-map: 1.9.0
      fast-json-stable-stringify: 2.1.0
      graceful-fs: 4.2.11
      jest-haste-map: 28.1.3
      jest-regex-util: 28.0.2
      jest-util: 28.1.3
      micromatch: 4.0.5
      pirates: 4.0.5
      slash: 3.0.0
      write-file-atomic: 4.0.2
    transitivePeerDependencies:
      - supports-color

  /@jest/transform@29.5.0:
    resolution: {integrity: sha512-8vbeZWqLJOvHaDfeMuoHITGKSz5qWc9u04lnWrQE3VyuSw604PzQM824ZeX9XSjUCeDiE3GuxZe5UKa8J61NQw==}
    engines: {node: ^14.15.0 || ^16.10.0 || >=18.0.0}
    dependencies:
      '@babel/core': 7.21.4
      '@jest/types': 29.5.0
      '@jridgewell/trace-mapping': 0.3.18
      babel-plugin-istanbul: 6.1.1
      chalk: 4.1.2
      convert-source-map: 2.0.0
      fast-json-stable-stringify: 2.1.0
      graceful-fs: 4.2.11
      jest-haste-map: 29.5.0
      jest-regex-util: 29.4.3
      jest-util: 29.5.0
      micromatch: 4.0.5
      pirates: 4.0.5
      slash: 3.0.0
      write-file-atomic: 4.0.2
    transitivePeerDependencies:
      - supports-color
    dev: true

  /@jest/types@28.1.3:
    resolution: {integrity: sha512-RyjiyMUZrKz/c+zlMFO1pm70DcIlST8AeWTkoUdZevew44wcNZQHsEVOiCVtgVnlFFD82FPaXycys58cf2muVQ==}
    engines: {node: ^12.13.0 || ^14.15.0 || ^16.10.0 || >=17.0.0}
    dependencies:
      '@jest/schemas': 28.1.3
      '@types/istanbul-lib-coverage': 2.0.4
      '@types/istanbul-reports': 3.0.1
      '@types/node': 16.18.24
      '@types/yargs': 17.0.24
      chalk: 4.1.2

  /@jest/types@29.5.0:
    resolution: {integrity: sha512-qbu7kN6czmVRc3xWFQcAN03RAUamgppVUdXrvl1Wr3jlNF93o9mJbGcDWrwGB6ht44u7efB1qCFgVQmca24Uog==}
    engines: {node: ^14.15.0 || ^16.10.0 || >=18.0.0}
    dependencies:
      '@jest/schemas': 29.4.3
      '@types/istanbul-lib-coverage': 2.0.4
      '@types/istanbul-reports': 3.0.1
      '@types/node': 16.18.24
      '@types/yargs': 17.0.24
      chalk: 4.1.2
    dev: true

  /@jridgewell/gen-mapping@0.3.3:
    resolution: {integrity: sha512-HLhSWOLRi875zjjMG/r+Nv0oCW8umGb0BgEhyX3dDX3egwZtB8PqLnjz3yedt8R5StBrzcg4aBpnh8UA9D1BoQ==}
    engines: {node: '>=6.0.0'}
    dependencies:
      '@jridgewell/set-array': 1.1.2
      '@jridgewell/sourcemap-codec': 1.4.15
      '@jridgewell/trace-mapping': 0.3.18

  /@jridgewell/resolve-uri@3.1.0:
    resolution: {integrity: sha512-F2msla3tad+Mfht5cJq7LSXcdudKTWCVYUgw6pLFOOHSTtZlj6SWNYAp+AhuqLmWdBO2X5hPrLcu8cVP8fy28w==}
    engines: {node: '>=6.0.0'}

  /@jridgewell/resolve-uri@3.1.1:
    resolution: {integrity: sha512-dSYZh7HhCDtCKm4QakX0xFpsRDqjjtZf/kjI/v3T3Nwt5r8/qz/M19F9ySyOqU94SXBmeG9ttTul+YnR4LOxFA==}
    engines: {node: '>=6.0.0'}

  /@jridgewell/set-array@1.1.2:
    resolution: {integrity: sha512-xnkseuNADM0gt2bs+BvhO0p78Mk762YnZdsuzFV018NoG1Sj1SCQvpSqa7XUaTam5vAGasABV9qXASMKnFMwMw==}
    engines: {node: '>=6.0.0'}

  /@jridgewell/source-map@0.3.3:
    resolution: {integrity: sha512-b+fsZXeLYi9fEULmfBrhxn4IrPlINf8fiNarzTof004v3lFdntdwa9PF7vFJqm3mg7s+ScJMxXaE3Acp1irZcg==}
    dependencies:
      '@jridgewell/gen-mapping': 0.3.3
      '@jridgewell/trace-mapping': 0.3.18
    dev: true

  /@jridgewell/sourcemap-codec@1.4.14:
    resolution: {integrity: sha512-XPSJHWmi394fuUuzDnGz1wiKqWfo1yXecHQMRf2l6hztTO+nPru658AyDngaBe7isIxEkRsPR3FZh+s7iVa4Uw==}

  /@jridgewell/sourcemap-codec@1.4.15:
    resolution: {integrity: sha512-eF2rxCRulEKXHTRiDrDy6erMYWqNw4LPdQ8UQA4huuxaQsVeRPFl2oM8oDGxMFhJUWZf9McpLtJasDDZb/Bpeg==}

  /@jridgewell/trace-mapping@0.3.18:
    resolution: {integrity: sha512-w+niJYzMHdd7USdiH2U6869nqhD2nbfZXND5Yp93qIbEmnDNk7PD48o+YchRVpzMU7M6jVCbenTR7PA1FLQ9pA==}
    dependencies:
      '@jridgewell/resolve-uri': 3.1.0
      '@jridgewell/sourcemap-codec': 1.4.14

  /@jridgewell/trace-mapping@0.3.9:
    resolution: {integrity: sha512-3Belt6tdc8bPgAtbcmdtNJlirVoTmEb5e2gC94PnkwEW9jI6CAHUeoG85tjWP5WquqfavoMtMwiG4P926ZKKuQ==}
    dependencies:
      '@jridgewell/resolve-uri': 3.1.1
      '@jridgewell/sourcemap-codec': 1.4.15

  /@motionone/animation@10.15.1:
    resolution: {integrity: sha512-mZcJxLjHor+bhcPuIFErMDNyrdb2vJur8lSfMCsuCB4UyV8ILZLvK+t+pg56erv8ud9xQGK/1OGPt10agPrCyQ==}
    dependencies:
      '@motionone/easing': 10.15.1
      '@motionone/types': 10.15.1
      '@motionone/utils': 10.15.1
      tslib: 2.5.0
    dev: false

  /@motionone/dom@10.12.0:
    resolution: {integrity: sha512-UdPTtLMAktHiqV0atOczNYyDd/d8Cf5fFsd1tua03PqTwwCe/6lwhLSQ8a7TbnQ5SN0gm44N1slBfj+ORIhrqw==}
    dependencies:
      '@motionone/animation': 10.15.1
      '@motionone/generators': 10.15.1
      '@motionone/types': 10.15.1
      '@motionone/utils': 10.15.1
      hey-listen: 1.0.8
      tslib: 2.5.0
    dev: false

  /@motionone/easing@10.15.1:
    resolution: {integrity: sha512-6hIHBSV+ZVehf9dcKZLT7p5PEKHGhDwky2k8RKkmOvUoYP3S+dXsKupyZpqx5apjd9f+php4vXk4LuS+ADsrWw==}
    dependencies:
      '@motionone/utils': 10.15.1
      tslib: 2.5.0
    dev: false

  /@motionone/generators@10.15.1:
    resolution: {integrity: sha512-67HLsvHJbw6cIbLA/o+gsm7h+6D4Sn7AUrB/GPxvujse1cGZ38F5H7DzoH7PhX+sjvtDnt2IhFYF2Zp1QTMKWQ==}
    dependencies:
      '@motionone/types': 10.15.1
      '@motionone/utils': 10.15.1
      tslib: 2.5.0
    dev: false

  /@motionone/types@10.15.1:
    resolution: {integrity: sha512-iIUd/EgUsRZGrvW0jqdst8st7zKTzS9EsKkP+6c6n4MPZoQHwiHuVtTQLD6Kp0bsBLhNzKIBlHXponn/SDT4hA==}
    dev: false

  /@motionone/utils@10.15.1:
    resolution: {integrity: sha512-p0YncgU+iklvYr/Dq4NobTRdAPv9PveRDUXabPEeOjBLSO/1FNB2phNTZxOxpi1/GZwYpAoECEa0Wam+nsmhSw==}
    dependencies:
      '@motionone/types': 10.15.1
      hey-listen: 1.0.8
      tslib: 2.5.0
    dev: false

  /@nicolo-ribaudo/chokidar-2@2.1.8-no-fsevents.3:
    resolution: {integrity: sha512-s88O1aVtXftvp5bCPB7WnmXc5IwOZZ7YPuwNPt+GtOOXpPvad1LfbmjYv+qII7zP6RU2QGnqve27dnLycEnyEQ==}
    requiresBuild: true
    dev: true
    optional: true

  /@nicolo-ribaudo/eslint-scope-5-internals@5.1.1-v1:
    resolution: {integrity: sha512-54/JRvkLIzzDWshCWfuhadfrfZVPiElY8Fcgmg1HroEly/EDSszzhBAsarCux+D/kOslTRquNzuyGSmUSTTHGg==}
    dependencies:
      eslint-scope: 5.1.1
    dev: true

  /@noble/secp256k1@1.7.1:
    resolution: {integrity: sha512-hOUk6AyBFmqVrv7k5WAw/LpszxVbj9gGN4JRkIX52fdFAj1UA61KXmZDvqVEm+pOyec3+fIeZB02LYa/pWOArw==}
    dev: false

  /@nodelib/fs.scandir@2.1.5:
    resolution: {integrity: sha512-vq24Bq3ym5HEQm2NKCr3yXDwjc7vTsEThRDnkp2DK9p1uqLR+DHurm/NOTo0KG7HYHU7eppKZj3MyqYuMBf62g==}
    engines: {node: '>= 8'}
    dependencies:
      '@nodelib/fs.stat': 2.0.5
      run-parallel: 1.2.0
    dev: true

  /@nodelib/fs.stat@2.0.5:
    resolution: {integrity: sha512-RkhPPp2zrqDAQA/2jNhnztcPAlv64XdhIp7a7454A5ovI7Bukxgt7MX7udwAu3zg1DcpPU0rz3VV1SeaqvY4+A==}
    engines: {node: '>= 8'}
    dev: true

  /@nodelib/fs.walk@1.2.8:
    resolution: {integrity: sha512-oGB+UxlgWcgQkgwo8GcEGwemoTFt3FIO9ababBmaGwXIoBKZ+GTy0pP185beGg7Llih/NSHSV2XAs1lnznocSg==}
    engines: {node: '>= 8'}
    dependencies:
      '@nodelib/fs.scandir': 2.1.5
      fastq: 1.15.0
    dev: true

  /@parcel/watcher-android-arm64@2.3.0:
    resolution: {integrity: sha512-f4o9eA3dgk0XRT3XhB0UWpWpLnKgrh1IwNJKJ7UJek7eTYccQ8LR7XUWFKqw6aEq5KUNlCcGvSzKqSX/vtWVVA==}
    engines: {node: '>= 10.0.0'}
    cpu: [arm64]
    os: [android]
    requiresBuild: true
    dev: false
    optional: true

  /@parcel/watcher-darwin-arm64@2.3.0:
    resolution: {integrity: sha512-mKY+oijI4ahBMc/GygVGvEdOq0L4DxhYgwQqYAz/7yPzuGi79oXrZG52WdpGA1wLBPrYb0T8uBaGFo7I6rvSKw==}
    engines: {node: '>= 10.0.0'}
    cpu: [arm64]
    os: [darwin]
    requiresBuild: true
    dev: false
    optional: true

  /@parcel/watcher-darwin-x64@2.3.0:
    resolution: {integrity: sha512-20oBj8LcEOnLE3mgpy6zuOq8AplPu9NcSSSfyVKgfOhNAc4eF4ob3ldj0xWjGGbOF7Dcy1Tvm6ytvgdjlfUeow==}
    engines: {node: '>= 10.0.0'}
    cpu: [x64]
    os: [darwin]
    requiresBuild: true
    dev: false
    optional: true

  /@parcel/watcher-freebsd-x64@2.3.0:
    resolution: {integrity: sha512-7LftKlaHunueAEiojhCn+Ef2CTXWsLgTl4hq0pkhkTBFI3ssj2bJXmH2L67mKpiAD5dz66JYk4zS66qzdnIOgw==}
    engines: {node: '>= 10.0.0'}
    cpu: [x64]
    os: [freebsd]
    requiresBuild: true
    dev: false
    optional: true

  /@parcel/watcher-linux-arm-glibc@2.3.0:
    resolution: {integrity: sha512-1apPw5cD2xBv1XIHPUlq0cO6iAaEUQ3BcY0ysSyD9Kuyw4MoWm1DV+W9mneWI+1g6OeP6dhikiFE6BlU+AToTQ==}
    engines: {node: '>= 10.0.0'}
    cpu: [arm]
    os: [linux]
    requiresBuild: true
    dev: false
    optional: true

  /@parcel/watcher-linux-arm64-glibc@2.3.0:
    resolution: {integrity: sha512-mQ0gBSQEiq1k/MMkgcSB0Ic47UORZBmWoAWlMrTW6nbAGoLZP+h7AtUM7H3oDu34TBFFvjy4JCGP43JlylkTQA==}
    engines: {node: '>= 10.0.0'}
    cpu: [arm64]
    os: [linux]
    requiresBuild: true
    dev: false
    optional: true

  /@parcel/watcher-linux-arm64-musl@2.3.0:
    resolution: {integrity: sha512-LXZAExpepJew0Gp8ZkJ+xDZaTQjLHv48h0p0Vw2VMFQ8A+RKrAvpFuPVCVwKJCr5SE+zvaG+Etg56qXvTDIedw==}
    engines: {node: '>= 10.0.0'}
    cpu: [arm64]
    os: [linux]
    requiresBuild: true
    dev: false
    optional: true

  /@parcel/watcher-linux-x64-glibc@2.3.0:
    resolution: {integrity: sha512-P7Wo91lKSeSgMTtG7CnBS6WrA5otr1K7shhSjKHNePVmfBHDoAOHYRXgUmhiNfbcGk0uMCHVcdbfxtuiZCHVow==}
    engines: {node: '>= 10.0.0'}
    cpu: [x64]
    os: [linux]
    requiresBuild: true
    dev: false
    optional: true

  /@parcel/watcher-linux-x64-musl@2.3.0:
    resolution: {integrity: sha512-+kiRE1JIq8QdxzwoYY+wzBs9YbJ34guBweTK8nlzLKimn5EQ2b2FSC+tAOpq302BuIMjyuUGvBiUhEcLIGMQ5g==}
    engines: {node: '>= 10.0.0'}
    cpu: [x64]
    os: [linux]
    requiresBuild: true
    dev: false
    optional: true

  /@parcel/watcher-wasm@2.3.0:
    resolution: {integrity: sha512-ejBAX8H0ZGsD8lSICDNyMbSEtPMWgDL0WFCt/0z7hyf5v8Imz4rAM8xY379mBsECkq/Wdqa5WEDLqtjZ+6NxfA==}
    engines: {node: '>= 10.0.0'}
    dependencies:
      is-glob: 4.0.3
      micromatch: 4.0.5
      napi-wasm: 1.1.0
    dev: false
    bundledDependencies:
      - napi-wasm

  /@parcel/watcher-win32-arm64@2.3.0:
    resolution: {integrity: sha512-35gXCnaz1AqIXpG42evcoP2+sNL62gZTMZne3IackM+6QlfMcJLy3DrjuL6Iks7Czpd3j4xRBzez3ADCj1l7Aw==}
    engines: {node: '>= 10.0.0'}
    cpu: [arm64]
    os: [win32]
    requiresBuild: true
    dev: false
    optional: true

  /@parcel/watcher-win32-ia32@2.3.0:
    resolution: {integrity: sha512-FJS/IBQHhRpZ6PiCjFt1UAcPr0YmCLHRbTc00IBTrelEjlmmgIVLeOx4MSXzx2HFEy5Jo5YdhGpxCuqCyDJ5ow==}
    engines: {node: '>= 10.0.0'}
    cpu: [ia32]
    os: [win32]
    requiresBuild: true
    dev: false
    optional: true

  /@parcel/watcher-win32-x64@2.3.0:
    resolution: {integrity: sha512-dLx+0XRdMnVI62kU3wbXvbIRhLck4aE28bIGKbRGS7BJNt54IIj9+c/Dkqb+7DJEbHUZAX1bwaoM8PqVlHJmCA==}
    engines: {node: '>= 10.0.0'}
    cpu: [x64]
    os: [win32]
    requiresBuild: true
    dev: false
    optional: true

  /@parcel/watcher@2.3.0:
    resolution: {integrity: sha512-pW7QaFiL11O0BphO+bq3MgqeX/INAk9jgBldVDYjlQPO4VddoZnF22TcF9onMhnLVHuNqBJeRf+Fj7eezi/+rQ==}
    engines: {node: '>= 10.0.0'}
    dependencies:
      detect-libc: 1.0.3
      is-glob: 4.0.3
      micromatch: 4.0.5
      node-addon-api: 7.0.0
    optionalDependencies:
      '@parcel/watcher-android-arm64': 2.3.0
      '@parcel/watcher-darwin-arm64': 2.3.0
      '@parcel/watcher-darwin-x64': 2.3.0
      '@parcel/watcher-freebsd-x64': 2.3.0
      '@parcel/watcher-linux-arm-glibc': 2.3.0
      '@parcel/watcher-linux-arm64-glibc': 2.3.0
      '@parcel/watcher-linux-arm64-musl': 2.3.0
      '@parcel/watcher-linux-x64-glibc': 2.3.0
      '@parcel/watcher-linux-x64-musl': 2.3.0
      '@parcel/watcher-win32-arm64': 2.3.0
      '@parcel/watcher-win32-ia32': 2.3.0
      '@parcel/watcher-win32-x64': 2.3.0
    dev: false

  /@protobufjs/aspromise@1.1.2:
    resolution: {integrity: sha512-j+gKExEuLmKwvz3OgROXtrJ2UG2x8Ch2YZUxahh+s1F2HZ+wAceUNLkvy6zKCPVRkU++ZWQrdxsUeQXmcg4uoQ==}
    dev: false

  /@protobufjs/base64@1.1.2:
    resolution: {integrity: sha512-AZkcAA5vnN/v4PDqKyMR5lx7hZttPDgClv83E//FMNhR2TMcLUhfRUBHCmSl0oi9zMgDDqRUJkSxO3wm85+XLg==}
    dev: false

  /@protobufjs/codegen@2.0.4:
    resolution: {integrity: sha512-YyFaikqM5sH0ziFZCN3xDC7zeGaB/d0IUb9CATugHWbd1FRFwWwt4ld4OYMPWu5a3Xe01mGAULCdqhMlPl29Jg==}
    dev: false

  /@protobufjs/eventemitter@1.1.0:
    resolution: {integrity: sha512-j9ednRT81vYJ9OfVuXG6ERSTdEL1xVsNgqpkxMsbIabzSo3goCjDIveeGv5d03om39ML71RdmrGNjG5SReBP/Q==}
    dev: false

  /@protobufjs/fetch@1.1.0:
    resolution: {integrity: sha512-lljVXpqXebpsijW71PZaCYeIcE5on1w5DlQy5WH6GLbFryLUrBD4932W/E2BSpfRJWseIL4v/KPgBFxDOIdKpQ==}
    dependencies:
      '@protobufjs/aspromise': 1.1.2
      '@protobufjs/inquire': 1.1.0
    dev: false

  /@protobufjs/float@1.0.2:
    resolution: {integrity: sha512-Ddb+kVXlXst9d+R9PfTIxh1EdNkgoRe5tOX6t01f1lYWOvJnSPDBlG241QLzcyPdoNTsblLUdujGSE4RzrTZGQ==}
    dev: false

  /@protobufjs/inquire@1.1.0:
    resolution: {integrity: sha512-kdSefcPdruJiFMVSbn801t4vFK7KB/5gd2fYvrxhuJYg8ILrmn9SKSX2tZdV6V+ksulWqS7aXjBcRXl3wHoD9Q==}
    dev: false

  /@protobufjs/path@1.1.2:
    resolution: {integrity: sha512-6JOcJ5Tm08dOHAbdR3GrvP+yUUfkjG5ePsHYczMFLq3ZmMkAD98cDgcT2iA1lJ9NVwFd4tH/iSSoe44YWkltEA==}
    dev: false

  /@protobufjs/pool@1.1.0:
    resolution: {integrity: sha512-0kELaGSIDBKvcgS4zkjz1PeddatrjYcmMWOlAuAPwAeccUrPHdUqo/J6LiymHHEiJT5NrF1UVwxY14f+fy4WQw==}
    dev: false

  /@protobufjs/utf8@1.1.0:
    resolution: {integrity: sha512-Vvn3zZrhQZkkBE8LSuW3em98c0FwgO4nxzv6OdSxPKJIEKY2bGbHn+mhGIPerzI4twdxaP8/0+06HBpwf345Lw==}
    dev: false

  /@rollup/plugin-commonjs@24.1.0(rollup@2.79.1):
    resolution: {integrity: sha512-eSL45hjhCWI0jCCXcNtLVqM5N1JlBGvlFfY0m6oOYnLCJ6N0qEXoZql4sY2MOUArzhH4SA/qBpTxvvZp2Sc+DQ==}
    engines: {node: '>=14.0.0'}
    peerDependencies:
      rollup: ^2.68.0||^3.0.0
    peerDependenciesMeta:
      rollup:
        optional: true
    dependencies:
      '@rollup/pluginutils': 5.0.2(rollup@2.79.1)
      commondir: 1.0.1
      estree-walker: 2.0.2
      glob: 8.1.0
      is-reference: 1.2.1
      magic-string: 0.27.0
      rollup: 2.79.1
    dev: true

  /@rollup/plugin-json@6.0.0(rollup@2.79.1):
    resolution: {integrity: sha512-i/4C5Jrdr1XUarRhVu27EEwjt4GObltD7c+MkCIpO2QIbojw8MUs+CCTqOphQi3Qtg1FLmYt+l+6YeoIf51J7w==}
    engines: {node: '>=14.0.0'}
    peerDependencies:
      rollup: ^1.20.0||^2.0.0||^3.0.0
    peerDependenciesMeta:
      rollup:
        optional: true
    dependencies:
      '@rollup/pluginutils': 5.0.2(rollup@2.79.1)
      rollup: 2.79.1
    dev: true

  /@rollup/plugin-node-resolve@15.0.2(rollup@2.79.1):
    resolution: {integrity: sha512-Y35fRGUjC3FaurG722uhUuG8YHOJRJQbI6/CkbRkdPotSpDj9NtIN85z1zrcyDcCQIW4qp5mgG72U+gJ0TAFEg==}
    engines: {node: '>=14.0.0'}
    peerDependencies:
      rollup: ^2.78.0||^3.0.0
    peerDependenciesMeta:
      rollup:
        optional: true
    dependencies:
      '@rollup/pluginutils': 5.0.2(rollup@2.79.1)
      '@types/resolve': 1.20.2
      deepmerge: 4.3.1
      is-builtin-module: 3.2.1
      is-module: 1.0.0
      resolve: 1.22.2
      rollup: 2.79.1
    dev: true

  /@rollup/plugin-typescript@11.1.0(rollup@2.79.1)(tslib@2.5.0)(typescript@4.9.5):
    resolution: {integrity: sha512-86flrfE+bSHB69znnTV6kVjkncs2LBMhcTCyxWgRxLyfXfQrxg4UwlAqENnjrrxnSNS/XKCDJCl8EkdFJVHOxw==}
    engines: {node: '>=14.0.0'}
    peerDependencies:
      rollup: ^2.14.0||^3.0.0
      tslib: '*'
      typescript: '>=3.7.0'
    peerDependenciesMeta:
      rollup:
        optional: true
      tslib:
        optional: true
    dependencies:
      '@rollup/pluginutils': 5.0.2(rollup@2.79.1)
      resolve: 1.22.2
      rollup: 2.79.1
      tslib: 2.5.0
      typescript: 4.9.5
    dev: true

  /@rollup/pluginutils@4.2.1:
    resolution: {integrity: sha512-iKnFXr7NkdZAIHiIWE+BX5ULi/ucVFYWD6TbAV+rZctiRTY2PL6tsIKhoIOaoskiWAkgu+VsbXgUVDNLHf+InQ==}
    engines: {node: '>= 8.0.0'}
    dependencies:
      estree-walker: 2.0.2
      picomatch: 2.3.1
    dev: true

  /@rollup/pluginutils@5.0.2(rollup@2.79.1):
    resolution: {integrity: sha512-pTd9rIsP92h+B6wWwFbW8RkZv4hiR/xKsqre4SIuAOaOEQRxi0lqLke9k2/7WegC85GgUs9pjmOjCUi3In4vwA==}
    engines: {node: '>=14.0.0'}
    peerDependencies:
      rollup: ^1.20.0||^2.0.0||^3.0.0
    peerDependenciesMeta:
      rollup:
        optional: true
    dependencies:
      '@types/estree': 1.0.1
      estree-walker: 2.0.2
      picomatch: 2.3.1
      rollup: 2.79.1
    dev: true

  /@sinclair/typebox@0.24.51:
    resolution: {integrity: sha512-1P1OROm/rdubP5aFDSZQILU0vrLCJ4fvHt6EoqHEM+2D/G5MK3bIaymUKLit8Js9gbns5UyJnkP/TZROLw4tUA==}

  /@sinclair/typebox@0.25.24:
    resolution: {integrity: sha512-XJfwUVUKDHF5ugKwIcxEgc9k8b7HbznCp6eUfWgu710hMPNIO4aw4/zB5RogDQz8nd6gyCDpU9O/m6qYEWY6yQ==}
    dev: true

  /@sinonjs/commons@1.8.6:
    resolution: {integrity: sha512-Ky+XkAkqPZSm3NLBeUng77EBQl3cmeJhITaGHdYH8kjVB+aun3S4XBRti2zt17mtt0mIUDiNxYeoJm6drVvBJQ==}
    dependencies:
      type-detect: 4.0.8

  /@sinonjs/commons@2.0.0:
    resolution: {integrity: sha512-uLa0j859mMrg2slwQYdO/AkrOfmH+X6LTVmNTS9CqexuE2IvVORIkSpJLqePAbEnKJ77aMmCwr1NUZ57120Xcg==}
    dependencies:
      type-detect: 4.0.8
    dev: true

  /@sinonjs/fake-timers@10.0.2:
    resolution: {integrity: sha512-SwUDyjWnah1AaNl7kxsa7cfLhlTYoiyhDAIgyh+El30YvXs/o7OLXpYH88Zdhyx9JExKrmHDJ+10bwIcY80Jmw==}
    dependencies:
      '@sinonjs/commons': 2.0.0
    dev: true

  /@sinonjs/fake-timers@9.1.2:
    resolution: {integrity: sha512-BPS4ynJW/o92PUR4wgriz2Ud5gpST5vz6GQfMixEDK0Z8ZCUv2M7SkBLykH56T++Xs+8ln9zTGbOvNGIe02/jw==}
    dependencies:
      '@sinonjs/commons': 1.8.6

  /@stablelib/aead@1.0.1:
    resolution: {integrity: sha512-q39ik6sxGHewqtO0nP4BuSe3db5G1fEJE8ukvngS2gLkBXyy6E7pLubhbYgnkDFv6V8cWaxcE4Xn0t6LWcJkyg==}
    dev: false

  /@stablelib/binary@1.0.1:
    resolution: {integrity: sha512-ClJWvmL6UBM/wjkvv/7m5VP3GMr9t0osr4yVgLZsLCOz4hGN9gIAFEqnJ0TsSMAN+n840nf2cHZnA5/KFqHC7Q==}
    dependencies:
      '@stablelib/int': 1.0.1
    dev: false

  /@stablelib/bytes@1.0.1:
    resolution: {integrity: sha512-Kre4Y4kdwuqL8BR2E9hV/R5sOrUj6NanZaZis0V6lX5yzqC3hBuVSDXUIBqQv/sCpmuWRiHLwqiT1pqqjuBXoQ==}
    dev: false

  /@stablelib/chacha20poly1305@1.0.1:
    resolution: {integrity: sha512-MmViqnqHd1ymwjOQfghRKw2R/jMIGT3wySN7cthjXCBdO+qErNPUBnRzqNpnvIwg7JBCg3LdeCZZO4de/yEhVA==}
    dependencies:
      '@stablelib/aead': 1.0.1
      '@stablelib/binary': 1.0.1
      '@stablelib/chacha': 1.0.1
      '@stablelib/constant-time': 1.0.1
      '@stablelib/poly1305': 1.0.1
      '@stablelib/wipe': 1.0.1
    dev: false

  /@stablelib/chacha@1.0.1:
    resolution: {integrity: sha512-Pmlrswzr0pBzDofdFuVe1q7KdsHKhhU24e8gkEwnTGOmlC7PADzLVxGdn2PoNVBBabdg0l/IfLKg6sHAbTQugg==}
    dependencies:
      '@stablelib/binary': 1.0.1
      '@stablelib/wipe': 1.0.1
    dev: false

  /@stablelib/constant-time@1.0.1:
    resolution: {integrity: sha512-tNOs3uD0vSJcK6z1fvef4Y+buN7DXhzHDPqRLSXUel1UfqMB1PWNsnnAezrKfEwTLpN0cGH2p9NNjs6IqeD0eg==}
    dev: false

  /@stablelib/ed25519@1.0.3:
    resolution: {integrity: sha512-puIMWaX9QlRsbhxfDc5i+mNPMY+0TmQEskunY1rZEBPi1acBCVQAhnsk/1Hk50DGPtVsZtAWQg4NHGlVaO9Hqg==}
    dependencies:
      '@stablelib/random': 1.0.2
      '@stablelib/sha512': 1.0.1
      '@stablelib/wipe': 1.0.1
    dev: false

  /@stablelib/hash@1.0.1:
    resolution: {integrity: sha512-eTPJc/stDkdtOcrNMZ6mcMK1e6yBbqRBaNW55XA1jU8w/7QdnCF0CmMmOD1m7VSkBR44PWrMHU2l6r8YEQHMgg==}
    dev: false

  /@stablelib/hkdf@1.0.1:
    resolution: {integrity: sha512-SBEHYE16ZXlHuaW5RcGk533YlBj4grMeg5TooN80W3NpcHRtLZLLXvKyX0qcRFxf+BGDobJLnwkvgEwHIDBR6g==}
    dependencies:
      '@stablelib/hash': 1.0.1
      '@stablelib/hmac': 1.0.1
      '@stablelib/wipe': 1.0.1
    dev: false

  /@stablelib/hmac@1.0.1:
    resolution: {integrity: sha512-V2APD9NSnhVpV/QMYgCVMIYKiYG6LSqw1S65wxVoirhU/51ACio6D4yDVSwMzuTJXWZoVHbDdINioBwKy5kVmA==}
    dependencies:
      '@stablelib/constant-time': 1.0.1
      '@stablelib/hash': 1.0.1
      '@stablelib/wipe': 1.0.1
    dev: false

  /@stablelib/int@1.0.1:
    resolution: {integrity: sha512-byr69X/sDtDiIjIV6m4roLVWnNNlRGzsvxw+agj8CIEazqWGOQp2dTYgQhtyVXV9wpO6WyXRQUzLV/JRNumT2w==}
    dev: false

  /@stablelib/keyagreement@1.0.1:
    resolution: {integrity: sha512-VKL6xBwgJnI6l1jKrBAfn265cspaWBPAPEc62VBQrWHLqVgNRE09gQ/AnOEyKUWrrqfD+xSQ3u42gJjLDdMDQg==}
    dependencies:
      '@stablelib/bytes': 1.0.1
    dev: false

  /@stablelib/poly1305@1.0.1:
    resolution: {integrity: sha512-1HlG3oTSuQDOhSnLwJRKeTRSAdFNVB/1djy2ZbS35rBSJ/PFqx9cf9qatinWghC2UbfOYD8AcrtbUQl8WoxabA==}
    dependencies:
      '@stablelib/constant-time': 1.0.1
      '@stablelib/wipe': 1.0.1
    dev: false

  /@stablelib/random@1.0.2:
    resolution: {integrity: sha512-rIsE83Xpb7clHPVRlBj8qNe5L8ISQOzjghYQm/dZ7VaM2KHYwMW5adjQjrzTZCchFnNCNhkwtnOBa9HTMJCI8w==}
    dependencies:
      '@stablelib/binary': 1.0.1
      '@stablelib/wipe': 1.0.1
    dev: false

  /@stablelib/sha256@1.0.1:
    resolution: {integrity: sha512-GIIH3e6KH+91FqGV42Kcj71Uefd/QEe7Dy42sBTeqppXV95ggCcxLTk39bEr+lZfJmp+ghsR07J++ORkRELsBQ==}
    dependencies:
      '@stablelib/binary': 1.0.1
      '@stablelib/hash': 1.0.1
      '@stablelib/wipe': 1.0.1
    dev: false

  /@stablelib/sha512@1.0.1:
    resolution: {integrity: sha512-13gl/iawHV9zvDKciLo1fQ8Bgn2Pvf7OV6amaRVKiq3pjQ3UmEpXxWiAfV8tYjUpeZroBxtyrwtdooQT/i3hzw==}
    dependencies:
      '@stablelib/binary': 1.0.1
      '@stablelib/hash': 1.0.1
      '@stablelib/wipe': 1.0.1
    dev: false

  /@stablelib/wipe@1.0.1:
    resolution: {integrity: sha512-WfqfX/eXGiAd3RJe4VU2snh/ZPwtSjLG4ynQ/vYzvghTh7dHFcI1wl+nrkWG6lGhukOxOsUHfv8dUXr58D0ayg==}
    dev: false

  /@stablelib/x25519@1.0.3:
    resolution: {integrity: sha512-KnTbKmUhPhHavzobclVJQG5kuivH+qDLpe84iRqX3CLrKp881cF160JvXJ+hjn1aMyCwYOKeIZefIH/P5cJoRw==}
    dependencies:
      '@stablelib/keyagreement': 1.0.1
      '@stablelib/random': 1.0.2
      '@stablelib/wipe': 1.0.1
    dev: false

<<<<<<< HEAD
  /@tsconfig/node10@1.0.9:
=======
  /@swc/core-darwin-arm64/1.4.1:
    resolution: {integrity: sha512-ePyfx0348UbR4DOAW24TedeJbafnzha8liXFGuQ4bdXtEVXhLfPngprrxKrAddCuv42F9aTxydlF6+adD3FBhA==}
    engines: {node: '>=10'}
    cpu: [arm64]
    os: [darwin]
    requiresBuild: true
    optional: true

  /@swc/core-darwin-x64/1.4.1:
    resolution: {integrity: sha512-eLf4JSe6VkCMdDowjM8XNC5rO+BrgfbluEzAVtKR8L2HacNYukieumN7EzpYCi0uF1BYwu1ku6tLyG2r0VcGxA==}
    engines: {node: '>=10'}
    cpu: [x64]
    os: [darwin]
    requiresBuild: true
    optional: true

  /@swc/core-linux-arm-gnueabihf/1.4.1:
    resolution: {integrity: sha512-K8VtTLWMw+rkN/jDC9o/Q9SMmzdiHwYo2CfgkwVT29NsGccwmNhCQx6XoYiPKyKGIFKt4tdQnJHKUFzxUqQVtQ==}
    engines: {node: '>=10'}
    cpu: [arm]
    os: [linux]
    requiresBuild: true
    optional: true

  /@swc/core-linux-arm64-gnu/1.4.1:
    resolution: {integrity: sha512-0e8p4g0Bfkt8lkiWgcdiENH3RzkcqKtpRXIVNGOmVc0OBkvc2tpm2WTx/eoCnes2HpTT4CTtR3Zljj4knQ4Fvw==}
    engines: {node: '>=10'}
    cpu: [arm64]
    os: [linux]
    requiresBuild: true
    optional: true

  /@swc/core-linux-arm64-musl/1.4.1:
    resolution: {integrity: sha512-b/vWGQo2n7lZVUnSQ7NBq3Qrj85GrAPPiRbpqaIGwOytiFSk8VULFihbEUwDe0rXgY4LDm8z8wkgADZcLnmdUA==}
    engines: {node: '>=10'}
    cpu: [arm64]
    os: [linux]
    requiresBuild: true
    optional: true

  /@swc/core-linux-x64-gnu/1.4.1:
    resolution: {integrity: sha512-AFMQlvkKEdNi1Vk2GFTxxJzbICttBsOQaXa98kFTeWTnFFIyiIj2w7Sk8XRTEJ/AjF8ia8JPKb1zddBWr9+bEQ==}
    engines: {node: '>=10'}
    cpu: [x64]
    os: [linux]
    requiresBuild: true
    optional: true

  /@swc/core-linux-x64-musl/1.4.1:
    resolution: {integrity: sha512-QX2MxIECX1gfvUVZY+jk528/oFkS9MAl76e3ZRvG2KC/aKlCQL0KSzcTSm13mOxkDKS30EaGRDRQWNukGpMeRg==}
    engines: {node: '>=10'}
    cpu: [x64]
    os: [linux]
    requiresBuild: true
    optional: true

  /@swc/core-win32-arm64-msvc/1.4.1:
    resolution: {integrity: sha512-OklkJYXXI/tntD2zaY8i3iZldpyDw5q+NAP3k9OlQ7wXXf37djRsHLV0NW4+ZNHBjE9xp2RsXJ0jlOJhfgGoFA==}
    engines: {node: '>=10'}
    cpu: [arm64]
    os: [win32]
    requiresBuild: true
    optional: true

  /@swc/core-win32-ia32-msvc/1.4.1:
    resolution: {integrity: sha512-MBuc3/QfKX9FnLOU7iGN+6yHRTQaPQ9WskiC8s8JFiKQ+7I2p25tay2RplR9dIEEGgVAu6L7auv96LbNTh+FaA==}
    engines: {node: '>=10'}
    cpu: [ia32]
    os: [win32]
    requiresBuild: true
    optional: true

  /@swc/core-win32-x64-msvc/1.4.1:
    resolution: {integrity: sha512-lu4h4wFBb/bOK6N2MuZwg7TrEpwYXgpQf5R7ObNSXL65BwZ9BG8XRzD+dLJmALu8l5N08rP/TrpoKRoGT4WSxw==}
    engines: {node: '>=10'}
    cpu: [x64]
    os: [win32]
    requiresBuild: true
    optional: true

  /@swc/core/1.4.1:
    resolution: {integrity: sha512-3y+Y8js+e7BbM16iND+6Rcs3jdiL28q3iVtYsCviYSSpP2uUVKkp5sJnCY4pg8AaVvyN7CGQHO7gLEZQ5ByozQ==}
    engines: {node: '>=10'}
    requiresBuild: true
    peerDependencies:
      '@swc/helpers': ^0.5.0
    peerDependenciesMeta:
      '@swc/helpers':
        optional: true
    dependencies:
      '@swc/counter': 0.1.3
      '@swc/types': 0.1.5
    optionalDependencies:
      '@swc/core-darwin-arm64': 1.4.1
      '@swc/core-darwin-x64': 1.4.1
      '@swc/core-linux-arm-gnueabihf': 1.4.1
      '@swc/core-linux-arm64-gnu': 1.4.1
      '@swc/core-linux-arm64-musl': 1.4.1
      '@swc/core-linux-x64-gnu': 1.4.1
      '@swc/core-linux-x64-musl': 1.4.1
      '@swc/core-win32-arm64-msvc': 1.4.1
      '@swc/core-win32-ia32-msvc': 1.4.1
      '@swc/core-win32-x64-msvc': 1.4.1

  /@swc/counter/0.1.3:
    resolution: {integrity: sha512-e2BR4lsJkkRlKZ/qCHPw9ZaSxc0MVUd7gtbtaB7aMvHeJVYe8sOB8DBZkP2DtISHGSku9sCK6T6cnY0CtXrOCQ==}

  /@swc/types/0.1.5:
    resolution: {integrity: sha512-myfUej5naTBWnqOCc/MdVOLVjXUXtIA+NpDrDBKJtLLg2shUjBu3cZmB/85RyitKc55+lUUyl7oRfLOvkr2hsw==}

  /@tsconfig/node10/1.0.9:
>>>>>>> e9440086
    resolution: {integrity: sha512-jNsYVVxU8v5g43Erja32laIDHXeoNvFEpX33OK4d6hljo3jDhCBDhx5dhCCTMWUojscpAagGiRkBKxpdl9fxqA==}

  /@tsconfig/node12@1.0.11:
    resolution: {integrity: sha512-cqefuRsh12pWyGsIoBKJA9luFu3mRxCA+ORZvA4ktLSzIuCUtWVxGIuXigEwO5/ywWFMZ2QEGKWvkZG1zDMTag==}

  /@tsconfig/node14@1.0.3:
    resolution: {integrity: sha512-ysT8mhdixWK6Hw3i1V2AeRqZ5WfXg1G43mqoYlM2nc6388Fq5jcXyr5mRsqViLx/GJYdoL0bfXD8nmF+Zn/Iow==}

  /@tsconfig/node16@1.0.3:
    resolution: {integrity: sha512-yOlFc+7UtL/89t2ZhjPvvB/DeAr3r+Dq58IgzsFkOAvVC6NMJXmCGjbptdXdR9qsX7pKcTL+s87FtYREi2dEEQ==}

  /@types/babel__core@7.20.0:
    resolution: {integrity: sha512-+n8dL/9GWblDO0iU6eZAwEIJVr5DWigtle+Q6HLOrh/pdbXOhOtqzq8VPPE2zvNJzSKY4vH/z3iT3tn0A3ypiQ==}
    dependencies:
      '@babel/parser': 7.21.4
      '@babel/types': 7.21.4
      '@types/babel__generator': 7.6.4
      '@types/babel__template': 7.4.1
      '@types/babel__traverse': 7.18.3

  /@types/babel__generator@7.6.4:
    resolution: {integrity: sha512-tFkciB9j2K755yrTALxD44McOrk+gfpIpvC3sxHjRawj6PfnQxrse4Clq5y/Rq+G3mrBurMax/lG8Qn2t9mSsg==}
    dependencies:
      '@babel/types': 7.21.4

  /@types/babel__template@7.4.1:
    resolution: {integrity: sha512-azBFKemX6kMg5Io+/rdGT0dkGreboUVR0Cdm3fz9QJWpaQGJRQXl7C+6hOTCZcMll7KFyEQpgbYI2lHdsS4U7g==}
    dependencies:
      '@babel/parser': 7.21.4
      '@babel/types': 7.21.4

  /@types/babel__traverse@7.18.3:
    resolution: {integrity: sha512-1kbcJ40lLB7MHsj39U4Sh1uTd2E7rLEa79kmDpI6cy+XiXsteB3POdQomoq4FxszMrO3ZYchkhYJw7A2862b3w==}
    dependencies:
      '@babel/types': 7.21.4

  /@types/bn.js@5.1.1:
    resolution: {integrity: sha512-qNrYbZqMx0uJAfKnKclPh+dTwK33KfLHYqtyODwd5HnXOjnkhc4qgn3BrK6RWyGZm5+sIFE7Q7Vz6QQtJB7w7g==}
    dependencies:
      '@types/node': 16.18.24
    dev: true

  /@types/elliptic@6.4.14:
    resolution: {integrity: sha512-z4OBcDAU0GVwDTuwJzQCiL6188QvZMkvoERgcVjq0/mPM8jCfdwZ3x5zQEVoL9WCAru3aG5wl3Z5Ww5wBWn7ZQ==}
    dependencies:
      '@types/bn.js': 5.1.1
    dev: true

  /@types/eslint-scope@3.7.4:
    resolution: {integrity: sha512-9K4zoImiZc3HlIp6AVUDE4CWYx22a+lhSZMYNpbjW04+YF0KWj4pJXnEMjdnFTiQibFFmElcsasJXDbdI/EPhA==}
    dependencies:
      '@types/eslint': 8.37.0
      '@types/estree': 0.0.51
    dev: true

  /@types/eslint@8.37.0:
    resolution: {integrity: sha512-Piet7dG2JBuDIfohBngQ3rCt7MgO9xCO4xIMKxBThCq5PNRB91IjlJ10eJVwfoNtvTErmxLzwBZ7rHZtbOMmFQ==}
    dependencies:
      '@types/estree': 0.0.51
      '@types/json-schema': 7.0.11
    dev: true

  /@types/estree@0.0.51:
    resolution: {integrity: sha512-CuPgU6f3eT/XgKKPqKd/gLZV1Xmvf1a2R5POBOGQa6uv82xpls89HU5zKeVoyR8XzHd1RGNOlQlvUe3CFkjWNQ==}
    dev: true

  /@types/estree@1.0.1:
    resolution: {integrity: sha512-LG4opVs2ANWZ1TJoKc937iMmNstM/d0ae1vNbnBvBhqCSezgVUOzcLCqbI5elV8Vy6WKwKjaqR+zO9VKirBBCA==}
    dev: true

  /@types/find-up@2.1.1:
    resolution: {integrity: sha512-60LC501bQRN9/3yfVaEEMd7IndaufffL56PBRAejPpUrY304Ps1jfnjNqPw5jmM5R8JHWiKBAe5IHzNcPV41AA==}
    dev: true

  /@types/fs-extra@9.0.13:
    resolution: {integrity: sha512-nEnwB++1u5lVDM2UI4c1+5R+FYaKfaAzS4OococimjVm3nQw3TuzH5UNsocrcTBbhnerblyHj4A49qXbIiZdpA==}
    dependencies:
      '@types/node': 16.18.24
    dev: true

  /@types/glob@7.2.0:
    resolution: {integrity: sha512-ZUxbzKl0IfJILTS6t7ip5fQQM/J3TJYubDm3nMbgubNNYS62eXeUpoLUC8/7fJNiFYHTrGPQn7hspDUzIHX3UA==}
    dependencies:
      '@types/minimatch': 5.1.2
      '@types/node': 16.18.24
    dev: true

  /@types/graceful-fs@4.1.6:
    resolution: {integrity: sha512-Sig0SNORX9fdW+bQuTEovKj3uHcUL6LQKbCrrqb1X7J6/ReAbhCXRAhc+SMejhLELFj2QcyuxmUooZ4bt5ReSw==}
    dependencies:
      '@types/node': 16.18.24

  /@types/hoist-non-react-statics@3.3.1:
    resolution: {integrity: sha512-iMIqiko6ooLrTh1joXodJK5X9xeEALT1kM5G3ZLhD3hszxBdIEd5C75U834D9mLcINgD4OyZf5uQXjkuYydWvA==}
    dependencies:
      '@types/react': 18.0.37
      hoist-non-react-statics: 3.3.2
    dev: true

  /@types/html-minifier-terser@6.1.0:
    resolution: {integrity: sha512-oh/6byDPnL1zeNXFrDXFLyZjkr1MsBG667IM792caf1L2UPOOMf65NFzjUH/ltyfwjAGfs1rsX1eftK0jC/KIg==}
    dev: true

  /@types/istanbul-lib-coverage@2.0.4:
    resolution: {integrity: sha512-z/QT1XN4K4KYuslS23k62yDIDLwLFkzxOuMplDtObz0+y7VqJCaO2o+SPwHCvLFZh7xazvvoor2tA/hPz9ee7g==}

  /@types/istanbul-lib-report@3.0.0:
    resolution: {integrity: sha512-plGgXAPfVKFoYfa9NpYDAkseG+g6Jr294RqeqcqDixSbU34MZVJRi/P+7Y8GDpzkEwLaGZZOpKIEmeVZNtKsrg==}
    dependencies:
      '@types/istanbul-lib-coverage': 2.0.4

  /@types/istanbul-reports@3.0.1:
    resolution: {integrity: sha512-c3mAZEuK0lvBp8tmuL74XRKn1+y2dcwOUpH7x4WrF6gk1GIgiluDRgMYQtw2OFcBvAJWlt6ASU3tSqxp0Uu0Aw==}
    dependencies:
      '@types/istanbul-lib-report': 3.0.0

  /@types/jest@27.5.2:
    resolution: {integrity: sha512-mpT8LJJ4CMeeahobofYWIjFo0xonRS/HfxnVEPMPFSQdGUt1uHCnoPT7Zhb+sjDU2wz0oKV0OLUR0WzrHNgfeA==}
    dependencies:
      jest-matcher-utils: 27.5.1
      pretty-format: 27.5.1
    dev: true

  /@types/jest@28.1.8:
    resolution: {integrity: sha512-8TJkV++s7B6XqnDrzR1m/TT0A0h948Pnl/097veySPN67VRAgQ4gZ7n2KfJo2rVq6njQjdxU3GCCyDvAeuHoiw==}
    dependencies:
      expect: 28.1.3
      pretty-format: 28.1.3
    dev: true

  /@types/jest@29.5.1:
    resolution: {integrity: sha512-tEuVcHrpaixS36w7hpsfLBLpjtMRJUE09/MHXn923LOVojDwyC14cWcfc0rDs0VEfUyYmt/+iX1kxxp+gZMcaQ==}
    dependencies:
      expect: 29.5.0
      pretty-format: 29.5.0
    dev: true

  /@types/json-schema@7.0.11:
    resolution: {integrity: sha512-wOuvG1SN4Us4rez+tylwwwCV1psiNVOkJeM3AUWUNWg/jDQY2+HE/444y5gc+jBmRqASOm2Oeh5c1axHobwRKQ==}
    dev: true

  /@types/json5@0.0.29:
    resolution: {integrity: sha512-dRLjCWHYg4oaA77cxO64oO+7JwCwnIzkZPdrrC71jQmQtlhM556pwKo5bUzqvZndkVbeFLIIi+9TC40JNF5hNQ==}
    dev: true

  /@types/minimatch@3.0.5:
    resolution: {integrity: sha512-Klz949h02Gz2uZCMGwDUSDS1YBlTdDDgbWHi+81l29tQALUtvz4rAYi5uoVhE5Lagoq6DeqAUlbrHvW/mXDgdQ==}
    dev: false

  /@types/minimatch@5.1.2:
    resolution: {integrity: sha512-K0VQKziLUWkVKiRVrx4a40iPaxTUefQmjtkQofBkYRcoaaL/8rhwDWww9qWbrgicNOgnpIsMxyNIUM4+n6dUIA==}
    dev: true

  /@types/minimist@1.2.2:
    resolution: {integrity: sha512-jhuKLIRrhvCPLqwPcx6INqmKeiA5EWrsCOPhrlFSrbrmU4ZMPjj5Ul/oLCMDO98XRUIwVm78xICz4EPCektzeQ==}
    dev: true

  /@types/mock-fs@4.13.1:
    resolution: {integrity: sha512-m6nFAJ3lBSnqbvDZioawRvpLXSaPyn52Srf7OfzjubYbYX8MTUdIgDxQl0wEapm4m/pNYSd9TXocpQ0TvZFlYA==}
    dependencies:
      '@types/node': 16.18.24
    dev: true

  /@types/node@11.11.6:
    resolution: {integrity: sha512-Exw4yUWMBXM3X+8oqzJNRqZSwUAaS4+7NdvHqQuFi/d+synz++xmX3QIf+BFqneW8N31R8Ky+sikfZUXq07ggQ==}

  /@types/node@16.18.24:
    resolution: {integrity: sha512-zvSN2Esek1aeLdKDYuntKAYjti9Z2oT4I8bfkLLhIxHlv3dwZ5vvATxOc31820iYm4hQRCwjUgDpwSMFjfTUnw==}

  /@types/node@18.15.13:
    resolution: {integrity: sha512-N+0kuo9KgrUQ1Sn/ifDXsvg0TTleP7rIy4zOBGECxAljqvqfqpTfzx0Q1NUedOixRMBfe2Whhb056a42cWs26Q==}
    dev: true

  /@types/normalize-package-data@2.4.1:
    resolution: {integrity: sha512-Gj7cI7z+98M282Tqmp2K5EIsoouUEzbBJhQQzDE3jSIRk6r9gsz0oUokqIUR4u1R3dMHo0pDHM7sNOHyhulypw==}
    dev: true

  /@types/parse-json@4.0.0:
    resolution: {integrity: sha512-//oorEZjL6sbPcKUaCdIGlIUeH26mgzimjBB77G6XRgnDl/L5wOnpyBGRe/Mmf5CVW3PwEBE1NjiMZ/ssFh4wA==}
    dev: true

  /@types/prettier@2.7.2:
    resolution: {integrity: sha512-KufADq8uQqo1pYKVIYzfKbJfBAc0sOeXqGbFaSpv8MRmC/zXgowNZmFcbngndGk922QDmOASEXUZCaY48gs4cg==}

  /@types/prop-types@15.7.5:
    resolution: {integrity: sha512-JCB8C6SnDoQf0cNycqd/35A7MjcnK+ZTqE7judS6o7utxUCg6imJg3QK2qzHKszlTjcj2cn+NwMB2i96ubpj7w==}
    dev: true

  /@types/qrcode@1.5.0:
    resolution: {integrity: sha512-x5ilHXRxUPIMfjtM+1vf/GPTRWZ81nqscursm5gMznJeK9M0YnZ1c3bEvRLQ0zSSgedLx1J6MGL231ObQGGhaA==}
    dependencies:
      '@types/node': 16.18.24
    dev: true

  /@types/react-dom@18.0.11:
    resolution: {integrity: sha512-O38bPbI2CWtgw/OoQoY+BRelw7uysmXbWvw3nLWO21H1HSh+GOlqPuXshJfjmpNlKiiSDG9cc1JZAaMmVdcTlw==}
    dependencies:
      '@types/react': 18.0.37
    dev: true

  /@types/react@18.0.37:
    resolution: {integrity: sha512-4yaZZtkRN3ZIQD3KSEwkfcik8s0SWV+82dlJot1AbGYHCzJkWP3ENBY6wYeDRmKZ6HkrgoGAmR2HqdwYGp6OEw==}
    dependencies:
      '@types/prop-types': 15.7.5
      '@types/scheduler': 0.16.3
      csstype: 3.1.2
    dev: true

  /@types/resolve@1.20.2:
    resolution: {integrity: sha512-60BCwRFOZCQhDncwQdxxeOEEkbc5dIMccYLwbxsS4TUNeVECQ/pBJ0j09mrHOl/JJvpRPGwO9SvE4nR2Nb/a4Q==}
    dev: true

  /@types/rewire@2.5.28:
    resolution: {integrity: sha512-uD0j/AQOa5le7afuK+u+woi8jNKF1vf3DN0H7LCJhft/lNNibUr7VcAesdgtWfEKveZol3ZG1CJqwx2Bhrnl8w==}
    dev: true

  /@types/scheduler@0.16.3:
    resolution: {integrity: sha512-5cJ8CB4yAx7BH1oMvdU0Jh9lrEXyPkar6F9G/ERswkCuvP4KQZfZkSjcMbAICCpQTN4OuZn8tz0HiKv9TGZgrQ==}
    dev: true

  /@types/semver@7.3.13:
    resolution: {integrity: sha512-21cFJr9z3g5dW8B0CVI9g2O9beqaThGQ6ZFBqHfwhzLDKUxaqTIy3vnfah/UPkfOiF2pLq+tGz+W8RyCskuslw==}
    dev: true

  /@types/stack-utils@2.0.1:
    resolution: {integrity: sha512-Hl219/BT5fLAaz6NDkSuhzasy49dwQS/DSdu4MdggFB8zcXv7vflBI3xp7FEmkmdDkBUI2bPUNeMttp2knYdxw==}

  /@types/styled-components@5.1.26:
    resolution: {integrity: sha512-KuKJ9Z6xb93uJiIyxo/+ksS7yLjS1KzG6iv5i78dhVg/X3u5t1H7juRWqVmodIdz6wGVaIApo1u01kmFRdJHVw==}
    dependencies:
      '@types/hoist-non-react-statics': 3.3.1
      '@types/react': 18.0.37
      csstype: 3.1.2
    dev: true

  /@types/swagger-schema-official@2.0.22:
    resolution: {integrity: sha512-7yQiX6MWSFSvc/1wW5smJMZTZ4fHOd+hqLr3qr/HONDxHEa2bnYAsOcGBOEqFIjd4yetwMOdEDdeW+udRAQnHA==}
    dev: true

  /@types/yargs-parser@21.0.0:
    resolution: {integrity: sha512-iO9ZQHkZxHn4mSakYV0vFHAVDyEOIJQrV2uZ06HxEPcx+mt8swXoZHIbaaJ2crJYFfErySgktuTZ3BeLz+XmFA==}

  /@types/yargs@17.0.24:
    resolution: {integrity: sha512-6i0aC7jV6QzQB8ne1joVZ0eSFIstHsCrobmOtghM11yGlH0j43FKL2UhWdELkyps0zuf7qVTUVCCR+tgSlyLLw==}
    dependencies:
      '@types/yargs-parser': 21.0.0

  /@typescript-eslint/eslint-plugin@5.59.0(@typescript-eslint/parser@5.59.0)(eslint@8.38.0)(typescript@4.9.5):
    resolution: {integrity: sha512-p0QgrEyrxAWBecR56gyn3wkG15TJdI//eetInP3zYRewDh0XS+DhB3VUAd3QqvziFsfaQIoIuZMxZRB7vXYaYw==}
    engines: {node: ^12.22.0 || ^14.17.0 || >=16.0.0}
    peerDependencies:
      '@typescript-eslint/parser': ^5.0.0
      eslint: ^6.0.0 || ^7.0.0 || ^8.0.0
      typescript: '*'
    peerDependenciesMeta:
      typescript:
        optional: true
    dependencies:
      '@eslint-community/regexpp': 4.5.0
      '@typescript-eslint/parser': 5.59.0(eslint@8.38.0)(typescript@4.9.5)
      '@typescript-eslint/scope-manager': 5.59.0
      '@typescript-eslint/type-utils': 5.59.0(eslint@8.38.0)(typescript@4.9.5)
      '@typescript-eslint/utils': 5.59.0(eslint@8.38.0)(typescript@4.9.5)
      debug: 4.3.4(supports-color@5.5.0)
      eslint: 8.38.0
      grapheme-splitter: 1.0.4
      ignore: 5.2.4
      natural-compare-lite: 1.4.0
      semver: 7.5.2
      tsutils: 3.21.0(typescript@4.9.5)
      typescript: 4.9.5
    transitivePeerDependencies:
      - supports-color
    dev: true

  /@typescript-eslint/parser@5.59.0(eslint@8.38.0)(typescript@4.9.5):
    resolution: {integrity: sha512-qK9TZ70eJtjojSUMrrEwA9ZDQ4N0e/AuoOIgXuNBorXYcBDk397D2r5MIe1B3cok/oCtdNC5j+lUUpVB+Dpb+w==}
    engines: {node: ^12.22.0 || ^14.17.0 || >=16.0.0}
    peerDependencies:
      eslint: ^6.0.0 || ^7.0.0 || ^8.0.0
      typescript: '*'
    peerDependenciesMeta:
      typescript:
        optional: true
    dependencies:
      '@typescript-eslint/scope-manager': 5.59.0
      '@typescript-eslint/types': 5.59.0
      '@typescript-eslint/typescript-estree': 5.59.0(typescript@4.9.5)
      debug: 4.3.4(supports-color@5.5.0)
      eslint: 8.38.0
      typescript: 4.9.5
    transitivePeerDependencies:
      - supports-color
    dev: true

  /@typescript-eslint/scope-manager@5.59.0:
    resolution: {integrity: sha512-tsoldKaMh7izN6BvkK6zRMINj4Z2d6gGhO2UsI8zGZY3XhLq1DndP3Ycjhi1JwdwPRwtLMW4EFPgpuKhbCGOvQ==}
    engines: {node: ^12.22.0 || ^14.17.0 || >=16.0.0}
    dependencies:
      '@typescript-eslint/types': 5.59.0
      '@typescript-eslint/visitor-keys': 5.59.0
    dev: true

  /@typescript-eslint/type-utils@5.59.0(eslint@8.38.0)(typescript@4.9.5):
    resolution: {integrity: sha512-d/B6VSWnZwu70kcKQSCqjcXpVH+7ABKH8P1KNn4K7j5PXXuycZTPXF44Nui0TEm6rbWGi8kc78xRgOC4n7xFgA==}
    engines: {node: ^12.22.0 || ^14.17.0 || >=16.0.0}
    peerDependencies:
      eslint: '*'
      typescript: '*'
    peerDependenciesMeta:
      typescript:
        optional: true
    dependencies:
      '@typescript-eslint/typescript-estree': 5.59.0(typescript@4.9.5)
      '@typescript-eslint/utils': 5.59.0(eslint@8.38.0)(typescript@4.9.5)
      debug: 4.3.4(supports-color@5.5.0)
      eslint: 8.38.0
      tsutils: 3.21.0(typescript@4.9.5)
      typescript: 4.9.5
    transitivePeerDependencies:
      - supports-color
    dev: true

  /@typescript-eslint/types@5.59.0:
    resolution: {integrity: sha512-yR2h1NotF23xFFYKHZs17QJnB51J/s+ud4PYU4MqdZbzeNxpgUr05+dNeCN/bb6raslHvGdd6BFCkVhpPk/ZeA==}
    engines: {node: ^12.22.0 || ^14.17.0 || >=16.0.0}
    dev: true

  /@typescript-eslint/typescript-estree@5.59.0(typescript@4.9.5):
    resolution: {integrity: sha512-sUNnktjmI8DyGzPdZ8dRwW741zopGxltGs/SAPgGL/AAgDpiLsCFLcMNSpbfXfmnNeHmK9h3wGmCkGRGAoUZAg==}
    engines: {node: ^12.22.0 || ^14.17.0 || >=16.0.0}
    peerDependencies:
      typescript: '*'
    peerDependenciesMeta:
      typescript:
        optional: true
    dependencies:
      '@typescript-eslint/types': 5.59.0
      '@typescript-eslint/visitor-keys': 5.59.0
      debug: 4.3.4(supports-color@5.5.0)
      globby: 11.1.0
      is-glob: 4.0.3
      semver: 7.5.2
      tsutils: 3.21.0(typescript@4.9.5)
      typescript: 4.9.5
    transitivePeerDependencies:
      - supports-color
    dev: true

  /@typescript-eslint/utils@5.59.0(eslint@8.38.0)(typescript@4.9.5):
    resolution: {integrity: sha512-GGLFd+86drlHSvPgN/el6dRQNYYGOvRSDVydsUaQluwIW3HvbXuxyuD5JETvBt/9qGYe+lOrDk6gRrWOHb/FvA==}
    engines: {node: ^12.22.0 || ^14.17.0 || >=16.0.0}
    peerDependencies:
      eslint: ^6.0.0 || ^7.0.0 || ^8.0.0
    dependencies:
      '@eslint-community/eslint-utils': 4.4.0(eslint@8.38.0)
      '@types/json-schema': 7.0.11
      '@types/semver': 7.3.13
      '@typescript-eslint/scope-manager': 5.59.0
      '@typescript-eslint/types': 5.59.0
      '@typescript-eslint/typescript-estree': 5.59.0(typescript@4.9.5)
      eslint: 8.38.0
      eslint-scope: 5.1.1
      semver: 7.5.2
    transitivePeerDependencies:
      - supports-color
      - typescript
    dev: true

  /@typescript-eslint/visitor-keys@5.59.0:
    resolution: {integrity: sha512-qZ3iXxQhanchCeaExlKPV3gDQFxMUmU35xfd5eCXB6+kUw1TUAbIy2n7QIrwz9s98DQLzNWyHp61fY0da4ZcbA==}
    engines: {node: ^12.22.0 || ^14.17.0 || >=16.0.0}
    dependencies:
      '@typescript-eslint/types': 5.59.0
      eslint-visitor-keys: 3.4.0
    dev: true

  /@walletconnect/browser-utils@1.8.0:
    resolution: {integrity: sha512-Wcqqx+wjxIo9fv6eBUFHPsW1y/bGWWRboni5dfD8PtOmrihrEpOCmvRJe4rfl7xgJW8Ea9UqKEaq0bIRLHlK4A==}
    dependencies:
      '@walletconnect/safe-json': 1.0.0
      '@walletconnect/types': 1.8.0
      '@walletconnect/window-getters': 1.0.0
      '@walletconnect/window-metadata': 1.0.0
      detect-browser: 5.2.0
    dev: false

  /@walletconnect/core@2.11.0:
    resolution: {integrity: sha512-2Tjp5BCevI7dbmqo/OrCjX4tqgMqwJNQLlQAlphqPfvwlF9+tIu6pGcVbSN3U9zyXzWIZCeleqEaWUeSeET4Ew==}
    dependencies:
      '@walletconnect/heartbeat': 1.2.1
      '@walletconnect/jsonrpc-provider': 1.0.13
      '@walletconnect/jsonrpc-types': 1.0.3
      '@walletconnect/jsonrpc-utils': 1.0.8
      '@walletconnect/jsonrpc-ws-connection': 1.0.14
      '@walletconnect/keyvaluestorage': 1.1.1
      '@walletconnect/logger': 2.0.1
      '@walletconnect/relay-api': 1.0.9
      '@walletconnect/relay-auth': 1.0.4
      '@walletconnect/safe-json': 1.0.2
      '@walletconnect/time': 1.0.2
      '@walletconnect/types': 2.11.0
      '@walletconnect/utils': 2.11.0
      events: 3.3.0
      isomorphic-unfetch: 3.1.0
      lodash.isequal: 4.5.0
      uint8arrays: 3.1.1
    transitivePeerDependencies:
      - '@azure/app-configuration'
      - '@azure/cosmos'
      - '@azure/data-tables'
      - '@azure/identity'
      - '@azure/keyvault-secrets'
      - '@azure/storage-blob'
      - '@capacitor/preferences'
      - '@netlify/blobs'
      - '@planetscale/database'
      - '@react-native-async-storage/async-storage'
      - '@upstash/redis'
      - '@vercel/kv'
      - bufferutil
      - encoding
      - supports-color
      - utf-8-validate
    dev: false

  /@walletconnect/environment@1.0.1:
    resolution: {integrity: sha512-T426LLZtHj8e8rYnKfzsw1aG6+M0BT1ZxayMdv/p8yM0MU+eJDISqNY3/bccxRr4LrF9csq02Rhqt08Ibl0VRg==}
    dependencies:
      tslib: 1.14.1

  /@walletconnect/events@1.0.1:
    resolution: {integrity: sha512-NPTqaoi0oPBVNuLv7qPaJazmGHs5JGyO8eEAk5VGKmJzDR7AHzD4k6ilox5kxk1iwiOnFopBOOMLs86Oa76HpQ==}
    dependencies:
      keyvaluestorage-interface: 1.0.0
      tslib: 1.14.1
    dev: false

  /@walletconnect/heartbeat@1.2.1:
    resolution: {integrity: sha512-yVzws616xsDLJxuG/28FqtZ5rzrTA4gUjdEMTbWB5Y8V1XHRmqq4efAxCw5ie7WjbXFSUyBHaWlMR+2/CpQC5Q==}
    dependencies:
      '@walletconnect/events': 1.0.1
      '@walletconnect/time': 1.0.2
      tslib: 1.14.1
    dev: false

  /@walletconnect/jsonrpc-provider@1.0.13:
    resolution: {integrity: sha512-K73EpThqHnSR26gOyNEL+acEex3P7VWZe6KE12ZwKzAt2H4e5gldZHbjsu2QR9cLeJ8AXuO7kEMOIcRv1QEc7g==}
    dependencies:
      '@walletconnect/jsonrpc-utils': 1.0.8
      '@walletconnect/safe-json': 1.0.2
      tslib: 1.14.1
    dev: false

  /@walletconnect/jsonrpc-types@1.0.2:
    resolution: {integrity: sha512-CZe8tjJX73OWdHjrBHy7HtAapJ2tT0Q3TYhPBhRxi3643lwPIQWC9En45ldY14TZwgSewkbZ0FtGBZK0G7Bbyg==}
    dependencies:
      keyvaluestorage-interface: 1.0.0
      tslib: 1.14.1
    dev: true

  /@walletconnect/jsonrpc-types@1.0.3:
    resolution: {integrity: sha512-iIQ8hboBl3o5ufmJ8cuduGad0CQm3ZlsHtujv9Eu16xq89q+BG7Nh5VLxxUgmtpnrePgFkTwXirCTkwJH1v+Yw==}
    dependencies:
      keyvaluestorage-interface: 1.0.0
      tslib: 1.14.1
    dev: false

  /@walletconnect/jsonrpc-utils@1.0.3:
    resolution: {integrity: sha512-3yb49bPk16MNLk6uIIHPSHQCpD6UAo1OMOx1rM8cW/MPEAYAzrSW5hkhG7NEUwX9SokRIgnZK3QuQkiyNzBMhQ==}
    dependencies:
      '@walletconnect/environment': 1.0.1
      '@walletconnect/jsonrpc-types': 1.0.2
    dev: true

  /@walletconnect/jsonrpc-utils@1.0.8:
    resolution: {integrity: sha512-vdeb03bD8VzJUL6ZtzRYsFMq1eZQcM3EAzT0a3st59dyLfJ0wq+tKMpmGH7HlB7waD858UWgfIcudbPFsbzVdw==}
    dependencies:
      '@walletconnect/environment': 1.0.1
      '@walletconnect/jsonrpc-types': 1.0.3
      tslib: 1.14.1
    dev: false

  /@walletconnect/jsonrpc-ws-connection@1.0.14:
    resolution: {integrity: sha512-Jsl6fC55AYcbkNVkwNM6Jo+ufsuCQRqViOQ8ZBPH9pRREHH9welbBiszuTLqEJiQcO/6XfFDl6bzCJIkrEi8XA==}
    dependencies:
      '@walletconnect/jsonrpc-utils': 1.0.8
      '@walletconnect/safe-json': 1.0.2
      events: 3.3.0
      ws: 7.5.9
    transitivePeerDependencies:
      - bufferutil
      - utf-8-validate
    dev: false

  /@walletconnect/keyvaluestorage@1.1.1:
    resolution: {integrity: sha512-V7ZQq2+mSxAq7MrRqDxanTzu2RcElfK1PfNYiaVnJgJ7Q7G7hTVwF8voIBx92qsRyGHZihrwNPHuZd1aKkd0rA==}
    peerDependencies:
      '@react-native-async-storage/async-storage': 1.x
    peerDependenciesMeta:
      '@react-native-async-storage/async-storage':
        optional: true
    dependencies:
      '@walletconnect/safe-json': 1.0.2
      idb-keyval: 6.2.1
      unstorage: 1.10.1(idb-keyval@6.2.1)
    transitivePeerDependencies:
      - '@azure/app-configuration'
      - '@azure/cosmos'
      - '@azure/data-tables'
      - '@azure/identity'
      - '@azure/keyvault-secrets'
      - '@azure/storage-blob'
      - '@capacitor/preferences'
      - '@netlify/blobs'
      - '@planetscale/database'
      - '@upstash/redis'
      - '@vercel/kv'
      - supports-color
    dev: false

  /@walletconnect/logger@2.0.1:
    resolution: {integrity: sha512-SsTKdsgWm+oDTBeNE/zHxxr5eJfZmE9/5yp/Ku+zJtcTAjELb3DXueWkDXmE9h8uHIbJzIb5wj5lPdzyrjT6hQ==}
    dependencies:
      pino: 7.11.0
      tslib: 1.14.1
    dev: false

  /@walletconnect/mobile-registry@1.4.0:
    resolution: {integrity: sha512-ZtKRio4uCZ1JUF7LIdecmZt7FOLnX72RPSY7aUVu7mj7CSfxDwUn6gBuK6WGtH+NZCldBqDl5DenI5fFSvkKYw==}
    dev: false

  /@walletconnect/relay-api@1.0.9:
    resolution: {integrity: sha512-Q3+rylJOqRkO1D9Su0DPE3mmznbAalYapJ9qmzDgK28mYF9alcP3UwG/og5V7l7CFOqzCLi7B8BvcBUrpDj0Rg==}
    dependencies:
      '@walletconnect/jsonrpc-types': 1.0.3
      tslib: 1.14.1
    dev: false

  /@walletconnect/relay-auth@1.0.4:
    resolution: {integrity: sha512-kKJcS6+WxYq5kshpPaxGHdwf5y98ZwbfuS4EE/NkQzqrDFm5Cj+dP8LofzWvjrrLkZq7Afy7WrQMXdLy8Sx7HQ==}
    dependencies:
      '@stablelib/ed25519': 1.0.3
      '@stablelib/random': 1.0.2
      '@walletconnect/safe-json': 1.0.2
      '@walletconnect/time': 1.0.2
      tslib: 1.14.1
      uint8arrays: 3.1.1
    dev: false

  /@walletconnect/safe-json@1.0.0:
    resolution: {integrity: sha512-QJzp/S/86sUAgWY6eh5MKYmSfZaRpIlmCJdi5uG4DJlKkZrHEF7ye7gA+VtbVzvTtpM/gRwO2plQuiooIeXjfg==}
    dev: false

  /@walletconnect/safe-json@1.0.2:
    resolution: {integrity: sha512-Ogb7I27kZ3LPC3ibn8ldyUr5544t3/STow9+lzz7Sfo808YD7SBWk7SAsdBFlYgP2zDRy2hS3sKRcuSRM0OTmA==}
    dependencies:
      tslib: 1.14.1
    dev: false

  /@walletconnect/sign-client@2.11.0:
    resolution: {integrity: sha512-H2ukscibBS+6WrzQWh+WyVBqO5z4F5et12JcwobdwgHnJSlqIoZxqnUYYWNCI5rUR5UKsKWaUyto4AE9N5dw4Q==}
    dependencies:
      '@walletconnect/core': 2.11.0
      '@walletconnect/events': 1.0.1
      '@walletconnect/heartbeat': 1.2.1
      '@walletconnect/jsonrpc-utils': 1.0.8
      '@walletconnect/logger': 2.0.1
      '@walletconnect/time': 1.0.2
      '@walletconnect/types': 2.11.0
      '@walletconnect/utils': 2.11.0
      events: 3.3.0
    transitivePeerDependencies:
      - '@azure/app-configuration'
      - '@azure/cosmos'
      - '@azure/data-tables'
      - '@azure/identity'
      - '@azure/keyvault-secrets'
      - '@azure/storage-blob'
      - '@capacitor/preferences'
      - '@netlify/blobs'
      - '@planetscale/database'
      - '@react-native-async-storage/async-storage'
      - '@upstash/redis'
      - '@vercel/kv'
      - bufferutil
      - encoding
      - supports-color
      - utf-8-validate
    dev: false

  /@walletconnect/time@1.0.2:
    resolution: {integrity: sha512-uzdd9woDcJ1AaBZRhqy5rNC9laqWGErfc4dxA9a87mPdKOgWMD85mcFo9dIYIts/Jwocfwn07EC6EzclKubk/g==}
    dependencies:
      tslib: 1.14.1
    dev: false

  /@walletconnect/types@1.8.0:
    resolution: {integrity: sha512-Cn+3I0V0vT9ghMuzh1KzZvCkiAxTq+1TR2eSqw5E5AVWfmCtECFkVZBP6uUJZ8YjwLqXheI+rnjqPy7sVM4Fyg==}
    deprecated: 'WalletConnect''s v1 SDKs are now deprecated. Please upgrade to a v2 SDK. For details see: https://docs.walletconnect.com/'
    dev: false

  /@walletconnect/types@2.11.0:
    resolution: {integrity: sha512-AB5b1lrEbCGHxqS2vqfCkIoODieH+ZAUp9rA1O2ftrhnqDJiJK983Df87JhYhECsQUBHHfALphA8ydER0q+9sw==}
    dependencies:
      '@walletconnect/events': 1.0.1
      '@walletconnect/heartbeat': 1.2.1
      '@walletconnect/jsonrpc-types': 1.0.3
      '@walletconnect/keyvaluestorage': 1.1.1
      '@walletconnect/logger': 2.0.1
      events: 3.3.0
    transitivePeerDependencies:
      - '@azure/app-configuration'
      - '@azure/cosmos'
      - '@azure/data-tables'
      - '@azure/identity'
      - '@azure/keyvault-secrets'
      - '@azure/storage-blob'
      - '@capacitor/preferences'
      - '@netlify/blobs'
      - '@planetscale/database'
      - '@react-native-async-storage/async-storage'
      - '@upstash/redis'
      - '@vercel/kv'
      - supports-color
    dev: false

  /@walletconnect/utils@2.11.0:
    resolution: {integrity: sha512-hxkHPlTlDQILHfIKXlmzgNJau/YcSBC3XHUSuZuKZbNEw3duFT6h6pm3HT/1+j1a22IG05WDsNBuTCRkwss+BQ==}
    dependencies:
      '@stablelib/chacha20poly1305': 1.0.1
      '@stablelib/hkdf': 1.0.1
      '@stablelib/random': 1.0.2
      '@stablelib/sha256': 1.0.1
      '@stablelib/x25519': 1.0.3
      '@walletconnect/relay-api': 1.0.9
      '@walletconnect/safe-json': 1.0.2
      '@walletconnect/time': 1.0.2
      '@walletconnect/types': 2.11.0
      '@walletconnect/window-getters': 1.0.1
      '@walletconnect/window-metadata': 1.0.1
      detect-browser: 5.3.0
      query-string: 7.1.3
      uint8arrays: 3.1.1
    transitivePeerDependencies:
      - '@azure/app-configuration'
      - '@azure/cosmos'
      - '@azure/data-tables'
      - '@azure/identity'
      - '@azure/keyvault-secrets'
      - '@azure/storage-blob'
      - '@capacitor/preferences'
      - '@netlify/blobs'
      - '@planetscale/database'
      - '@react-native-async-storage/async-storage'
      - '@upstash/redis'
      - '@vercel/kv'
      - supports-color
    dev: false

  /@walletconnect/window-getters@1.0.0:
    resolution: {integrity: sha512-xB0SQsLaleIYIkSsl43vm8EwETpBzJ2gnzk7e0wMF3ktqiTGS6TFHxcprMl5R44KKh4tCcHCJwolMCaDSwtAaA==}
    dev: false

  /@walletconnect/window-getters@1.0.1:
    resolution: {integrity: sha512-vHp+HqzGxORPAN8gY03qnbTMnhqIwjeRJNOMOAzePRg4xVEEE2WvYsI9G2NMjOknA8hnuYbU3/hwLcKbjhc8+Q==}
    dependencies:
      tslib: 1.14.1
    dev: false

  /@walletconnect/window-metadata@1.0.0:
    resolution: {integrity: sha512-9eFvmJxIKCC3YWOL97SgRkKhlyGXkrHwamfechmqszbypFspaSk+t2jQXAEU7YClHF6Qjw5eYOmy1//zFi9/GA==}
    dependencies:
      '@walletconnect/window-getters': 1.0.1
    dev: false

  /@walletconnect/window-metadata@1.0.1:
    resolution: {integrity: sha512-9koTqyGrM2cqFRW517BPY/iEtUDx2r1+Pwwu5m7sJ7ka79wi3EyqhqcICk/yDmv6jAS1rjKgTKXlEhanYjijcA==}
    dependencies:
      '@walletconnect/window-getters': 1.0.1
      tslib: 1.14.1
    dev: false

  /@webassemblyjs/ast@1.11.1:
    resolution: {integrity: sha512-ukBh14qFLjxTQNTXocdyksN5QdM28S1CxHt2rdskFyL+xFV7VremuBLVbmCePj+URalXBENx/9Lm7lnhihtCSw==}
    dependencies:
      '@webassemblyjs/helper-numbers': 1.11.1
      '@webassemblyjs/helper-wasm-bytecode': 1.11.1
    dev: true

  /@webassemblyjs/ast@1.11.5:
    resolution: {integrity: sha512-LHY/GSAZZRpsNQH+/oHqhRQ5FT7eoULcBqgfyTB5nQHogFnK3/7QoN7dLnwSE/JkUAF0SrRuclT7ODqMFtWxxQ==}
    dependencies:
      '@webassemblyjs/helper-numbers': 1.11.5
      '@webassemblyjs/helper-wasm-bytecode': 1.11.5
    dev: true

  /@webassemblyjs/floating-point-hex-parser@1.11.1:
    resolution: {integrity: sha512-iGRfyc5Bq+NnNuX8b5hwBrRjzf0ocrJPI6GWFodBFzmFnyvrQ83SHKhmilCU/8Jv67i4GJZBMhEzltxzcNagtQ==}
    dev: true

  /@webassemblyjs/floating-point-hex-parser@1.11.5:
    resolution: {integrity: sha512-1j1zTIC5EZOtCplMBG/IEwLtUojtwFVwdyVMbL/hwWqbzlQoJsWCOavrdnLkemwNoC/EOwtUFch3fuo+cbcXYQ==}
    dev: true

  /@webassemblyjs/helper-api-error@1.11.1:
    resolution: {integrity: sha512-RlhS8CBCXfRUR/cwo2ho9bkheSXG0+NwooXcc3PAILALf2QLdFyj7KGsKRbVc95hZnhnERon4kW/D3SZpp6Tcg==}
    dev: true

  /@webassemblyjs/helper-api-error@1.11.5:
    resolution: {integrity: sha512-L65bDPmfpY0+yFrsgz8b6LhXmbbs38OnwDCf6NpnMUYqa+ENfE5Dq9E42ny0qz/PdR0LJyq/T5YijPnU8AXEpA==}
    dev: true

  /@webassemblyjs/helper-buffer@1.11.1:
    resolution: {integrity: sha512-gwikF65aDNeeXa8JxXa2BAk+REjSyhrNC9ZwdT0f8jc4dQQeDQ7G4m0f2QCLPJiMTTO6wfDmRmj/pW0PsUvIcA==}
    dev: true

  /@webassemblyjs/helper-buffer@1.11.5:
    resolution: {integrity: sha512-fDKo1gstwFFSfacIeH5KfwzjykIE6ldh1iH9Y/8YkAZrhmu4TctqYjSh7t0K2VyDSXOZJ1MLhht/k9IvYGcIxg==}
    dev: true

  /@webassemblyjs/helper-numbers@1.11.1:
    resolution: {integrity: sha512-vDkbxiB8zfnPdNK9Rajcey5C0w+QJugEglN0of+kmO8l7lDb77AnlKYQF7aarZuCrv+l0UvqL+68gSDr3k9LPQ==}
    dependencies:
      '@webassemblyjs/floating-point-hex-parser': 1.11.1
      '@webassemblyjs/helper-api-error': 1.11.1
      '@xtuc/long': 4.2.2
    dev: true

  /@webassemblyjs/helper-numbers@1.11.5:
    resolution: {integrity: sha512-DhykHXM0ZABqfIGYNv93A5KKDw/+ywBFnuWybZZWcuzWHfbp21wUfRkbtz7dMGwGgT4iXjWuhRMA2Mzod6W4WA==}
    dependencies:
      '@webassemblyjs/floating-point-hex-parser': 1.11.5
      '@webassemblyjs/helper-api-error': 1.11.5
      '@xtuc/long': 4.2.2
    dev: true

  /@webassemblyjs/helper-wasm-bytecode@1.11.1:
    resolution: {integrity: sha512-PvpoOGiJwXeTrSf/qfudJhwlvDQxFgelbMqtq52WWiXC6Xgg1IREdngmPN3bs4RoO83PnL/nFrxucXj1+BX62Q==}
    dev: true

  /@webassemblyjs/helper-wasm-bytecode@1.11.5:
    resolution: {integrity: sha512-oC4Qa0bNcqnjAowFn7MPCETQgDYytpsfvz4ujZz63Zu/a/v71HeCAAmZsgZ3YVKec3zSPYytG3/PrRCqbtcAvA==}
    dev: true

  /@webassemblyjs/helper-wasm-section@1.11.1:
    resolution: {integrity: sha512-10P9No29rYX1j7F3EVPX3JvGPQPae+AomuSTPiF9eBQeChHI6iqjMIwR9JmOJXwpnn/oVGDk7I5IlskuMwU/pg==}
    dependencies:
      '@webassemblyjs/ast': 1.11.1
      '@webassemblyjs/helper-buffer': 1.11.1
      '@webassemblyjs/helper-wasm-bytecode': 1.11.1
      '@webassemblyjs/wasm-gen': 1.11.1
    dev: true

  /@webassemblyjs/helper-wasm-section@1.11.5:
    resolution: {integrity: sha512-uEoThA1LN2NA+K3B9wDo3yKlBfVtC6rh0i4/6hvbz071E8gTNZD/pT0MsBf7MeD6KbApMSkaAK0XeKyOZC7CIA==}
    dependencies:
      '@webassemblyjs/ast': 1.11.5
      '@webassemblyjs/helper-buffer': 1.11.5
      '@webassemblyjs/helper-wasm-bytecode': 1.11.5
      '@webassemblyjs/wasm-gen': 1.11.5
    dev: true

  /@webassemblyjs/ieee754@1.11.1:
    resolution: {integrity: sha512-hJ87QIPtAMKbFq6CGTkZYJivEwZDbQUgYd3qKSadTNOhVY7p+gfP6Sr0lLRVTaG1JjFj+r3YchoqRYxNH3M0GQ==}
    dependencies:
      '@xtuc/ieee754': 1.2.0
    dev: true

  /@webassemblyjs/ieee754@1.11.5:
    resolution: {integrity: sha512-37aGq6qVL8A8oPbPrSGMBcp38YZFXcHfiROflJn9jxSdSMMM5dS5P/9e2/TpaJuhE+wFrbukN2WI6Hw9MH5acg==}
    dependencies:
      '@xtuc/ieee754': 1.2.0
    dev: true

  /@webassemblyjs/leb128@1.11.1:
    resolution: {integrity: sha512-BJ2P0hNZ0u+Th1YZXJpzW6miwqQUGcIHT1G/sf72gLVD9DZ5AdYTqPNbHZh6K1M5VmKvFXwGSWZADz+qBWxeRw==}
    dependencies:
      '@xtuc/long': 4.2.2
    dev: true

  /@webassemblyjs/leb128@1.11.5:
    resolution: {integrity: sha512-ajqrRSXaTJoPW+xmkfYN6l8VIeNnR4vBOTQO9HzR7IygoCcKWkICbKFbVTNMjMgMREqXEr0+2M6zukzM47ZUfQ==}
    dependencies:
      '@xtuc/long': 4.2.2
    dev: true

  /@webassemblyjs/utf8@1.11.1:
    resolution: {integrity: sha512-9kqcxAEdMhiwQkHpkNiorZzqpGrodQQ2IGrHHxCy+Ozng0ofyMA0lTqiLkVs1uzTRejX+/O0EOT7KxqVPuXosQ==}
    dev: true

  /@webassemblyjs/utf8@1.11.5:
    resolution: {integrity: sha512-WiOhulHKTZU5UPlRl53gHR8OxdGsSOxqfpqWeA2FmcwBMaoEdz6b2x2si3IwC9/fSPLfe8pBMRTHVMk5nlwnFQ==}
    dev: true

  /@webassemblyjs/wasm-edit@1.11.1:
    resolution: {integrity: sha512-g+RsupUC1aTHfR8CDgnsVRVZFJqdkFHpsHMfJuWQzWU3tvnLC07UqHICfP+4XyL2tnr1amvl1Sdp06TnYCmVkA==}
    dependencies:
      '@webassemblyjs/ast': 1.11.1
      '@webassemblyjs/helper-buffer': 1.11.1
      '@webassemblyjs/helper-wasm-bytecode': 1.11.1
      '@webassemblyjs/helper-wasm-section': 1.11.1
      '@webassemblyjs/wasm-gen': 1.11.1
      '@webassemblyjs/wasm-opt': 1.11.1
      '@webassemblyjs/wasm-parser': 1.11.1
      '@webassemblyjs/wast-printer': 1.11.1
    dev: true

  /@webassemblyjs/wasm-edit@1.11.5:
    resolution: {integrity: sha512-C0p9D2fAu3Twwqvygvf42iGCQ4av8MFBLiTb+08SZ4cEdwzWx9QeAHDo1E2k+9s/0w1DM40oflJOpkZ8jW4HCQ==}
    dependencies:
      '@webassemblyjs/ast': 1.11.5
      '@webassemblyjs/helper-buffer': 1.11.5
      '@webassemblyjs/helper-wasm-bytecode': 1.11.5
      '@webassemblyjs/helper-wasm-section': 1.11.5
      '@webassemblyjs/wasm-gen': 1.11.5
      '@webassemblyjs/wasm-opt': 1.11.5
      '@webassemblyjs/wasm-parser': 1.11.5
      '@webassemblyjs/wast-printer': 1.11.5
    dev: true

  /@webassemblyjs/wasm-gen@1.11.1:
    resolution: {integrity: sha512-F7QqKXwwNlMmsulj6+O7r4mmtAlCWfO/0HdgOxSklZfQcDu0TpLiD1mRt/zF25Bk59FIjEuGAIyn5ei4yMfLhA==}
    dependencies:
      '@webassemblyjs/ast': 1.11.1
      '@webassemblyjs/helper-wasm-bytecode': 1.11.1
      '@webassemblyjs/ieee754': 1.11.1
      '@webassemblyjs/leb128': 1.11.1
      '@webassemblyjs/utf8': 1.11.1
    dev: true

  /@webassemblyjs/wasm-gen@1.11.5:
    resolution: {integrity: sha512-14vteRlRjxLK9eSyYFvw1K8Vv+iPdZU0Aebk3j6oB8TQiQYuO6hj9s4d7qf6f2HJr2khzvNldAFG13CgdkAIfA==}
    dependencies:
      '@webassemblyjs/ast': 1.11.5
      '@webassemblyjs/helper-wasm-bytecode': 1.11.5
      '@webassemblyjs/ieee754': 1.11.5
      '@webassemblyjs/leb128': 1.11.5
      '@webassemblyjs/utf8': 1.11.5
    dev: true

  /@webassemblyjs/wasm-opt@1.11.1:
    resolution: {integrity: sha512-VqnkNqnZlU5EB64pp1l7hdm3hmQw7Vgqa0KF/KCNO9sIpI6Fk6brDEiX+iCOYrvMuBWDws0NkTOxYEb85XQHHw==}
    dependencies:
      '@webassemblyjs/ast': 1.11.1
      '@webassemblyjs/helper-buffer': 1.11.1
      '@webassemblyjs/wasm-gen': 1.11.1
      '@webassemblyjs/wasm-parser': 1.11.1
    dev: true

  /@webassemblyjs/wasm-opt@1.11.5:
    resolution: {integrity: sha512-tcKwlIXstBQgbKy1MlbDMlXaxpucn42eb17H29rawYLxm5+MsEmgPzeCP8B1Cl69hCice8LeKgZpRUAPtqYPgw==}
    dependencies:
      '@webassemblyjs/ast': 1.11.5
      '@webassemblyjs/helper-buffer': 1.11.5
      '@webassemblyjs/wasm-gen': 1.11.5
      '@webassemblyjs/wasm-parser': 1.11.5
    dev: true

  /@webassemblyjs/wasm-parser@1.11.1:
    resolution: {integrity: sha512-rrBujw+dJu32gYB7/Lup6UhdkPx9S9SnobZzRVL7VcBH9Bt9bCBLEuX/YXOOtBsOZ4NQrRykKhffRWHvigQvOA==}
    dependencies:
      '@webassemblyjs/ast': 1.11.1
      '@webassemblyjs/helper-api-error': 1.11.1
      '@webassemblyjs/helper-wasm-bytecode': 1.11.1
      '@webassemblyjs/ieee754': 1.11.1
      '@webassemblyjs/leb128': 1.11.1
      '@webassemblyjs/utf8': 1.11.1
    dev: true

  /@webassemblyjs/wasm-parser@1.11.5:
    resolution: {integrity: sha512-SVXUIwsLQlc8srSD7jejsfTU83g7pIGr2YYNb9oHdtldSxaOhvA5xwvIiWIfcX8PlSakgqMXsLpLfbbJ4cBYew==}
    dependencies:
      '@webassemblyjs/ast': 1.11.5
      '@webassemblyjs/helper-api-error': 1.11.5
      '@webassemblyjs/helper-wasm-bytecode': 1.11.5
      '@webassemblyjs/ieee754': 1.11.5
      '@webassemblyjs/leb128': 1.11.5
      '@webassemblyjs/utf8': 1.11.5
    dev: true

  /@webassemblyjs/wast-printer@1.11.1:
    resolution: {integrity: sha512-IQboUWM4eKzWW+N/jij2sRatKMh99QEelo3Eb2q0qXkvPRISAj8Qxtmw5itwqK+TTkBuUIE45AxYPToqPtL5gg==}
    dependencies:
      '@webassemblyjs/ast': 1.11.1
      '@xtuc/long': 4.2.2
    dev: true

  /@webassemblyjs/wast-printer@1.11.5:
    resolution: {integrity: sha512-f7Pq3wvg3GSPUPzR0F6bmI89Hdb+u9WXrSKc4v+N0aV0q6r42WoF92Jp2jEorBEBRoRNXgjp53nBniDXcqZYPA==}
    dependencies:
      '@webassemblyjs/ast': 1.11.5
      '@xtuc/long': 4.2.2
    dev: true

  /@webpack-cli/configtest@1.2.0(webpack-cli@4.10.0)(webpack@5.77.0):
    resolution: {integrity: sha512-4FB8Tj6xyVkyqjj1OaTqCjXYULB9FMkqQ8yGrZjRDrYh0nOE+7Lhs45WioWQQMV+ceFlE368Ukhe6xdvJM9Egg==}
    peerDependencies:
      webpack: 4.x.x || 5.x.x
      webpack-cli: 4.x.x
    dependencies:
      webpack: 5.77.0(webpack-cli@4.10.0)
      webpack-cli: 4.10.0(webpack@5.77.0)
    dev: true

  /@webpack-cli/configtest@1.2.0(webpack-cli@4.10.0)(webpack@5.80.0):
    resolution: {integrity: sha512-4FB8Tj6xyVkyqjj1OaTqCjXYULB9FMkqQ8yGrZjRDrYh0nOE+7Lhs45WioWQQMV+ceFlE368Ukhe6xdvJM9Egg==}
    peerDependencies:
      webpack: 4.x.x || 5.x.x
      webpack-cli: 4.x.x
    dependencies:
      webpack: 5.80.0(webpack-cli@4.10.0)
      webpack-cli: 4.10.0(webpack@5.80.0)
    dev: true

  /@webpack-cli/info@1.5.0(webpack-cli@4.10.0):
    resolution: {integrity: sha512-e8tSXZpw2hPl2uMJY6fsMswaok5FdlGNRTktvFk2sD8RjH0hE2+XistawJx1vmKteh4NmGmNUrp+Tb2w+udPcQ==}
    peerDependencies:
      webpack-cli: 4.x.x
    dependencies:
      envinfo: 7.8.1
      webpack-cli: 4.10.0(webpack@5.77.0)
    dev: true

  /@webpack-cli/serve@1.7.0(webpack-cli@4.10.0):
    resolution: {integrity: sha512-oxnCNGj88fL+xzV+dacXs44HcDwf1ovs3AuEzvP7mqXw7fQntqIhQ1BRmynh4qEKQSSSRSWVyXRjmTbZIX9V2Q==}
    peerDependencies:
      webpack-cli: 4.x.x
      webpack-dev-server: '*'
    peerDependenciesMeta:
      webpack-dev-server:
        optional: true
    dependencies:
      webpack-cli: 4.10.0(webpack@5.77.0)
    dev: true

  /@xtuc/ieee754@1.2.0:
    resolution: {integrity: sha512-DX8nKgqcGwsc0eJSqYt5lwP4DH5FlHnmuWWBRy7X0NcaGR0ZtuyeESgMwTYVEtxmsNGY+qit4QYT/MIYTOTPeA==}
    dev: true

  /@xtuc/long@4.2.2:
    resolution: {integrity: sha512-NuHqBY1PB/D8xU6s/thBgOAiAP7HOYDQ32+BFZILJ8ivkUkAHQnWfn6WhL79Owj1qmUnoN/YPhktdIoucipkAQ==}
    dev: true

  /JSONStream@1.3.5:
    resolution: {integrity: sha512-E+iruNOY8VV9s4JEbe1aNEm6MiszPRr/UfcHMz0TQh1BXSxHK+ASV1R6W4HpjBhSeS+54PIsAMCBmwD06LLsqQ==}
    hasBin: true
    dependencies:
      jsonparse: 1.3.1
      through: 2.3.8
    dev: true

  /acorn-import-assertions@1.8.0(acorn@8.8.2):
    resolution: {integrity: sha512-m7VZ3jwz4eK6A4Vtt8Ew1/mNbP24u0FhdyfA7fSvnJR6LMdfOYnmuIrrJAgrYfYJ10F/otaHTtrtrtmHdMNzEw==}
    peerDependencies:
      acorn: ^8
    dependencies:
      acorn: 8.8.2
    dev: true

  /acorn-jsx@5.3.2(acorn@7.4.1):
    resolution: {integrity: sha512-rq9s+JNhf0IChjtDXxllJ7g41oZk5SlXtp0LHwyA5cejwn7vKmKp4pPri6YEePv2PU65sAsegbXtIinmDFDXgQ==}
    peerDependencies:
      acorn: ^6.0.0 || ^7.0.0 || ^8.0.0
    dependencies:
      acorn: 7.4.1
    dev: true

  /acorn-jsx@5.3.2(acorn@8.8.2):
    resolution: {integrity: sha512-rq9s+JNhf0IChjtDXxllJ7g41oZk5SlXtp0LHwyA5cejwn7vKmKp4pPri6YEePv2PU65sAsegbXtIinmDFDXgQ==}
    peerDependencies:
      acorn: ^6.0.0 || ^7.0.0 || ^8.0.0
    dependencies:
      acorn: 8.8.2
    dev: true

  /acorn-walk@8.2.0:
    resolution: {integrity: sha512-k+iyHEuPgSw6SbuDpGQM+06HQUa04DZ3o+F6CSzXMvvI5KMvnaEqXe+YVe555R9nn6GPt404fos4wcgpw12SDA==}
    engines: {node: '>=0.4.0'}

  /acorn@7.4.1:
    resolution: {integrity: sha512-nQyp0o1/mNdbTO1PO6kHkwSrmgZ0MT/jCCpNiwbUjGoRN4dlBhqJtoQuCnEOKzgTVwg0ZWiCoQy6SxMebQVh8A==}
    engines: {node: '>=0.4.0'}
    hasBin: true
    dev: true

  /acorn@8.11.2:
    resolution: {integrity: sha512-nc0Axzp/0FILLEVsm4fNwLCwMttvhEI263QtVPQcbpfZZ3ts0hLsZGOpE6czNlid7CJ9MlyH8reXkpsf3YUY4w==}
    engines: {node: '>=0.4.0'}
    hasBin: true
    dev: false

  /acorn@8.8.2:
    resolution: {integrity: sha512-xjIYgE8HBrkpd/sJqOGNspf8uHG+NOHGOw6a/Urj8taM2EXfdNAH2oFcPeIFfsv3+kz/mJrS5VuMqbNLjCa2vw==}
    engines: {node: '>=0.4.0'}
    hasBin: true

  /aggregate-error@3.1.0:
    resolution: {integrity: sha512-4I7Td01quW/RpocfNayFdFVk1qSuoh0E7JrbRJ16nH01HhKFQ88INq9Sd+nd72zqRySlr9BmDA8xlEJ6vJMrYA==}
    engines: {node: '>=8'}
    dependencies:
      clean-stack: 2.2.0
      indent-string: 4.0.0
    dev: true

  /ajv-keywords@3.5.2(ajv@6.12.6):
    resolution: {integrity: sha512-5p6WTN0DdTGVQk6VjcEju19IgaHudalcfabD7yhDGeA6bcQnmL+CpveLJq/3hvfwd1aof6L386Ougkx6RfyMIQ==}
    peerDependencies:
      ajv: ^6.9.1
    dependencies:
      ajv: 6.12.6
    dev: true

  /ajv@6.12.6:
    resolution: {integrity: sha512-j3fVLgvTo527anyYyJOGTYJbG+vnnQYvE0m5mmkc1TK+nxAppkCLMIL0aZ4dblVCNoGShhm+kzE4ZUykBoMg4g==}
    dependencies:
      fast-deep-equal: 3.1.3
      fast-json-stable-stringify: 2.1.0
      json-schema-traverse: 0.4.1
      uri-js: 4.4.1
    dev: true

  /ajv@8.12.0:
    resolution: {integrity: sha512-sRu1kpcO9yLtYxBKvqfTeh9KzZEwO3STyX1HT+4CaDzC6HpTGYhIhPIzj9XuKU7KYDwnaeh5hcOwjy1QuJzBPA==}
    dependencies:
      fast-deep-equal: 3.1.3
      json-schema-traverse: 1.0.0
      require-from-string: 2.0.2
      uri-js: 4.4.1
    dev: true

  /ansi-colors@4.1.3:
    resolution: {integrity: sha512-/6w/C21Pm1A7aZitlI5Ni/2J6FFQN8i1Cvz3kHABAAbw93v/NlvKdVOqz7CCWz/3iv/JplRSEEZ83XION15ovw==}
    engines: {node: '>=6'}
    dev: true

  /ansi-escapes@4.3.2:
    resolution: {integrity: sha512-gKXj5ALrKWQLsYG9jlTRmR/xKluxHV+Z9QEwNIgCfM1/uwPMCuzVVnh5mwTd+OuBZcwSIMbqssNWRm1lE51QaQ==}
    engines: {node: '>=8'}
    dependencies:
      type-fest: 0.21.3

  /ansi-regex@4.1.1:
    resolution: {integrity: sha512-ILlv4k/3f6vfQ4OoP2AGvirOktlQ98ZEL1k9FaQjxa3L1abBgbuTDAdPOpvbGncC0BTVQrl+OM8xZGK6tWXt7g==}
    engines: {node: '>=6'}
    dev: false

  /ansi-regex@5.0.1:
    resolution: {integrity: sha512-quJQXlTSUGL2LH9SUXo8VwsY4soanhgo6LNSm84E1LBcE8s3O0wpdiRzyR9z/ZZJMlMWv37qOOb9pdJlMUEKFQ==}
    engines: {node: '>=8'}

  /ansi-styles@3.2.1:
    resolution: {integrity: sha512-VT0ZI6kZRdTh8YyJw3SMbYm/u+NqfsAxEpWO0Pf9sq8/e94WxxOpPKx9FR1FlyCtOVDNOQ+8ntlqFxiRc+r5qA==}
    engines: {node: '>=4'}
    dependencies:
      color-convert: 1.9.3

  /ansi-styles@4.3.0:
    resolution: {integrity: sha512-zbB9rCJAT1rbjiVDb2hqKFHNYLxgtk8NURxZ3IZwD3F6NtxbXZQCnnSi1Lkx+IDohdPlFp222wVALIheZJQSEg==}
    engines: {node: '>=8'}
    dependencies:
      color-convert: 2.0.1

  /ansi-styles@5.2.0:
    resolution: {integrity: sha512-Cxwpt2SfTzTtXcfOlzGEee8O+c+MmUgGrNiBcXnuWxuFJHe6a5Hz7qwhwe5OgaSYI0IJvkLqWX1ASG+cJOkEiA==}
    engines: {node: '>=10'}

  /any-signal@3.0.1:
    resolution: {integrity: sha512-xgZgJtKEa9YmDqXodIgl7Fl1C8yNXr8w6gXjqK3LW4GcEiYT+6AQfJSE/8SPsEpLLmcvbv8YU+qet94UewHxqg==}
    dev: false

  /anymatch@3.1.3:
    resolution: {integrity: sha512-KMReFUr0B4t+D+OBkjR3KYqvocp2XaSzO55UcB6mgQMd3KbcE+mWTyvVV7D/zsdEbNnV6acZUutkiHQXvTr1Rw==}
    engines: {node: '>= 8'}
    dependencies:
      normalize-path: 3.0.0
      picomatch: 2.3.1

  /arch@2.2.0:
    resolution: {integrity: sha512-Of/R0wqp83cgHozfIYLbBMnej79U/SVGOOyuB3VVFv1NRM/PSFMK12x9KVtiYzJqmnU5WR2qp0Z5rHb7sWGnFQ==}
    dev: false

  /arg@4.1.3:
    resolution: {integrity: sha512-58S9QDqG0Xx27YwPSt9fJxivjYl432YCwfDMfZ+71RAqUrZef7LrKQZ3LHLOwCS4FLNBplP533Zx895SeOCHvA==}

  /argparse@1.0.10:
    resolution: {integrity: sha512-o5Roy6tNG4SL/FOkCAN6RzjiakZS25RLYFrcMttJqbdd8BWrnA+fGz57iN5Pb06pvBGvl5gQ0B48dJlslXvoTg==}
    dependencies:
      sprintf-js: 1.0.3

  /argparse@2.0.1:
    resolution: {integrity: sha512-8+9WqebbFzpX9OR+Wa6O29asIogeRMzcGtAINdpMHHyAg10f05aSFVBbcEqGf/PXw1EjAZ+q2/bEBg3DvurK3Q==}
    dev: true

  /array-buffer-byte-length@1.0.0:
    resolution: {integrity: sha512-LPuwb2P+NrQw3XhxGc36+XSvuBPopovXYTR9Ew++Du9Yb/bx5AzBfrIsBoj0EZUifjQU+sHL21sseZ3jerWO/A==}
    dependencies:
      call-bind: 1.0.2
      is-array-buffer: 3.0.2
    dev: true

  /array-ify@1.0.0:
    resolution: {integrity: sha512-c5AMf34bKdvPhQ7tBGhqkgKNUzMr4WUs+WDtC2ZUGOUncbxKMTvqxYctiseW3+L4bA8ec+GcZ6/A/FW4m8ukng==}
    dev: true

  /array-includes@3.1.6:
    resolution: {integrity: sha512-sgTbLvL6cNnw24FnbaDyjmvddQ2ML8arZsgaJhoABMoplz/4QRhtrYS+alr1BUM1Bwp6dhx8vVCBSLG+StwOFw==}
    engines: {node: '>= 0.4'}
    dependencies:
      call-bind: 1.0.2
      define-properties: 1.2.0
      es-abstract: 1.21.2
      get-intrinsic: 1.2.0
      is-string: 1.0.7
    dev: true

  /array-union@1.0.2:
    resolution: {integrity: sha512-Dxr6QJj/RdU/hCaBjOfxW+q6lyuVE6JFWIrAUpuOOhoJJoQ99cUn3igRaHVB5P9WrgFVN0FfArM3x0cueOU8ng==}
    engines: {node: '>=0.10.0'}
    dependencies:
      array-uniq: 1.0.3
    dev: true

  /array-union@2.1.0:
    resolution: {integrity: sha512-HGyxoOTYUyCM6stUe6EJgnd4EoewAI7zMdfqO+kGjnlZmBDz/cR5pf8r/cR4Wq60sL/p0IkcjUEEPwS3GFrIyw==}
    engines: {node: '>=8'}
    dev: true

  /array-uniq@1.0.3:
    resolution: {integrity: sha512-MNha4BWQ6JbwhFhj03YK552f7cb3AzoE8SzeljgChvL1dl3IcvggXVz1DilzySZkCja+CXuZbdW7yATchWn8/Q==}
    engines: {node: '>=0.10.0'}
    dev: true

  /array.prototype.flat@1.3.1:
    resolution: {integrity: sha512-roTU0KWIOmJ4DRLmwKd19Otg0/mT3qPNt0Qb3GWW8iObuZXxrjB/pzn0R3hqpRSWg4HCwqx+0vwOnWnvlOyeIA==}
    engines: {node: '>= 0.4'}
    dependencies:
      call-bind: 1.0.2
      define-properties: 1.2.0
      es-abstract: 1.21.2
      es-shim-unscopables: 1.0.0
    dev: true

  /array.prototype.flatmap@1.3.1:
    resolution: {integrity: sha512-8UGn9O1FDVvMNB0UlLv4voxRMze7+FpHyF5mSMRjWHUMlpoDViniy05870VlxhfgTnLbpuwTzvD76MTtWxB/mQ==}
    engines: {node: '>= 0.4'}
    dependencies:
      call-bind: 1.0.2
      define-properties: 1.2.0
      es-abstract: 1.21.2
      es-shim-unscopables: 1.0.0
    dev: true

  /array.prototype.reduce@1.0.5:
    resolution: {integrity: sha512-kDdugMl7id9COE8R7MHF5jWk7Dqt/fs4Pv+JXoICnYwqpjjjbUurz6w5fT5IG6brLdJhv6/VoHB0H7oyIBXd+Q==}
    engines: {node: '>= 0.4'}
    dependencies:
      call-bind: 1.0.2
      define-properties: 1.2.0
      es-abstract: 1.21.2
      es-array-method-boxes-properly: 1.0.0
      is-string: 1.0.7
    dev: true

  /array.prototype.tosorted@1.1.1:
    resolution: {integrity: sha512-pZYPXPRl2PqWcsUs6LOMn+1f1532nEoPTYowBtqLwAW+W8vSVhkIGnmOX1t/UQjD6YGI0vcD2B1U7ZFGQH9jnQ==}
    dependencies:
      call-bind: 1.0.2
      define-properties: 1.2.0
      es-abstract: 1.21.2
      es-shim-unscopables: 1.0.0
      get-intrinsic: 1.2.0
    dev: true

  /arrify@1.0.1:
    resolution: {integrity: sha512-3CYzex9M9FGQjCGMGyi6/31c8GJbgb0qGyrx5HWxPd0aCwh4cB2YjMb2Xf9UuoogrMrlO9cTqnB5rI5GHZTcUA==}
    engines: {node: '>=0.10.0'}
    dev: true

  /asn1.js@5.4.1:
    resolution: {integrity: sha512-+I//4cYPccV8LdmBLiX8CYvf9Sp3vQsrqu2QNXRcrbiWvcx/UdlFiqUJJzxRQxgsZmvhXhn4cSKeSmoFjVdupA==}
    dependencies:
      bn.js: 4.12.0
      inherits: 2.0.4
      minimalistic-assert: 1.0.1
      safer-buffer: 2.1.2

  /astral-regex@2.0.0:
    resolution: {integrity: sha512-Z7tMw1ytTXt5jqMcOP+OQteU1VuNK9Y02uuJtKQ1Sv69jXQKKg5cibLwGJow8yzZP+eAc18EmLGPal0bp36rvQ==}
    engines: {node: '>=8'}
    dev: true

  /asynckit@0.4.0:
    resolution: {integrity: sha512-Oei9OH4tRh0YqU3GxhX79dM/mwVgvbZJaSNaRk+bshkj0S5cfHcgYakreBjrHwatXKbz+IoIdYLxrKim2MjW0Q==}
    dev: false

  /atomic-sleep@1.0.0:
    resolution: {integrity: sha512-kNOjDqAh7px0XWNI+4QbzoiR/nTkHAWNud2uvnJquD1/x5a7EQZMJT0AczqK0Qn67oY/TTQ1LbUKajZpp3I9tQ==}
    engines: {node: '>=8.0.0'}
    dev: false

  /available-typed-arrays@1.0.5:
    resolution: {integrity: sha512-DMD0KiN46eipeziST1LPP/STfDU0sufISXmjSgvVsoU2tqxctQeASejWcfNtxYKqETM1UxQ8sp2OrSBWpHY6sw==}
    engines: {node: '>= 0.4'}
    dev: true

  /axios@1.6.0:
    resolution: {integrity: sha512-EZ1DYihju9pwVB+jg67ogm+Tmqc6JmhamRN6I4Zt8DfZu5lbcQGw3ozH9lFejSJgs/ibaef3A9PMXPLeefFGJg==}
    dependencies:
      follow-redirects: 1.15.4
      form-data: 4.0.0
      proxy-from-env: 1.1.0
    transitivePeerDependencies:
      - debug
    dev: false

  /babel-jest@28.1.3(@babel/core@7.21.4):
    resolution: {integrity: sha512-epUaPOEWMk3cWX0M/sPvCHHCe9fMFAa/9hXEgKP8nFfNl/jlGkE9ucq9NqkZGXLDduCJYS0UvSlPUwC0S+rH6Q==}
    engines: {node: ^12.13.0 || ^14.15.0 || ^16.10.0 || >=17.0.0}
    peerDependencies:
      '@babel/core': ^7.8.0
    dependencies:
      '@babel/core': 7.21.4
      '@jest/transform': 28.1.3
      '@types/babel__core': 7.20.0
      babel-plugin-istanbul: 6.1.1
      babel-preset-jest: 28.1.3(@babel/core@7.21.4)
      chalk: 4.1.2
      graceful-fs: 4.2.11
      slash: 3.0.0
    transitivePeerDependencies:
      - supports-color

  /babel-jest@29.5.0(@babel/core@7.21.4):
    resolution: {integrity: sha512-mA4eCDh5mSo2EcA9xQjVTpmbbNk32Zb3Q3QFQsNhaK56Q+yoXowzFodLux30HRgyOho5rsQ6B0P9QpMkvvnJ0Q==}
    engines: {node: ^14.15.0 || ^16.10.0 || >=18.0.0}
    peerDependencies:
      '@babel/core': ^7.8.0
    dependencies:
      '@babel/core': 7.21.4
      '@jest/transform': 29.5.0
      '@types/babel__core': 7.20.0
      babel-plugin-istanbul: 6.1.1
      babel-preset-jest: 29.5.0(@babel/core@7.21.4)
      chalk: 4.1.2
      graceful-fs: 4.2.11
      slash: 3.0.0
    transitivePeerDependencies:
      - supports-color
    dev: true

  /babel-plugin-istanbul@6.1.1:
    resolution: {integrity: sha512-Y1IQok9821cC9onCx5otgFfRm7Lm+I+wwxOx738M/WLPZ9Q42m4IG5W0FNX8WLL2gYMZo3JkuXIH2DOpWM+qwA==}
    engines: {node: '>=8'}
    dependencies:
      '@babel/helper-plugin-utils': 7.20.2
      '@istanbuljs/load-nyc-config': 1.1.0
      '@istanbuljs/schema': 0.1.3
      istanbul-lib-instrument: 5.2.1
      test-exclude: 6.0.0
    transitivePeerDependencies:
      - supports-color

  /babel-plugin-jest-hoist@28.1.3:
    resolution: {integrity: sha512-Ys3tUKAmfnkRUpPdpa98eYrAR0nV+sSFUZZEGuQ2EbFd1y4SOLtD5QDNHAq+bb9a+bbXvYQC4b+ID/THIMcU6Q==}
    engines: {node: ^12.13.0 || ^14.15.0 || ^16.10.0 || >=17.0.0}
    dependencies:
      '@babel/template': 7.20.7
      '@babel/types': 7.21.4
      '@types/babel__core': 7.20.0
      '@types/babel__traverse': 7.18.3

  /babel-plugin-jest-hoist@29.5.0:
    resolution: {integrity: sha512-zSuuuAlTMT4mzLj2nPnUm6fsE6270vdOfnpbJ+RmruU75UhLFvL0N2NgI7xpeS7NaB6hGqmd5pVpGTDYvi4Q3w==}
    engines: {node: ^14.15.0 || ^16.10.0 || >=18.0.0}
    dependencies:
      '@babel/template': 7.20.7
      '@babel/types': 7.21.4
      '@types/babel__core': 7.20.0
      '@types/babel__traverse': 7.18.3
    dev: true

  /babel-plugin-polyfill-corejs2@0.3.3(@babel/core@7.21.4):
    resolution: {integrity: sha512-8hOdmFYFSZhqg2C/JgLUQ+t52o5nirNwaWM2B9LWteozwIvM14VSwdsCAUET10qT+kmySAlseadmfeeSWFCy+Q==}
    peerDependencies:
      '@babel/core': ^7.0.0-0
    dependencies:
      '@babel/compat-data': 7.21.4
      '@babel/core': 7.21.4
      '@babel/helper-define-polyfill-provider': 0.3.3(@babel/core@7.21.4)
      semver: 7.5.2
    transitivePeerDependencies:
      - supports-color
    dev: true

  /babel-plugin-polyfill-corejs3@0.6.0(@babel/core@7.21.4):
    resolution: {integrity: sha512-+eHqR6OPcBhJOGgsIar7xoAB1GcSwVUA3XjAd7HJNzOXT4wv6/H7KIdA/Nc60cvUlDbKApmqNvD1B1bzOt4nyA==}
    peerDependencies:
      '@babel/core': ^7.0.0-0
    dependencies:
      '@babel/core': 7.21.4
      '@babel/helper-define-polyfill-provider': 0.3.3(@babel/core@7.21.4)
      core-js-compat: 3.30.1
    transitivePeerDependencies:
      - supports-color
    dev: true

  /babel-plugin-polyfill-regenerator@0.4.1(@babel/core@7.21.4):
    resolution: {integrity: sha512-NtQGmyQDXjQqQ+IzRkBVwEOz9lQ4zxAQZgoAYEtU9dJjnl1Oc98qnN7jcp+bE7O7aYzVpavXE3/VKXNzUbh7aw==}
    peerDependencies:
      '@babel/core': ^7.0.0-0
    dependencies:
      '@babel/core': 7.21.4
      '@babel/helper-define-polyfill-provider': 0.3.3(@babel/core@7.21.4)
    transitivePeerDependencies:
      - supports-color
    dev: true

  /babel-plugin-styled-components@2.1.1(styled-components@5.3.9):
    resolution: {integrity: sha512-c8lJlszObVQPguHkI+akXv8+Jgb9Ccujx0EetL7oIvwU100LxO6XAGe45qry37wUL40a5U9f23SYrivro2XKhA==}
    peerDependencies:
      styled-components: '>= 2'
    dependencies:
      '@babel/helper-annotate-as-pure': 7.18.6
      '@babel/helper-module-imports': 7.21.4
      babel-plugin-syntax-jsx: 6.18.0
      lodash: 4.17.21
      picomatch: 2.3.1
      styled-components: 5.3.9(react-dom@18.2.0)(react-is@18.2.0)(react@18.2.0)
    dev: false

  /babel-plugin-syntax-jsx@6.18.0:
    resolution: {integrity: sha512-qrPaCSo9c8RHNRHIotaufGbuOBN8rtdC4QrrFFc43vyWCCz7Kl7GL1PGaXtMGQZUXrkCjNEgxDfmAuAabr/rlw==}
    dev: false

  /babel-preset-current-node-syntax@1.0.1(@babel/core@7.21.4):
    resolution: {integrity: sha512-M7LQ0bxarkxQoN+vz5aJPsLBn77n8QgTFmo8WK0/44auK2xlCXrYcUxHFxgU7qW5Yzw/CjmLRK2uJzaCd7LvqQ==}
    peerDependencies:
      '@babel/core': ^7.0.0
    dependencies:
      '@babel/core': 7.21.4
      '@babel/plugin-syntax-async-generators': 7.8.4(@babel/core@7.21.4)
      '@babel/plugin-syntax-bigint': 7.8.3(@babel/core@7.21.4)
      '@babel/plugin-syntax-class-properties': 7.12.13(@babel/core@7.21.4)
      '@babel/plugin-syntax-import-meta': 7.10.4(@babel/core@7.21.4)
      '@babel/plugin-syntax-json-strings': 7.8.3(@babel/core@7.21.4)
      '@babel/plugin-syntax-logical-assignment-operators': 7.10.4(@babel/core@7.21.4)
      '@babel/plugin-syntax-nullish-coalescing-operator': 7.8.3(@babel/core@7.21.4)
      '@babel/plugin-syntax-numeric-separator': 7.10.4(@babel/core@7.21.4)
      '@babel/plugin-syntax-object-rest-spread': 7.8.3(@babel/core@7.21.4)
      '@babel/plugin-syntax-optional-catch-binding': 7.8.3(@babel/core@7.21.4)
      '@babel/plugin-syntax-optional-chaining': 7.8.3(@babel/core@7.21.4)
      '@babel/plugin-syntax-top-level-await': 7.14.5(@babel/core@7.21.4)

  /babel-preset-jest@28.1.3(@babel/core@7.21.4):
    resolution: {integrity: sha512-L+fupJvlWAHbQfn74coNX3zf60LXMJsezNvvx8eIh7iOR1luJ1poxYgQk1F8PYtNq/6QODDHCqsSnTFSWC491A==}
    engines: {node: ^12.13.0 || ^14.15.0 || ^16.10.0 || >=17.0.0}
    peerDependencies:
      '@babel/core': ^7.0.0
    dependencies:
      '@babel/core': 7.21.4
      babel-plugin-jest-hoist: 28.1.3
      babel-preset-current-node-syntax: 1.0.1(@babel/core@7.21.4)

  /babel-preset-jest@29.5.0(@babel/core@7.21.4):
    resolution: {integrity: sha512-JOMloxOqdiBSxMAzjRaH023/vvcaSaec49zvg+2LmNsktC7ei39LTJGw02J+9uUtTZUq6xbLyJ4dxe9sSmIuAg==}
    engines: {node: ^14.15.0 || ^16.10.0 || >=18.0.0}
    peerDependencies:
      '@babel/core': ^7.0.0
    dependencies:
      '@babel/core': 7.21.4
      babel-plugin-jest-hoist: 29.5.0
      babel-preset-current-node-syntax: 1.0.1(@babel/core@7.21.4)
    dev: true

  /balanced-match@1.0.2:
    resolution: {integrity: sha512-3oSeUO0TMV67hN1AmbXsK4yaqU7tjiHlbxRDZOpH0KW9+CeX4bRAaX0Anxt0tx2MrpRpWwQaPwIlISEJhYU5Pw==}

  /base-x@3.0.9:
    resolution: {integrity: sha512-H7JU6iBHTal1gp56aKoaa//YUxEaAOUiydvrV/pILqIHXTtqxSkATOnDA2u+jZ/61sD+L/412+7kzXRtWukhpQ==}
    dependencies:
      safe-buffer: 5.2.1
    dev: false

  /base-x@4.0.0:
    resolution: {integrity: sha512-FuwxlW4H5kh37X/oW59pwTzzTKRzfrrQwhmyspRM7swOEZcHtDZSCt45U6oKgtuFE+WYPblePMVIPR4RZrh/hw==}
    dev: false

  /base64-js@1.5.1:
    resolution: {integrity: sha512-AKpaYlHn8t4SVbOHCy+b5+KKgvR4vrsD8vbvrbiQJps7fKDTkjkDry6ji0rUJjC0kzbNePLwzxq8iypo41qeWA==}
    dev: false

  /bignumber.js@9.1.1:
    resolution: {integrity: sha512-pHm4LsMJ6lzgNGVfZHjMoO8sdoRhOzOH4MLmY65Jg70bpxCKu5iOHNJyfF6OyvYw7t8Fpf35RuzUyqnQsj8Vig==}
    dev: false

  /binary-extensions@2.2.0:
    resolution: {integrity: sha512-jDctJ/IVQbZoJykoeHbhXpOlNBqGNcwXJKJog42E5HDPUwQTSdjCHdihjj0DlnheQ7blbT6dHOafNAiS8ooQKA==}
    engines: {node: '>=8'}

  /binary-parser@2.2.1:
    resolution: {integrity: sha512-5ATpz/uPDgq5GgEDxTB4ouXCde7q2lqAQlSdBRQVl/AJnxmQmhIfyxJx+0MGu//D5rHQifkfGbWWlaysG0o9NA==}
    engines: {node: '>=12'}
    dev: false

  /bip32@3.1.0:
    resolution: {integrity: sha512-eoeajYEzJ4d6yyVtby8C+XkCeKItiC4Mx56a0M9VaqTMC73SWOm4xVZG7SaR8e/yp4eSyky2XcBpH3DApPdu7Q==}
    engines: {node: '>=6.0.0'}
    dependencies:
      bs58check: 2.1.2
      create-hash: 1.2.0
      create-hmac: 1.1.7
      ripemd160: 2.0.2
      typeforce: 1.18.0
      wif: 2.0.6
    dev: false

  /bip39@3.0.4:
    resolution: {integrity: sha512-YZKQlb752TrUWqHWj7XAwCSjYEgGAk+/Aas3V7NyjQeZYsztO8JnQUaCWhcnL4T+jL8nvB8typ2jRPzTlgugNw==}
    dependencies:
      '@types/node': 11.11.6
      create-hash: 1.2.0
      pbkdf2: 3.1.2
      randombytes: 2.1.0

  /blakejs@1.2.1:
    resolution: {integrity: sha512-QXUSXI3QVc/gJME0dBpXrag1kbzOqCjCX8/b54ntNyW6sjtoqxqRk3LTmXzaJoh71zMsDCjM+47jS7XiwN/+fQ==}
    dev: false

  /blob-to-it@1.0.4:
    resolution: {integrity: sha512-iCmk0W4NdbrWgRRuxOriU8aM5ijeVLI61Zulsmg/lUHNr7pYjoj+U77opLefNagevtrrbMt3JQ5Qip7ar178kA==}
    dependencies:
      browser-readablestream-to-it: 1.0.3
    dev: false

  /bn.js@4.12.0:
    resolution: {integrity: sha512-c98Bf3tPniI+scsdk237ku1Dc3ujXQTSgyiPUDEOe7tRkhrqridvh8klBv0HCEso1OLOYcHuCv/cS6DNxKH+ZA==}

  /bn.js@5.2.1:
    resolution: {integrity: sha512-eXRvHzWyYPBuB4NBy0cmYQjGitUrtqwbvlzP3G6VFnNRbsZQIxQ10PbKKHt8gZ/HW/D/747aDl+QkDqg3KQLMQ==}

  /boolbase@1.0.0:
    resolution: {integrity: sha512-JZOSA7Mo9sNGB8+UjSgzdLtokWAky1zbztM3WRLCbZ70/3cTANmQmOdR7y2g+J0e2WXywy1yS468tY+IruqEww==}
    dev: true

  /bowser@2.11.0:
    resolution: {integrity: sha512-AlcaJBi/pqqJBIQ8U9Mcpc9i8Aqxn88Skv5d+xBX006BY5u8N3mGLHa5Lgppa7L/HfwgwLgZ6NYs+Ag6uUmJRA==}
    dev: false

  /brace-expansion@1.1.11:
    resolution: {integrity: sha512-iCuPHDFgrHX7H2vEI/5xpz07zSHB00TpugqhmYtVmMO6518mCuRMoOYFldEBl0g187ufozdaHgWKcYFb61qGiA==}
    dependencies:
      balanced-match: 1.0.2
      concat-map: 0.0.1

  /brace-expansion@2.0.1:
    resolution: {integrity: sha512-XnAIvQ8eM+kC6aULx6wuQiwVsnzsi9d3WxzV3FpWTGA19F621kwdbsAcFKXgKUHZWsy+mY6iL1sHTxWEFCytDA==}
    dependencies:
      balanced-match: 1.0.2
    dev: true

  /braces@3.0.2:
    resolution: {integrity: sha512-b8um+L1RzM3WDSzvhm6gIz1yfTbBt6YTlcEKAvsmqCZZFw46z626lVj9j1yEPW33H5H+lBQpZMP1k8l+78Ha0A==}
    engines: {node: '>=8'}
    dependencies:
      fill-range: 7.0.1

  /brorand@1.1.0:
    resolution: {integrity: sha512-cKV8tMCEpQs4hK/ik71d6LrPOnpkpGBR0wzxqr68g2m/LB2GxVYQroAjMJZRVM1Y4BCjCKc3vAamxSzOY2RP+w==}

  /browser-readablestream-to-it@1.0.3:
    resolution: {integrity: sha512-+12sHB+Br8HIh6VAMVEG5r3UXCyESIgDW7kzk3BjIXa43DVqVwL7GC5TW3jeh+72dtcH99pPVpw0X8i0jt+/kw==}
    dev: false

  /browserify-aes@1.2.0:
    resolution: {integrity: sha512-+7CHXqGuspUn/Sl5aO7Ea0xWGAtETPXNSAjHo48JfLdPWcMng33Xe4znFvQweqc/uzk5zSOI3H52CYnjCfb5hA==}
    dependencies:
      buffer-xor: 1.0.3
      cipher-base: 1.0.4
      create-hash: 1.2.0
      evp_bytestokey: 1.0.3
      inherits: 2.0.4
      safe-buffer: 5.2.1

  /browserify-cipher@1.0.1:
    resolution: {integrity: sha512-sPhkz0ARKbf4rRQt2hTpAHqn47X3llLkUGn+xEJzLjwY8LRs2p0v7ljvI5EyoRO/mexrNunNECisZs+gw2zz1w==}
    dependencies:
      browserify-aes: 1.2.0
      browserify-des: 1.0.2
      evp_bytestokey: 1.0.3

  /browserify-des@1.0.2:
    resolution: {integrity: sha512-BioO1xf3hFwz4kc6iBhI3ieDFompMhrMlnDFC4/0/vd5MokpuAc3R+LYbwTA9A5Yc9pq9UYPqffKpW2ObuwX5A==}
    dependencies:
      cipher-base: 1.0.4
      des.js: 1.0.1
      inherits: 2.0.4
      safe-buffer: 5.2.1

  /browserify-rsa@4.1.0:
    resolution: {integrity: sha512-AdEER0Hkspgno2aR97SAf6vi0y0k8NuOpGnVH3O99rcA5Q6sh8QxcngtHuJ6uXwnfAXNM4Gn1Gb7/MV1+Ymbog==}
    dependencies:
      bn.js: 5.2.1
      randombytes: 2.1.0

  /browserify-sign@4.2.2:
    resolution: {integrity: sha512-1rudGyeYY42Dk6texmv7c4VcQ0EsvVbLwZkA+AQB7SxvXxmcD93jcHie8bzecJ+ChDlmAm2Qyu0+Ccg5uhZXCg==}
    engines: {node: '>= 4'}
    dependencies:
      bn.js: 5.2.1
      browserify-rsa: 4.1.0
      create-hash: 1.2.0
      create-hmac: 1.1.7
      elliptic: 6.5.4
      inherits: 2.0.4
      parse-asn1: 5.1.6
      readable-stream: 3.6.2
      safe-buffer: 5.2.1

  /browserslist@4.21.5:
    resolution: {integrity: sha512-tUkiguQGW7S3IhB7N+c2MV/HZPSCPAAiYBZXLsBhFB/PCy6ZKKsZrmBayHV9fdGV/ARIfJ14NkxKzRDjvp7L6w==}
    engines: {node: ^6 || ^7 || ^8 || ^9 || ^10 || ^11 || ^12 || >=13.7}
    hasBin: true
    dependencies:
      caniuse-lite: 1.0.30001480
      electron-to-chromium: 1.4.368
      node-releases: 2.0.10
      update-browserslist-db: 1.0.11(browserslist@4.21.5)

  /bs-logger@0.2.6:
    resolution: {integrity: sha512-pd8DCoxmbgc7hyPKOvxtqNcjYoOsABPQdcCUjGp3d42VR2CX1ORhk2A87oqqu5R1kk+76nsxZupkmyd+MVtCog==}
    engines: {node: '>= 6'}
    dependencies:
      fast-json-stable-stringify: 2.1.0
    dev: true

  /bs58@4.0.1:
    resolution: {integrity: sha512-Ok3Wdf5vOIlBrgCvTq96gBkJw+JUEzdBgyaza5HLtPm7yTHkjRy8+JzNyHF7BHa0bNWOQIp3m5YF0nnFcOIKLw==}
    dependencies:
      base-x: 3.0.9
    dev: false

  /bs58check@2.1.2:
    resolution: {integrity: sha512-0TS1jicxdU09dwJMNZtVAfzPi6Q6QeN0pM1Fkzrjn+XYHvzMKPU3pHVpva+769iNVSfIYWf7LJ6WR+BuuMf8cA==}
    dependencies:
      bs58: 4.0.1
      create-hash: 1.2.0
      safe-buffer: 5.2.1
    dev: false

  /bser@2.1.1:
    resolution: {integrity: sha512-gQxTNE/GAfIIrmHLUE3oJyp5FO6HRBfhjnw4/wMmA63ZGDJnWBmgY/lyQBpnDUkGmAhbSe39tx2d/iTOAfglwQ==}
    dependencies:
      node-int64: 0.4.0

  /buffer-alloc-unsafe@1.1.0:
    resolution: {integrity: sha512-TEM2iMIEQdJ2yjPJoSIsldnleVaAk1oW3DBVUykyOLsEsFmEc9kn+SFFPz+gl54KQNxlDnAwCXosOS9Okx2xAg==}
    dev: false

  /buffer-alloc@1.2.0:
    resolution: {integrity: sha512-CFsHQgjtW1UChdXgbyJGtnm+O/uLQeZdtbDo8mfUgYXCHSM1wgrVxXm6bSyrUuErEb+4sYVGCzASBRot7zyrow==}
    dependencies:
      buffer-alloc-unsafe: 1.1.0
      buffer-fill: 1.0.0
    dev: false

  /buffer-fill@1.0.0:
    resolution: {integrity: sha1-+PeLdniYiO858gXNY39o5wISKyw=}
    dev: false

  /buffer-from@1.1.2:
    resolution: {integrity: sha512-E+XQCRwSbaaiChtv6k6Dwgc+bx+Bs6vuKJHHl5kox/BaKbhiXzqQOwK4cO22yElGp2OCmjwVhT3HmxgyPGnJfQ==}

  /buffer-xor@1.0.3:
    resolution: {integrity: sha512-571s0T7nZWK6vB67HI5dyUF7wXiNcfaPPPTl6zYCNApANjIvYJTg7hlud/+cJpdAhS7dVzqMLmfhfHR3rAcOjQ==}

  /buffer@5.7.1:
    resolution: {integrity: sha512-EHcyIPBQ4BSGlvjB16k5KgAJ27CIsHY/2JBmCRReo48y9rQ3MaUzWX3KVlBa4U7MyX02HdVj0K7C3WaB3ju7FQ==}
    dependencies:
      base64-js: 1.5.1
      ieee754: 1.2.1
    dev: false

  /buffer@6.0.3:
    resolution: {integrity: sha512-FTiCpNxtwiZZHEZbcbTIcZjERVICn9yq/pDFkTl95/AxzD1naBctN7YO68riM/gLSDY7sdrMby8hofADYuuqOA==}
    dependencies:
      base64-js: 1.5.1
      ieee754: 1.2.1
    dev: false

  /builtin-modules@3.3.0:
    resolution: {integrity: sha512-zhaCDicdLuWN5UbN5IMnFqNMhNfo919sH85y2/ea+5Yg9TsTkeZxpL+JLbp6cgYFS4sRLp3YV4S6yDuqVWHYOw==}
    engines: {node: '>=6'}
    dev: true

  /builtins@5.0.1:
    resolution: {integrity: sha512-qwVpFEHNfhYJIzNRBvd2C1kyo6jz3ZSMPyyuR47OPdiKWlbYnZNyDWuyR175qDnAJLiCo5fBBqPb3RiXgWlkOQ==}
    dependencies:
      semver: 7.5.2
    dev: true

  /call-bind@1.0.2:
    resolution: {integrity: sha512-7O+FbCihrB5WGbFYesctwmTKae6rOiIzmz1icreWJ+0aA7LJfuqhEso2T9ncpcFtzMQtzXf2QGGueWJGTYsqrA==}
    dependencies:
      function-bind: 1.1.1
      get-intrinsic: 1.2.0
    dev: true

  /call-me-maybe@1.0.2:
    resolution: {integrity: sha512-HpX65o1Hnr9HH25ojC1YGs7HCQLq0GCOibSaWER0eNpgJ/Z1MZv2mTc7+xh6WOPxbRVcmgbv4hGU+uSQ/2xFZQ==}
    dev: true

  /callsites@3.1.0:
    resolution: {integrity: sha512-P8BjAsXvZS+VIDUI11hHCQEv74YT67YUi5JJFNWIqL235sBmjX4+qx9Muvls5ivyNENctx46xQLQ3aTuE7ssaQ==}
    engines: {node: '>=6'}

  /camel-case@4.1.2:
    resolution: {integrity: sha512-gxGWBrTT1JuMx6R+o5PTXMmUnhnVzLQ9SNutD4YqKtI6ap897t3tKECYla6gCWEkplXnlNybEkZg9GEGxKFCgw==}
    dependencies:
      pascal-case: 3.1.2
      tslib: 2.5.0
    dev: true

  /camelcase-keys@6.2.2:
    resolution: {integrity: sha512-YrwaA0vEKazPBkn0ipTiMpSajYDSe+KjQfrjhcBMxJt/znbvlHd8Pw/Vamaz5EB4Wfhs3SUR3Z9mwRu/P3s3Yg==}
    engines: {node: '>=8'}
    dependencies:
      camelcase: 5.3.1
      map-obj: 4.3.0
      quick-lru: 4.0.1
    dev: true

  /camelcase@5.3.1:
    resolution: {integrity: sha512-L28STB170nwWS63UjtlEOE3dldQApaJXZkOI1uMFfzf3rRuPegHaHesyee+YxQ+W6SvRDQV6UrdOdRiR153wJg==}
    engines: {node: '>=6'}

  /camelcase@6.3.0:
    resolution: {integrity: sha512-Gmy6FhYlCY7uOElZUSbxo2UCDH8owEk996gkbrpsgGtrJLM3J7jGxl9Ic7Qwwj4ivOE5AWZWRMecDdF7hqGjFA==}
    engines: {node: '>=10'}

  /camelize@1.0.1:
    resolution: {integrity: sha512-dU+Tx2fsypxTgtLoE36npi3UqcjSSMNYfkqgmoEhtZrraP5VWq0K7FkWVTYa8eMPtnU/G2txVsfdCJTn9uzpuQ==}
    dev: false

  /caniuse-lite@1.0.30001480:
    resolution: {integrity: sha512-q7cpoPPvZYgtyC4VaBSN0Bt+PJ4c4EYRf0DrduInOz2SkFpHD5p3LnvEpqBp7UnJn+8x1Ogl1s38saUxe+ihQQ==}

  /cborg@1.10.2:
    resolution: {integrity: sha512-b3tFPA9pUr2zCUiCfRd2+wok2/LBSNUMKOuRRok+WlvvAgEt/PlbgPTsZUcwCOs53IJvLgTp0eotwtosE6njug==}
    hasBin: true
    dev: false

  /chalk@2.4.2:
    resolution: {integrity: sha512-Mti+f9lpJNcwF4tWV8/OrTTtF1gZi+f8FqlyAdouralcFWFQWF2+NgCHShjkCb+IFBLq9buZwE1xckQU4peSuQ==}
    engines: {node: '>=4'}
    dependencies:
      ansi-styles: 3.2.1
      escape-string-regexp: 1.0.5
      supports-color: 5.5.0

  /chalk@4.1.2:
    resolution: {integrity: sha512-oKnbhFyRIXpUuez8iBMmyEa4nbj4IOQyuhc/wy9kY7/WVPcwIO9VA668Pu8RkO7+0G76SLROeyw9CpQ061i4mA==}
    engines: {node: '>=10'}
    dependencies:
      ansi-styles: 4.3.0
      supports-color: 7.2.0

  /char-regex@1.0.2:
    resolution: {integrity: sha512-kWWXztvZ5SBQV+eRgKFeh8q5sLuZY2+8WUIzlxWVTg+oGwY14qylx1KbKzHd8P6ZYkAg0xyIDU9JMHhyJMZ1jw==}
    engines: {node: '>=10'}

  /chokidar@3.5.3:
    resolution: {integrity: sha512-Dr3sfKRP6oTcjf2JmUmFJfeVMvXBdegxB0iVQ5eb2V10uFJUCAS8OByZdVAyVb8xXNz3GjjTgj9kLWsZTqE6kw==}
    engines: {node: '>= 8.10.0'}
    dependencies:
      anymatch: 3.1.3
      braces: 3.0.2
      glob-parent: 5.1.2
      is-binary-path: 2.1.0
      is-glob: 4.0.3
      normalize-path: 3.0.0
      readdirp: 3.6.0
    optionalDependencies:
      fsevents: 2.3.2

  /chrome-trace-event@1.0.3:
    resolution: {integrity: sha512-p3KULyQg4S7NIHixdwbGX+nFHkoBiA4YQmyWtjb8XngSKV124nJmRysgAeujbUVb15vh+RvFUfCPqU7rXk+hZg==}
    engines: {node: '>=6.0'}
    dev: true

  /ci-info@3.8.0:
    resolution: {integrity: sha512-eXTggHWSooYhq49F2opQhuHWgzucfF2YgODK4e1566GQs5BIfP30B0oenwBJHfWxAs2fyPB1s7Mg949zLf61Yw==}
    engines: {node: '>=8'}

  /cipher-base@1.0.4:
    resolution: {integrity: sha512-Kkht5ye6ZGmwv40uUDZztayT2ThLQGfnj/T71N/XzeZeo3nf8foyW7zGTsPYkEya3m5f3cAypH+qe7YOrM1U2Q==}
    dependencies:
      inherits: 2.0.4
      safe-buffer: 5.2.1

  /citty@0.1.5:
    resolution: {integrity: sha512-AS7n5NSc0OQVMV9v6wt3ByujNIrne0/cTjiC2MYqhvao57VNfiuVksTSr2p17nVOhEr2KtqiAkGwHcgMC/qUuQ==}
    dependencies:
      consola: 3.2.3
    dev: false

  /cjs-module-lexer@1.2.2:
    resolution: {integrity: sha512-cOU9usZw8/dXIXKtwa8pM0OTJQuJkxMN6w30csNRUerHfeQ5R6U3kkU/FtJeIf3M202OHfY2U8ccInBG7/xogA==}

  /clean-css@5.3.2:
    resolution: {integrity: sha512-JVJbM+f3d3Q704rF4bqQ5UUyTtuJ0JRKNbTKVEeujCCBoMdkEi+V+e8oktO9qGQNSvHrFTM6JZRXrUvGR1czww==}
    engines: {node: '>= 10.0'}
    dependencies:
      source-map: 0.6.1
    dev: true

  /clean-stack@2.2.0:
    resolution: {integrity: sha512-4diC9HaTE+KRAMWhDhrGOECgWZxoevMc5TlkObMqNSsVU62PYzXZ/SMTjzyGAFF1YusgxGcSWTEXBhp0CPwQ1A==}
    engines: {node: '>=6'}
    dev: true

  /clean-webpack-plugin@4.0.0(webpack@5.80.0):
    resolution: {integrity: sha512-WuWE1nyTNAyW5T7oNyys2EN0cfP2fdRxhxnIQWiAp0bMabPdHhoGxM8A6YL2GhqwgrPnnaemVE7nv5XJ2Fhh2w==}
    engines: {node: '>=10.0.0'}
    peerDependencies:
      webpack: '>=4.0.0 <6.0.0'
    dependencies:
      del: 4.1.1
      webpack: 5.80.0(webpack-cli@4.10.0)
    dev: true

  /clipboardy@3.0.0:
    resolution: {integrity: sha512-Su+uU5sr1jkUy1sGRpLKjKrvEOVXgSgiSInwa/qeID6aJ07yh+5NWc3h2QfjHjBnfX4LhtFcuAWKUsJ3r+fjbg==}
    engines: {node: ^12.20.0 || ^14.13.1 || >=16.0.0}
    dependencies:
      arch: 2.2.0
      execa: 5.1.1
      is-wsl: 2.2.0
    dev: false

  /cliui@5.0.0:
    resolution: {integrity: sha512-PYeGSEmmHM6zvoef2w8TPzlrnNpXIjTipYK780YswmIP9vjxmd6Y2a3CB2Ks6/AU8NHjZugXvo8w3oWM2qnwXA==}
    dependencies:
      string-width: 3.1.0
      strip-ansi: 5.2.0
      wrap-ansi: 5.1.0
    dev: false

  /cliui@6.0.0:
    resolution: {integrity: sha512-t6wbgtoCXvAzst7QgXxJYqPt0usEfbgQdftEPbLL/cvv6HPE5VgvqCuAIDR0NgU52ds6rFwqrgakNLrHEjCbrQ==}
    dependencies:
      string-width: 4.2.3
      strip-ansi: 6.0.1
      wrap-ansi: 6.2.0
    dev: false

  /cliui@8.0.1:
    resolution: {integrity: sha512-BSeNnyus75C4//NQ9gQt1/csTXyo/8Sb+afLAkzAptFuMsod9HFokGNudZpi/oQV73hnVK+sR+5PVRMd+Dr7YQ==}
    engines: {node: '>=12'}
    dependencies:
      string-width: 4.2.3
      strip-ansi: 6.0.1
      wrap-ansi: 7.0.0

  /clone-deep@4.0.1:
    resolution: {integrity: sha512-neHB9xuzh/wk0dIHweyAXv2aPGZIVk3pLMe+/RNzINf17fe0OG96QroktYAUm7SM1PBnzTabaLboqqxDyMU+SQ==}
    engines: {node: '>=6'}
    dependencies:
      is-plain-object: 2.0.4
      kind-of: 6.0.3
      shallow-clone: 3.0.1
    dev: true

  /cluster-key-slot@1.1.2:
    resolution: {integrity: sha512-RMr0FhtfXemyinomL4hrWcYJxmX6deFdCxpJzhDttxgO1+bcCnkk+9drydLVDmAMG7NE6aN/fl4F7ucU/90gAA==}
    engines: {node: '>=0.10.0'}
    dev: false

  /co@4.6.0:
    resolution: {integrity: sha512-QVb0dM5HvG+uaxitm8wONl7jltx8dqhfU33DcqtOZcLSVIKSDDLDi7+0LbAKiyI8hD9u42m2YxXSkMGWThaecQ==}
    engines: {iojs: '>= 1.0.0', node: '>= 0.12.0'}

  /collect-v8-coverage@1.0.1:
    resolution: {integrity: sha512-iBPtljfCNcTKNAto0KEtDfZ3qzjJvqE3aTGZsbhjSBlorqpXJlaWWtPO35D+ZImoC3KWejX64o+yPGxhWSTzfg==}

  /color-convert@1.9.3:
    resolution: {integrity: sha512-QfAUtd+vFdAtFQcC8CCyYt1fYWxSqAiK2cSD6zDB8N3cpsEBAvRxp9zOGg6G/SHHJYAT88/az/IuDGALsNVbGg==}
    dependencies:
      color-name: 1.1.3

  /color-convert@2.0.1:
    resolution: {integrity: sha512-RRECPsj7iu/xb5oKYcsFHSppFNnsj/52OVTRKb4zP5onXwVF3zVmmToNcOfGC+CRDpfK/U584fMg38ZHCaElKQ==}
    engines: {node: '>=7.0.0'}
    dependencies:
      color-name: 1.1.4

  /color-name@1.1.3:
    resolution: {integrity: sha512-72fSenhMw2HZMTVHeCA9KCmpEIbzWiQsjN+BHcBbS9vr1mtt+vJjPdksIBNUmKAW8TFUDPJK5SUU3QhE9NEXDw==}

  /color-name@1.1.4:
    resolution: {integrity: sha512-dOy+3AuW3a2wNbZHIuMZpTcgjGuLU/uBL/ubcZF9OXbDo8ff4O8yVp5Bf0efS8uEoYo5q4Fx7dY9OgQGXgAsQA==}

  /colorette@2.0.20:
    resolution: {integrity: sha512-IfEDxwoWIjkeXL1eXcDiow4UbKjhLdq6/EuSVR9GMN7KVH3r9gQ83e73hsz1Nd1T3ijd5xv1wcWRYO+D6kCI2w==}
    dev: true

  /combined-stream@1.0.8:
    resolution: {integrity: sha512-FQN4MRfuJeHf7cBbBMJFXhKSDq+2kAArBlmRBvcvFE5BB1HZKXtSFASDhdlz9zOYwxh8lDdnvmMOe/+5cdoEdg==}
    engines: {node: '>= 0.8'}
    dependencies:
      delayed-stream: 1.0.0
    dev: false

  /commander@2.20.3:
    resolution: {integrity: sha512-GpVkmM8vF2vQUkj2LvZmD35JxeJOLCwJ9cUkugyk2nuhbv3+mJvpLYYt+0+USMxE+oj+ey/lJEnhZw75x/OMcQ==}
    dev: true

  /commander@4.1.1:
    resolution: {integrity: sha512-NOKm8xhkzAjzFx8B2v5OAHT+u5pRQc2UCa2Vq9jYL/31o2wi9mxBA7LIFs3sV5VSC49z6pEhfbMULvShKj26WA==}
    engines: {node: '>= 6'}
    dev: true

  /commander@7.2.0:
    resolution: {integrity: sha512-QrWXB+ZQSVPmIWIhtEO9H+gwHaMGYiF5ChvoJ+K9ZGHG/sVsa6yiesAD1GC/x46sET00Xlwo1u49RVVVzvcSkw==}
    engines: {node: '>= 10'}
    dev: true

  /commander@8.3.0:
    resolution: {integrity: sha512-OkTL9umf+He2DZkUq8f8J9of7yL6RJKI24dVITBmNfZBmri9zYZQrKkuXiKhyfPSu8tUhnVBB1iKXevvnlR4Ww==}
    engines: {node: '>= 12'}
    dev: true

  /commander@9.5.0:
    resolution: {integrity: sha512-KRs7WVDKg86PWiuAqhDrAQnTXZKraVcCc6vFdL14qrZ/DcWwuRo7VoiYXalXO7S5GKpqYiVEwCbgFDfxNHKJBQ==}
    engines: {node: ^12.20.0 || >=14}
    dev: false

  /commondir@1.0.1:
    resolution: {integrity: sha512-W9pAhw0ja1Edb5GVdIF1mjZw/ASI0AlShXM83UUGe2DVr5TdAPEA1OA8m/g8zWp9x6On7gqufY+FatDbC3MDQg==}
    dev: true

  /compare-func@2.0.0:
    resolution: {integrity: sha512-zHig5N+tPWARooBnb0Zx1MFcdfpyJrfTJ3Y5L+IFvUm8rM74hHz66z0gw0x4tijh5CorKkKUCnW82R2vmpeCRA==}
    dependencies:
      array-ify: 1.0.0
      dot-prop: 5.3.0
    dev: true

  /concat-map@0.0.1:
    resolution: {integrity: sha512-/Srv4dswyQNBfohGpz9o6Yb3Gz3SrUDqBH5rTuhGR7ahtlbYKnVxw2bCFMRljaA7EXHaXZ8wsHdodFvbkhKmqg==}

  /consola@3.2.3:
    resolution: {integrity: sha512-I5qxpzLv+sJhTVEoLYNcTW+bThDCPsit0vLNKShZx6rLtpilNpmmeTPaeqJb9ZE9dV3DGaeby6Vuhrw38WjeyQ==}
    engines: {node: ^14.18.0 || >=16.10.0}
    dev: false

  /conventional-changelog-angular@5.0.13:
    resolution: {integrity: sha512-i/gipMxs7s8L/QeuavPF2hLnJgH6pEZAttySB6aiQLWcX3puWDL3ACVmvBhJGxnAy52Qc15ua26BufY6KpmrVA==}
    engines: {node: '>=10'}
    dependencies:
      compare-func: 2.0.0
      q: 1.5.1
    dev: true

  /conventional-changelog-conventionalcommits@5.0.0:
    resolution: {integrity: sha512-lCDbA+ZqVFQGUj7h9QBKoIpLhl8iihkO0nCTyRNzuXtcd7ubODpYB04IFy31JloiJgG0Uovu8ot8oxRzn7Nwtw==}
    engines: {node: '>=10'}
    dependencies:
      compare-func: 2.0.0
      lodash: 4.17.21
      q: 1.5.1
    dev: true

  /conventional-commits-parser@3.2.4:
    resolution: {integrity: sha512-nK7sAtfi+QXbxHCYfhpZsfRtaitZLIA6889kFIouLvz6repszQDgxBu7wf2WbU+Dco7sAnNCJYERCwt54WPC2Q==}
    engines: {node: '>=10'}
    hasBin: true
    dependencies:
      JSONStream: 1.3.5
      is-text-path: 1.0.1
      lodash: 4.17.21
      meow: 8.1.2
      split2: 3.2.2
      through2: 4.0.2
    dev: true

  /convert-source-map@1.9.0:
    resolution: {integrity: sha512-ASFBup0Mz1uyiIjANan1jzLQami9z1PoYSZCiiYW2FczPbenXc45FZdBZLzOT+r6+iciuEModtmCti+hjaAk0A==}

  /convert-source-map@2.0.0:
    resolution: {integrity: sha512-Kvp459HrV2FEJ1CAsi1Ku+MY3kasH19TFykTz2xWmMeq6bk2NU3XXvfJ+Q61m0xktWwt+1HSYf3JZsTms3aRJg==}
    dev: true

  /cookie-es@1.0.0:
    resolution: {integrity: sha512-mWYvfOLrfEc996hlKcdABeIiPHUPC6DM2QYZdGGOvhOTbA3tjm2eBwqlJpoFdjC89NI4Qt6h0Pu06Mp+1Pj5OQ==}
    dev: false

  /copy-to-clipboard@3.3.3:
    resolution: {integrity: sha512-2KV8NhB5JqC3ky0r9PMCAZKbUHSwtEo4CwCs0KXgruG43gX5PMqDEBbVU4OUzw2MuAWUfsuFmWvEKG5QRfSnJA==}
    dependencies:
      toggle-selection: 1.0.6
    dev: false

  /core-js-compat@3.30.1:
    resolution: {integrity: sha512-d690npR7MC6P0gq4npTl5n2VQeNAmUrJ90n+MHiKS7W2+xno4o3F5GDEuylSdi6EJ3VssibSGXOa1r3YXD3Mhw==}
    dependencies:
      browserslist: 4.21.5
    dev: true

  /core-js@2.6.12:
    resolution: {integrity: sha512-Kb2wC0fvsWfQrgk8HU5lW6U/Lcs8+9aaYcy4ZFc6DDlo4nZ7n70dEgE5rtR0oG6ufKDUnrwfWL1mXR5ljDatrQ==}
    deprecated: core-js@<3.23.3 is no longer maintained and not recommended for usage due to the number of issues. Because of the V8 engine whims, feature detection in old core-js versions could cause a slowdown up to 100x even if nothing is polyfilled. Some versions have web compatibility issues. Please, upgrade your dependencies to the actual version of core-js.
    requiresBuild: true
    dev: true

  /core-js@3.30.1:
    resolution: {integrity: sha512-ZNS5nbiSwDTq4hFosEDqm65izl2CWmLz0hARJMyNQBgkUZMIF51cQiMvIQKA6hvuaeWxQDP3hEedM1JZIgTldQ==}
    requiresBuild: true
    dev: true

  /cosmiconfig-typescript-loader@4.3.0(@types/node@18.15.13)(cosmiconfig@8.1.3)(ts-node@10.9.1)(typescript@4.9.5):
    resolution: {integrity: sha512-NTxV1MFfZDLPiBMjxbHRwSh5LaLcPMwNdCutmnHJCKoVnlvldPWlllonKwrsRJ5pYZBIBGRWWU2tfvzxgeSW5Q==}
    engines: {node: '>=12', npm: '>=6'}
    peerDependencies:
      '@types/node': '*'
      cosmiconfig: '>=7'
      ts-node: '>=10'
      typescript: '>=3'
    dependencies:
      '@types/node': 18.15.13
      cosmiconfig: 8.1.3
      ts-node: 10.9.1(@types/node@18.15.13)(typescript@4.9.5)
      typescript: 4.9.5
    dev: true

  /cosmiconfig@7.0.1:
    resolution: {integrity: sha512-a1YWNUV2HwGimB7dU2s1wUMurNKjpx60HxBB6xUM8Re+2s1g1IIfJvFR0/iCF+XHdE0GMTKTuLR32UQff4TEyQ==}
    engines: {node: '>=10'}
    dependencies:
      '@types/parse-json': 4.0.0
      import-fresh: 3.3.0
      parse-json: 5.2.0
      path-type: 4.0.0
      yaml: 1.10.2
    dev: true

  /cosmiconfig@8.1.3:
    resolution: {integrity: sha512-/UkO2JKI18b5jVMJUp0lvKFMpa/Gye+ZgZjKD+DGEN9y7NRcf/nK1A0sp67ONmKtnDCNMS44E6jrk0Yc3bDuUw==}
    engines: {node: '>=14'}
    dependencies:
      import-fresh: 3.3.0
      js-yaml: 4.1.0
      parse-json: 5.2.0
      path-type: 4.0.0
    dev: true

  /create-ecdh@4.0.4:
    resolution: {integrity: sha512-mf+TCx8wWc9VpuxfP2ht0iSISLZnt0JgWlrOKZiNqyUZWnjIaCIVNQArMHnCZKfEYRg6IM7A+NeJoN8gf/Ws0A==}
    dependencies:
      bn.js: 4.12.0
      elliptic: 6.5.4

  /create-hash@1.2.0:
    resolution: {integrity: sha512-z00bCGNHDG8mHAkP7CtT1qVu+bFQUPjYq/4Iv3C3kWjTFV10zIjfSoeqXo9Asws8gwSHDGj/hl2u4OGIjapeCg==}
    dependencies:
      cipher-base: 1.0.4
      inherits: 2.0.4
      md5.js: 1.3.5
      ripemd160: 2.0.2
      sha.js: 2.4.11

  /create-hmac@1.1.7:
    resolution: {integrity: sha512-MJG9liiZ+ogc4TzUwuvbER1JRdgvUFSB5+VR/g5h82fGaIRWMWddtKBHi7/sVhfjQZ6SehlyhvQYrcYkaUIpLg==}
    dependencies:
      cipher-base: 1.0.4
      create-hash: 1.2.0
      inherits: 2.0.4
      ripemd160: 2.0.2
      safe-buffer: 5.2.1
      sha.js: 2.4.11

  /create-require@1.1.1:
    resolution: {integrity: sha512-dcKFX3jn0MpIaXjisoRvexIJVEKzaq7z2rZKxf+MSr9TkdmHmsU4m2lcLojrj/FHl8mk5VxMmYA+ftRkP/3oKQ==}

  /cross-fetch@3.1.5:
    resolution: {integrity: sha512-lvb1SBsI0Z7GDwmuid+mU3kWVBwTVUbe7S0H52yaaAdQOXq2YktTCZdlAcNKFzE6QtRz0snpw9bNiPeOIkkQvw==}
    dependencies:
      node-fetch: 2.6.7
    transitivePeerDependencies:
      - encoding
    dev: false

  /cross-spawn@6.0.5:
    resolution: {integrity: sha512-eTVLrBSt7fjbDygz805pMnstIs2VTBNkRm0qxZd+M7A5XDdxVRWO5MxGBXZhjY4cqLYLdtrGqRf8mBPmzwSpWQ==}
    engines: {node: '>=4.8'}
    dependencies:
      nice-try: 1.0.5
      path-key: 2.0.1
      semver: 7.5.2
      shebang-command: 1.2.0
      which: 1.3.1
    dev: true

  /cross-spawn@7.0.3:
    resolution: {integrity: sha512-iRDPJKUPVEND7dHPO8rkbOnPpyDygcDFtWjpeWNCgy8WP2rXcxXL8TskReQl6OrB2G7+UJrags1q15Fudc7G6w==}
    engines: {node: '>= 8'}
    dependencies:
      path-key: 3.1.1
      shebang-command: 2.0.0
      which: 2.0.2

  /crypto-browserify@3.12.0:
    resolution: {integrity: sha512-fz4spIh+znjO2VjL+IdhEpRJ3YN6sMzITSBijk6FK2UvTqruSQW+/cCZTSNsMiZNvUeq0CqurF+dAbyiGOY6Wg==}
    dependencies:
      browserify-cipher: 1.0.1
      browserify-sign: 4.2.2
      create-ecdh: 4.0.4
      create-hash: 1.2.0
      create-hmac: 1.1.7
      diffie-hellman: 5.0.3
      inherits: 2.0.4
      pbkdf2: 3.1.2
      public-encrypt: 4.0.3
      randombytes: 2.1.0
      randomfill: 1.0.4

  /crypto-js@4.2.0:
    resolution: {integrity: sha512-KALDyEYgpY+Rlob/iriUtjV6d5Eq+Y191A5g4UqLAi8CyGP9N1+FdVbkc1SxKc2r4YAYqG8JzO2KGL+AizD70Q==}
    dev: false

  /css-color-keywords@1.0.0:
    resolution: {integrity: sha512-FyyrDHZKEjXDpNJYvVsV960FiqQyXc/LlYmsxl2BcdMb2WPx0OGRVgTg55rPSyLSNMqP52R9r8geSp7apN3Ofg==}
    engines: {node: '>=4'}
    dev: false

  /css-select@4.3.0:
    resolution: {integrity: sha512-wPpOYtnsVontu2mODhA19JrqWxNsfdatRKd64kmpRbQgh1KtItko5sTnEpPdpSaJszTOhEMlF/RPz28qj4HqhQ==}
    dependencies:
      boolbase: 1.0.0
      css-what: 6.1.0
      domhandler: 4.3.1
      domutils: 2.8.0
      nth-check: 2.1.1
    dev: true

  /css-to-react-native@3.2.0:
    resolution: {integrity: sha512-e8RKaLXMOFii+02mOlqwjbD00KSEKqblnpO9e++1aXS1fPQOpS1YoqdVHBqPjHNoxeF2mimzVqawm2KCbEdtHQ==}
    dependencies:
      camelize: 1.0.1
      css-color-keywords: 1.0.0
      postcss-value-parser: 4.2.0
    dev: false

  /css-what@6.1.0:
    resolution: {integrity: sha512-HTUrgRJ7r4dsZKU6GjmpfRK1O76h97Z8MfS1G0FozR+oF2kG6Vfe8JE6zwrkbxigziPHinCJ+gCPjA9EaBDtRw==}
    engines: {node: '>= 6'}
    dev: true

  /csstype@3.1.2:
    resolution: {integrity: sha512-I7K1Uu0MBPzaFKg4nI5Q7Vs2t+3gWWW648spaF+Rg7pI9ds18Ugn+lvg4SHczUdKlHI5LWBXyqfS8+DufyBsgQ==}
    dev: true

  /dag-jose@1.0.0:
    resolution: {integrity: sha512-U0b/YsIPBp6YZNTFrVjwLZAlY3qGRxZTIEcM/CcQmrVrCWq9MWQq9pheXVSPLIhF4SNwzp2SikPva4/BIrJY+g==}
    dependencies:
      '@ipld/dag-cbor': 6.0.15
      multiformats: 9.9.0
    dev: false

  /dargs@7.0.0:
    resolution: {integrity: sha512-2iy1EkLdlBzQGvbweYRFxmFath8+K7+AKB0TlhHWkNuH+TmovaMH/Wp7V7R4u7f4SnX3OgLsU9t1NI9ioDnUpg==}
    engines: {node: '>=8'}
    dev: true

  /data-uri-to-buffer@4.0.1:
    resolution: {integrity: sha512-0R9ikRb668HB7QDxT1vkpuUBtqc53YyAwMwGeUFKRojY/NWKvdZ+9UYtRfGmhqNbRkTSVpMbmyhXipFFv2cb/A==}
    engines: {node: '>= 12'}

  /debounce@1.2.1:
    resolution: {integrity: sha512-XRRe6Glud4rd/ZGQfiV1ruXSfbvfJedlV9Y6zOlP+2K04vBYiJEte6stfFkCP03aMnY5tsipamumUjL14fofug==}
    dev: false

  /debug@3.2.7:
    resolution: {integrity: sha512-CFjzYYAi4ThfiQvizrFQevTTXHtnCqWfe7x1AhgEscTz6ZbLbfoLRLPugTQyBth6f8ZERVUSyWHFD/7Wu4t1XQ==}
    peerDependencies:
      supports-color: '*'
    peerDependenciesMeta:
      supports-color:
        optional: true
    dependencies:
      ms: 2.1.3
    dev: true

  /debug@4.3.4(supports-color@5.5.0):
    resolution: {integrity: sha512-PRWFHuSU3eDtQJPvnNY7Jcket1j0t5OuOsFzPPzsekD52Zl8qUfFIPEiswXqIvHWGVHOgX+7G/vCNNhehwxfkQ==}
    engines: {node: '>=6.0'}
    peerDependencies:
      supports-color: '*'
    peerDependenciesMeta:
      supports-color:
        optional: true
    dependencies:
      ms: 2.1.2
      supports-color: 5.5.0

  /decamelize-keys@1.1.1:
    resolution: {integrity: sha512-WiPxgEirIV0/eIOMcnFBA3/IJZAZqKnwAwWyvvdi4lsr1WCN22nhdf/3db3DoZcUjTV2SqfzIwNyp6y2xs3nmg==}
    engines: {node: '>=0.10.0'}
    dependencies:
      decamelize: 1.2.0
      map-obj: 1.0.1
    dev: true

  /decamelize@1.2.0:
    resolution: {integrity: sha512-z2S+W9X73hAUUki+N+9Za2lBlun89zigOyGrsax+KUQ6wKW4ZoWpEYBkGhQjwAjjDCkWxhY0VKEhk8wzY7F5cA==}
    engines: {node: '>=0.10.0'}

  /decode-uri-component@0.2.2:
    resolution: {integrity: sha512-FqUYQ+8o158GyGTrMFJms9qh3CqTKvAqgqsTnkLI8sKu0028orqBhxNMFkFen0zGyg6epACD32pjVk58ngIErQ==}
    engines: {node: '>=0.10'}
    dev: false

  /dedent@0.7.0:
    resolution: {integrity: sha512-Q6fKUPqnAHAyhiUgFU7BUzLiv0kd8saH9al7tnu5Q/okj6dnupxyTgFIBjVzJATdfIAm9NAsvXNzjaKa+bxVyA==}

  /deep-is@0.1.4:
    resolution: {integrity: sha512-oIPzksmTg4/MriiaYGO+okXDT7ztn/w3Eptv/+gSIdMdKsJo0u4CfYNFJPy+4SKMuCqGw2wxnA+URMg3t8a/bQ==}
    dev: true

  /deepmerge@4.3.1:
    resolution: {integrity: sha512-3sUqbMEc77XqpdNO7FRyRog+eW3ph+GYCbj+rK+uYyRMuwsVy0rMiVtPn+QJlKFvWP/1PYpapqYn0Me2knFn+A==}
    engines: {node: '>=0.10.0'}

  /define-lazy-prop@2.0.0:
    resolution: {integrity: sha512-Ds09qNh8yw3khSjiJjiUInaGX9xlqZDY7JVryGxdxV7NPeuqQfplOpQ66yJFZut3jLa5zOwkXw1g9EI2uKh4Og==}
    engines: {node: '>=8'}
    dev: true

  /define-properties@1.2.0:
    resolution: {integrity: sha512-xvqAVKGfT1+UAvPwKTVw/njhdQ8ZhXK4lI0bCIuCMrp2up9nPnaDftrLtmpTazqd1o+UY4zgzU+avtMbDP+ldA==}
    engines: {node: '>= 0.4'}
    dependencies:
      has-property-descriptors: 1.0.0
      object-keys: 1.1.1
    dev: true

  /defu@6.1.3:
    resolution: {integrity: sha512-Vy2wmG3NTkmHNg/kzpuvHhkqeIx3ODWqasgCRbKtbXEN0G+HpEEv9BtJLp7ZG1CZloFaC41Ah3ZFbq7aqCqMeQ==}
    dev: false

  /del@4.1.1:
    resolution: {integrity: sha512-QwGuEUouP2kVwQenAsOof5Fv8K9t3D8Ca8NxcXKrIpEHjTXK5J2nXLdP+ALI1cgv8wj7KuwBhTwBkOZSJKM5XQ==}
    engines: {node: '>=6'}
    dependencies:
      '@types/glob': 7.2.0
      globby: 6.1.0
      is-path-cwd: 2.2.0
      is-path-in-cwd: 2.1.0
      p-map: 2.1.0
      pify: 4.0.1
      rimraf: 2.7.1
    dev: true

  /del@5.1.0:
    resolution: {integrity: sha512-wH9xOVHnczo9jN2IW68BabcecVPxacIA3g/7z6vhSU/4stOKQzeCRK0yD0A24WiAAUJmmVpWqrERcTxnLo3AnA==}
    engines: {node: '>=8'}
    dependencies:
      globby: 10.0.2
      graceful-fs: 4.2.11
      is-glob: 4.0.3
      is-path-cwd: 2.2.0
      is-path-inside: 3.0.3
      p-map: 3.0.0
      rimraf: 3.0.2
      slash: 3.0.0
    dev: true

  /delayed-stream@1.0.0:
    resolution: {integrity: sha512-ZySD7Nf91aLB0RxL4KGrKHBXl7Eds1DAmEdcoVawXnLD7SDhpNgtuII2aAkg7a7QS41jxPSZ17p4VdGnMHk3MQ==}
    engines: {node: '>=0.4.0'}
    dev: false

  /denque@2.1.0:
    resolution: {integrity: sha512-HVQE3AAb/pxF8fQAoiqpvg9i3evqug3hoiwakOyZAwJm+6vZehbkYXZ0l4JxS+I3QxM97v5aaRNhj8v5oBhekw==}
    engines: {node: '>=0.10'}
    dev: false

  /des.js@1.0.1:
    resolution: {integrity: sha512-Q0I4pfFrv2VPd34/vfLrFOoRmlYj3OV50i7fskps1jZWK1kApMWWT9G6RRUeYedLcBDIhnSDaUvJMb3AhUlaEA==}
    dependencies:
      inherits: 2.0.4
      minimalistic-assert: 1.0.1

  /destr@2.0.2:
    resolution: {integrity: sha512-65AlobnZMiCET00KaFFjUefxDX0khFA/E4myqZ7a6Sq1yZtR8+FVIvilVX66vF2uobSumxooYZChiRPCKNqhmg==}
    dev: false

  /detect-browser@5.2.0:
    resolution: {integrity: sha512-tr7XntDAu50BVENgQfajMLzacmSe34D+qZc4zjnniz0ZVuw/TZcLcyxHQjYpJTM36sGEkZZlYLnIM1hH7alTMA==}
    dev: false

  /detect-browser@5.3.0:
    resolution: {integrity: sha512-53rsFbGdwMwlF7qvCt0ypLM5V5/Mbl0szB7GPN8y9NCcbknYOeVVXdrXEq+90IwAfrrzt6Hd+u2E2ntakICU8w==}
    dev: false

  /detect-libc@1.0.3:
    resolution: {integrity: sha512-pGjwhsmsp4kL2RTz08wcOlGN83otlqHeD/Z5T8GXZB+/YcpQ/dgo+lbU8ZsGxV0HIvqqxo9l7mqYwyYMD9bKDg==}
    engines: {node: '>=0.10'}
    hasBin: true
    dev: false

  /detect-newline@3.1.0:
    resolution: {integrity: sha512-TLz+x/vEXm/Y7P7wn1EJFNLxYpUD4TgMosxY6fAVJUnJMbupHBOncxyWUG9OpTaH9EBD7uFI5LfEgmMOc54DsA==}
    engines: {node: '>=8'}

  /didyoumean@1.2.2:
    resolution: {integrity: sha512-gxtyfqMg7GKyhQmb056K7M3xszy/myH8w+B4RT+QXBQsvAOdc3XymqDDPHx1BgPgsdAA5SIifona89YtRATDzw==}
    dev: true

  /diff-sequences@27.5.1:
    resolution: {integrity: sha512-k1gCAXAsNgLwEL+Y8Wvl+M6oEFj5bgazfZULpS5CneoPPXRaCCW7dm+q21Ky2VEE5X+VeRDBVg1Pcvvsr4TtNQ==}
    engines: {node: ^10.13.0 || ^12.13.0 || ^14.15.0 || >=15.0.0}
    dev: true

  /diff-sequences@28.1.1:
    resolution: {integrity: sha512-FU0iFaH/E23a+a718l8Qa/19bF9p06kgE0KipMOMadwa3SjnaElKzPaUC0vnibs6/B/9ni97s61mcejk8W1fQw==}
    engines: {node: ^12.13.0 || ^14.15.0 || ^16.10.0 || >=17.0.0}

  /diff-sequences@29.4.3:
    resolution: {integrity: sha512-ofrBgwpPhCD85kMKtE9RYFFq6OC1A89oW2vvgWZNCwxrUpRUILopY7lsYyMDSjc8g6U6aiO0Qubg6r4Wgt5ZnA==}
    engines: {node: ^14.15.0 || ^16.10.0 || >=18.0.0}
    dev: true

  /diff@4.0.2:
    resolution: {integrity: sha512-58lmxKSA4BNyLz+HHMUzlOEpg09FV+ev6ZMe3vJihgdxzgcwZ8VoEEPmALCZG9LmqfVoNMMKpttIYTVG6uDY7A==}
    engines: {node: '>=0.3.1'}

  /diffie-hellman@5.0.3:
    resolution: {integrity: sha512-kqag/Nl+f3GwyK25fhUMYj81BUOrZ9IuJsjIcDE5icNM9FJHAVm3VcUDxdLPoQtTuUylWm6ZIknYJwwaPxsUzg==}
    dependencies:
      bn.js: 4.12.0
      miller-rabin: 4.0.1
      randombytes: 2.1.0

  /dijkstrajs@1.0.3:
    resolution: {integrity: sha512-qiSlmBq9+BCdCA/L46dw8Uy93mloxsPSbwnm5yrKn2vMPiy8KyAskTF6zuV/j5BMsmOGZDPs7KjU+mjb670kfA==}
    dev: false

  /dir-glob@3.0.1:
    resolution: {integrity: sha512-WkrWp9GR4KXfKGYzOLmTuGVi1UWFfws377n9cc55/tb6DuqyF6pcQ5AbiHEshaDpY9v6oaSr2XCDidGmMwdzIA==}
    engines: {node: '>=8'}
    dependencies:
      path-type: 4.0.0
    dev: true

  /dns-over-http-resolver@1.2.3(node-fetch@3.3.1):
    resolution: {integrity: sha512-miDiVSI6KSNbi4SVifzO/reD8rMnxgrlnkrlkugOLQpWQTe2qMdHsZp5DmfKjxNE+/T3VAAYLQUZMv9SMr6+AA==}
    dependencies:
      debug: 4.3.4(supports-color@5.5.0)
      native-fetch: 3.0.0(node-fetch@3.3.1)
      receptacle: 1.3.2
    transitivePeerDependencies:
      - node-fetch
      - supports-color
    dev: false

  /doctrine@2.1.0:
    resolution: {integrity: sha512-35mSku4ZXK0vfCuHEDAwt55dg2jNajHZ1odvF+8SSr82EsZY4QmXfuWso8oEd8zRhVObSN18aM0CjSdoBX7zIw==}
    engines: {node: '>=0.10.0'}
    dependencies:
      esutils: 2.0.3
    dev: true

  /doctrine@3.0.0:
    resolution: {integrity: sha512-yS+Q5i3hBf7GBkd4KG8a7eBNNWNGLTaEwwYWUijIYM7zrlYDM0BFXHjjPWlWZ1Rg7UaddZeIDmi9jF3HmqiQ2w==}
    engines: {node: '>=6.0.0'}
    dependencies:
      esutils: 2.0.3
    dev: true

  /dom-converter@0.2.0:
    resolution: {integrity: sha512-gd3ypIPfOMr9h5jIKq8E3sHOTCjeirnl0WK5ZdS1AW0Odt0b1PaWaHdJ4Qk4klv+YB9aJBS7mESXjFoDQPu6DA==}
    dependencies:
      utila: 0.4.0
    dev: true

  /dom-serializer@1.4.1:
    resolution: {integrity: sha512-VHwB3KfrcOOkelEG2ZOfxqLZdfkil8PtJi4P8N2MMXucZq2yLp75ClViUlOVwyoHEDjYU433Aq+5zWP61+RGag==}
    dependencies:
      domelementtype: 2.3.0
      domhandler: 4.3.1
      entities: 2.2.0
    dev: true

  /domelementtype@2.3.0:
    resolution: {integrity: sha512-OLETBj6w0OsagBwdXnPdN0cnMfF9opN69co+7ZrbfPGrdpPVNBUj02spi6B1N7wChLQiPn4CSH/zJvXw56gmHw==}
    dev: true

  /domhandler@4.3.1:
    resolution: {integrity: sha512-GrwoxYN+uWlzO8uhUXRl0P+kHE4GtVPfYzVLcUxPL7KNdHKj66vvlhiweIHqYYXWlw+T8iLMp42Lm67ghw4WMQ==}
    engines: {node: '>= 4'}
    dependencies:
      domelementtype: 2.3.0
    dev: true

  /domutils@2.8.0:
    resolution: {integrity: sha512-w96Cjofp72M5IIhpjgobBimYEfoPjx1Vx0BSX9P30WBdZW2WIKU0T1Bd0kz2eNZ9ikjKgHbEyKx8BB6H1L3h3A==}
    dependencies:
      dom-serializer: 1.4.1
      domelementtype: 2.3.0
      domhandler: 4.3.1
    dev: true

  /dot-case@3.0.4:
    resolution: {integrity: sha512-Kv5nKlh6yRrdrGvxeJ2e5y2eRUpkUosIW4A2AS38zwSz27zu7ufDwQPi5Jhs3XAlGNetl3bmnGhQsMtkKJnj3w==}
    dependencies:
      no-case: 3.0.4
      tslib: 2.5.0
    dev: true

  /dot-prop@5.3.0:
    resolution: {integrity: sha512-QM8q3zDe58hqUqjraQOmzZ1LIH9SWQJTlEKCH4kJ2oQvLZk7RbQXvtDM2XEq3fwkV9CCvvH4LA0AV+ogFsBM2Q==}
    engines: {node: '>=8'}
    dependencies:
      is-obj: 2.0.0
    dev: true

  /duplexify@4.1.2:
    resolution: {integrity: sha512-fz3OjcNCHmRP12MJoZMPglx8m4rrFP8rovnk4vT8Fs+aonZoCwGg10dSsQsfP/E62eZcPTMSMP6686fu9Qlqtw==}
    dependencies:
      end-of-stream: 1.4.4
      inherits: 2.0.4
      readable-stream: 3.6.2
      stream-shift: 1.0.1
    dev: false

  /electron-fetch@1.9.1:
    resolution: {integrity: sha512-M9qw6oUILGVrcENMSRRefE1MbHPIz0h79EKIeJWK9v563aT9Qkh8aEHPO1H5vi970wPirNY+jO9OpFoLiMsMGA==}
    engines: {node: '>=6'}
    dependencies:
      encoding: 0.1.13
    dev: false

  /electron-to-chromium@1.4.368:
    resolution: {integrity: sha512-e2aeCAixCj9M7nJxdB/wDjO6mbYX+lJJxSJCXDzlr5YPGYVofuJwGN9nKg2o6wWInjX6XmxRinn3AeJMK81ltw==}

  /elliptic@6.5.4:
    resolution: {integrity: sha512-iLhC6ULemrljPZb+QutR5TQGB+pdW6KGD5RSegS+8sorOZT+rdQFbsQFJgvN3eRqNALqJer4oQ16YvJHlU8hzQ==}
    dependencies:
      bn.js: 4.12.0
      brorand: 1.1.0
      hash.js: 1.1.7
      hmac-drbg: 1.0.1
      inherits: 2.0.4
      minimalistic-assert: 1.0.1
      minimalistic-crypto-utils: 1.0.1

  /emittery@0.10.2:
    resolution: {integrity: sha512-aITqOwnLanpHLNXZJENbOgjUBeHocD+xsSJmNrjovKBW5HbSpW3d1pEls7GFQPUWXiwG9+0P4GtHfEqC/4M0Iw==}
    engines: {node: '>=12'}

  /emittery@0.13.1:
    resolution: {integrity: sha512-DeWwawk6r5yR9jFgnDKYt4sLS0LmHJJi3ZOnb5/JdbYwj3nW+FxQnHIjhBKz8YLC7oRNPVM9NQ47I3CVx34eqQ==}
    engines: {node: '>=12'}
    dev: true

  /emoji-regex@7.0.3:
    resolution: {integrity: sha512-CwBLREIQ7LvYFB0WyRvwhq5N5qPhc6PMjD6bYggFlI5YyDgl+0vxq5VHbMOFqLg7hfWzmu8T5Z1QofhmTIhItA==}
    dev: false

  /emoji-regex@8.0.0:
    resolution: {integrity: sha512-MSjYzcWNOA0ewAHpz0MxpYFvwg6yjy1NG3xteoqz644VCo/RPgnr1/GGt+ic3iJTzQ8Eu3TdM14SawnVUmGE6A==}

  /encode-utf8@1.0.3:
    resolution: {integrity: sha512-ucAnuBEhUK4boH2HjVYG5Q2mQyPorvv0u/ocS+zhdw0S8AlHYY+GOFhP1Gio5z4icpP2ivFSvhtFjQi8+T9ppw==}
    dev: false

  /encoding@0.1.13:
    resolution: {integrity: sha512-ETBauow1T35Y/WZMkio9jiM0Z5xjHHmJ4XmjZOq1l/dXz3lr2sRn87nJy20RupqSh1F2m3HHPSp8ShIPQJrJ3A==}
    dependencies:
      iconv-lite: 0.6.3
    dev: false

  /end-of-stream@1.4.4:
    resolution: {integrity: sha512-+uw1inIHVPQoaVuHzRyXd21icM+cnt4CzD5rW+NC1wjOUSTOs+Te7FOv7AhN7vS9x/oIyhLP5PR1H+phQAHu5Q==}
    dependencies:
      once: 1.4.0
    dev: false

  /enhanced-resolve@5.13.0:
    resolution: {integrity: sha512-eyV8f0y1+bzyfh8xAwW/WTSZpLbjhqc4ne9eGSH4Zo2ejdyiNG9pU6mf9DG8a7+Auk6MFTlNOT4Y2y/9k8GKVg==}
    engines: {node: '>=10.13.0'}
    dependencies:
      graceful-fs: 4.2.11
      tapable: 2.2.1
    dev: true

  /enquirer@2.3.6:
    resolution: {integrity: sha512-yjNnPr315/FjS4zIsUxYguYUPP2e1NK4d7E7ZOLiyYCcbFBiTMyID+2wvm2w6+pZ/odMA7cRkjhsPbltwBOrLg==}
    engines: {node: '>=8.6'}
    dependencies:
      ansi-colors: 4.1.3
    dev: true

  /entities@2.2.0:
    resolution: {integrity: sha512-p92if5Nz619I0w+akJrLZH0MX0Pb5DX39XOwQTtXSdQQOaYH03S1uIQp4mhOZtAXrxq4ViO67YTiLBo2638o9A==}
    dev: true

  /envinfo@7.8.1:
    resolution: {integrity: sha512-/o+BXHmB7ocbHEAs6F2EnG0ogybVVUdkRunTT2glZU9XAaGmhqskrvKwqXuDfNjEO0LZKWdejEEpnq8aM0tOaw==}
    engines: {node: '>=4'}
    hasBin: true
    dev: true

  /err-code@3.0.1:
    resolution: {integrity: sha512-GiaH0KJUewYok+eeY05IIgjtAe4Yltygk9Wqp1V5yVWLdhf0hYZchRjNIT9bb0mSwRcIusT3cx7PJUf3zEIfUA==}
    dev: false

  /error-ex@1.3.2:
    resolution: {integrity: sha512-7dFHNmqeFSEt2ZBsCriorKnn3Z2pj+fd9kmI6QoWw4//DL+icEBfc0U7qJCisqrTsKTjw4fNFy2pW9OqStD84g==}
    dependencies:
      is-arrayish: 0.2.1

  /es-abstract@1.21.2:
    resolution: {integrity: sha512-y/B5POM2iBnIxCiernH1G7rC9qQoM77lLIMQLuob0zhp8C56Po81+2Nj0WFKnd0pNReDTnkYryc+zhOzpEIROg==}
    engines: {node: '>= 0.4'}
    dependencies:
      array-buffer-byte-length: 1.0.0
      available-typed-arrays: 1.0.5
      call-bind: 1.0.2
      es-set-tostringtag: 2.0.1
      es-to-primitive: 1.2.1
      function.prototype.name: 1.1.5
      get-intrinsic: 1.2.0
      get-symbol-description: 1.0.0
      globalthis: 1.0.3
      gopd: 1.0.1
      has: 1.0.3
      has-property-descriptors: 1.0.0
      has-proto: 1.0.1
      has-symbols: 1.0.3
      internal-slot: 1.0.5
      is-array-buffer: 3.0.2
      is-callable: 1.2.7
      is-negative-zero: 2.0.2
      is-regex: 1.1.4
      is-shared-array-buffer: 1.0.2
      is-string: 1.0.7
      is-typed-array: 1.1.10
      is-weakref: 1.0.2
      object-inspect: 1.12.3
      object-keys: 1.1.1
      object.assign: 4.1.4
      regexp.prototype.flags: 1.5.0
      safe-regex-test: 1.0.0
      string.prototype.trim: 1.2.7
      string.prototype.trimend: 1.0.6
      string.prototype.trimstart: 1.0.6
      typed-array-length: 1.0.4
      unbox-primitive: 1.0.2
      which-typed-array: 1.1.9
    dev: true

  /es-array-method-boxes-properly@1.0.0:
    resolution: {integrity: sha512-wd6JXUmyHmt8T5a2xreUwKcGPq6f1f+WwIJkijUqiGcJz1qqnZgP6XIK+QyIWU5lT7imeNxUll48bziG+TSYcA==}
    dev: true

  /es-module-lexer@0.9.3:
    resolution: {integrity: sha512-1HQ2M2sPtxwnvOvT1ZClHyQDiggdNjURWpY2we6aMKCQiUVxTmVs2UYPLIrD84sS+kMdUwfBSylbJPwNnBrnHQ==}
    dev: true

  /es-module-lexer@1.2.1:
    resolution: {integrity: sha512-9978wrXM50Y4rTMmW5kXIC09ZdXQZqkE4mxhwkd8VbzsGkXGPgV4zWuqQJgCEzYngdo2dYDa0l8xhX4fkSwJSg==}
    dev: true

  /es-set-tostringtag@2.0.1:
    resolution: {integrity: sha512-g3OMbtlwY3QewlqAiMLI47KywjWZoEytKr8pf6iTC8uJq5bIAH52Z9pnQ8pVL6whrCto53JZDuUIsifGeLorTg==}
    engines: {node: '>= 0.4'}
    dependencies:
      get-intrinsic: 1.2.0
      has: 1.0.3
      has-tostringtag: 1.0.0
    dev: true

  /es-shim-unscopables@1.0.0:
    resolution: {integrity: sha512-Jm6GPcCdC30eMLbZ2x8z2WuRwAws3zTBBKuusffYVUrNj/GVSUAZ+xKMaUpfNDR5IbyNA5LJbaecoUVbmUcB1w==}
    dependencies:
      has: 1.0.3
    dev: true

  /es-to-primitive@1.2.1:
    resolution: {integrity: sha512-QCOllgZJtaUo9miYBcLChTUaHNjJF3PYs1VidD7AwiEj1kYxKeQTctLAezAOH5ZKRH0g2IgPn6KwB4IT8iRpvA==}
    engines: {node: '>= 0.4'}
    dependencies:
      is-callable: 1.2.7
      is-date-object: 1.0.5
      is-symbol: 1.0.4
    dev: true

  /es6-promise@3.3.1:
    resolution: {integrity: sha512-SOp9Phqvqn7jtEUxPWdWfWoLmyt2VaJ6MpvP9Comy1MceMXqE6bxvaTu4iaxpYYPzhny28Lc+M87/c2cPK6lDg==}
    dev: true

  /esbuild-android-64@0.14.54:
    resolution: {integrity: sha512-Tz2++Aqqz0rJ7kYBfz+iqyE3QMycD4vk7LBRyWaAVFgFtQ/O8EJOnVmTOiDWYZ/uYzB4kvP+bqejYdVKzE5lAQ==}
    engines: {node: '>=12'}
    cpu: [x64]
    os: [android]
    requiresBuild: true
    dev: true
    optional: true

  /esbuild-android-arm64@0.14.54:
    resolution: {integrity: sha512-F9E+/QDi9sSkLaClO8SOV6etqPd+5DgJje1F9lOWoNncDdOBL2YF59IhsWATSt0TLZbYCf3pNlTHvVV5VfHdvg==}
    engines: {node: '>=12'}
    cpu: [arm64]
    os: [android]
    requiresBuild: true
    dev: true
    optional: true

  /esbuild-darwin-64@0.14.54:
    resolution: {integrity: sha512-jtdKWV3nBviOd5v4hOpkVmpxsBy90CGzebpbO9beiqUYVMBtSc0AL9zGftFuBon7PNDcdvNCEuQqw2x0wP9yug==}
    engines: {node: '>=12'}
    cpu: [x64]
    os: [darwin]
    requiresBuild: true
    dev: true
    optional: true

  /esbuild-darwin-arm64@0.14.54:
    resolution: {integrity: sha512-OPafJHD2oUPyvJMrsCvDGkRrVCar5aVyHfWGQzY1dWnzErjrDuSETxwA2HSsyg2jORLY8yBfzc1MIpUkXlctmw==}
    engines: {node: '>=12'}
    cpu: [arm64]
    os: [darwin]
    requiresBuild: true
    dev: true
    optional: true

  /esbuild-freebsd-64@0.14.54:
    resolution: {integrity: sha512-OKwd4gmwHqOTp4mOGZKe/XUlbDJ4Q9TjX0hMPIDBUWWu/kwhBAudJdBoxnjNf9ocIB6GN6CPowYpR/hRCbSYAg==}
    engines: {node: '>=12'}
    cpu: [x64]
    os: [freebsd]
    requiresBuild: true
    dev: true
    optional: true

  /esbuild-freebsd-arm64@0.14.54:
    resolution: {integrity: sha512-sFwueGr7OvIFiQT6WeG0jRLjkjdqWWSrfbVwZp8iMP+8UHEHRBvlaxL6IuKNDwAozNUmbb8nIMXa7oAOARGs1Q==}
    engines: {node: '>=12'}
    cpu: [arm64]
    os: [freebsd]
    requiresBuild: true
    dev: true
    optional: true

  /esbuild-linux-32@0.14.54:
    resolution: {integrity: sha512-1ZuY+JDI//WmklKlBgJnglpUL1owm2OX+8E1syCD6UAxcMM/XoWd76OHSjl/0MR0LisSAXDqgjT3uJqT67O3qw==}
    engines: {node: '>=12'}
    cpu: [ia32]
    os: [linux]
    requiresBuild: true
    dev: true
    optional: true

  /esbuild-linux-64@0.14.54:
    resolution: {integrity: sha512-EgjAgH5HwTbtNsTqQOXWApBaPVdDn7XcK+/PtJwZLT1UmpLoznPd8c5CxqsH2dQK3j05YsB3L17T8vE7cp4cCg==}
    engines: {node: '>=12'}
    cpu: [x64]
    os: [linux]
    requiresBuild: true
    dev: true
    optional: true

  /esbuild-linux-arm64@0.14.54:
    resolution: {integrity: sha512-WL71L+0Rwv+Gv/HTmxTEmpv0UgmxYa5ftZILVi2QmZBgX3q7+tDeOQNqGtdXSdsL8TQi1vIaVFHUPDe0O0kdig==}
    engines: {node: '>=12'}
    cpu: [arm64]
    os: [linux]
    requiresBuild: true
    dev: true
    optional: true

  /esbuild-linux-arm@0.14.54:
    resolution: {integrity: sha512-qqz/SjemQhVMTnvcLGoLOdFpCYbz4v4fUo+TfsWG+1aOu70/80RV6bgNpR2JCrppV2moUQkww+6bWxXRL9YMGw==}
    engines: {node: '>=12'}
    cpu: [arm]
    os: [linux]
    requiresBuild: true
    dev: true
    optional: true

  /esbuild-linux-mips64le@0.14.54:
    resolution: {integrity: sha512-qTHGQB8D1etd0u1+sB6p0ikLKRVuCWhYQhAHRPkO+OF3I/iSlTKNNS0Lh2Oc0g0UFGguaFZZiPJdJey3AGpAlw==}
    engines: {node: '>=12'}
    cpu: [mips64el]
    os: [linux]
    requiresBuild: true
    dev: true
    optional: true

  /esbuild-linux-ppc64le@0.14.54:
    resolution: {integrity: sha512-j3OMlzHiqwZBDPRCDFKcx595XVfOfOnv68Ax3U4UKZ3MTYQB5Yz3X1mn5GnodEVYzhtZgxEBidLWeIs8FDSfrQ==}
    engines: {node: '>=12'}
    cpu: [ppc64]
    os: [linux]
    requiresBuild: true
    dev: true
    optional: true

  /esbuild-linux-riscv64@0.14.54:
    resolution: {integrity: sha512-y7Vt7Wl9dkOGZjxQZnDAqqn+XOqFD7IMWiewY5SPlNlzMX39ocPQlOaoxvT4FllA5viyV26/QzHtvTjVNOxHZg==}
    engines: {node: '>=12'}
    cpu: [riscv64]
    os: [linux]
    requiresBuild: true
    dev: true
    optional: true

  /esbuild-linux-s390x@0.14.54:
    resolution: {integrity: sha512-zaHpW9dziAsi7lRcyV4r8dhfG1qBidQWUXweUjnw+lliChJqQr+6XD71K41oEIC3Mx1KStovEmlzm+MkGZHnHA==}
    engines: {node: '>=12'}
    cpu: [s390x]
    os: [linux]
    requiresBuild: true
    dev: true
    optional: true

  /esbuild-netbsd-64@0.14.54:
    resolution: {integrity: sha512-PR01lmIMnfJTgeU9VJTDY9ZerDWVFIUzAtJuDHwwceppW7cQWjBBqP48NdeRtoP04/AtO9a7w3viI+PIDr6d+w==}
    engines: {node: '>=12'}
    cpu: [x64]
    os: [netbsd]
    requiresBuild: true
    dev: true
    optional: true

  /esbuild-openbsd-64@0.14.54:
    resolution: {integrity: sha512-Qyk7ikT2o7Wu76UsvvDS5q0amJvmRzDyVlL0qf5VLsLchjCa1+IAvd8kTBgUxD7VBUUVgItLkk609ZHUc1oCaw==}
    engines: {node: '>=12'}
    cpu: [x64]
    os: [openbsd]
    requiresBuild: true
    dev: true
    optional: true

  /esbuild-sunos-64@0.14.54:
    resolution: {integrity: sha512-28GZ24KmMSeKi5ueWzMcco6EBHStL3B6ubM7M51RmPwXQGLe0teBGJocmWhgwccA1GeFXqxzILIxXpHbl9Q/Kw==}
    engines: {node: '>=12'}
    cpu: [x64]
    os: [sunos]
    requiresBuild: true
    dev: true
    optional: true

  /esbuild-windows-32@0.14.54:
    resolution: {integrity: sha512-T+rdZW19ql9MjS7pixmZYVObd9G7kcaZo+sETqNH4RCkuuYSuv9AGHUVnPoP9hhuE1WM1ZimHz1CIBHBboLU7w==}
    engines: {node: '>=12'}
    cpu: [ia32]
    os: [win32]
    requiresBuild: true
    dev: true
    optional: true

  /esbuild-windows-64@0.14.54:
    resolution: {integrity: sha512-AoHTRBUuYwXtZhjXZbA1pGfTo8cJo3vZIcWGLiUcTNgHpJJMC1rVA44ZereBHMJtotyN71S8Qw0npiCIkW96cQ==}
    engines: {node: '>=12'}
    cpu: [x64]
    os: [win32]
    requiresBuild: true
    dev: true
    optional: true

  /esbuild-windows-arm64@0.14.54:
    resolution: {integrity: sha512-M0kuUvXhot1zOISQGXwWn6YtS+Y/1RT9WrVIOywZnJHo3jCDyewAc79aKNQWFCQm+xNHVTq9h8dZKvygoXQQRg==}
    engines: {node: '>=12'}
    cpu: [arm64]
    os: [win32]
    requiresBuild: true
    dev: true
    optional: true

  /esbuild@0.14.54:
    resolution: {integrity: sha512-Cy9llcy8DvET5uznocPyqL3BFRrFXSVqbgpMJ9Wz8oVjZlh/zUSNbPRbov0VX7VxN2JH1Oa0uNxZ7eLRb62pJA==}
    engines: {node: '>=12'}
    hasBin: true
    requiresBuild: true
    optionalDependencies:
      '@esbuild/linux-loong64': 0.14.54
      esbuild-android-64: 0.14.54
      esbuild-android-arm64: 0.14.54
      esbuild-darwin-64: 0.14.54
      esbuild-darwin-arm64: 0.14.54
      esbuild-freebsd-64: 0.14.54
      esbuild-freebsd-arm64: 0.14.54
      esbuild-linux-32: 0.14.54
      esbuild-linux-64: 0.14.54
      esbuild-linux-arm: 0.14.54
      esbuild-linux-arm64: 0.14.54
      esbuild-linux-mips64le: 0.14.54
      esbuild-linux-ppc64le: 0.14.54
      esbuild-linux-riscv64: 0.14.54
      esbuild-linux-s390x: 0.14.54
      esbuild-netbsd-64: 0.14.54
      esbuild-openbsd-64: 0.14.54
      esbuild-sunos-64: 0.14.54
      esbuild-windows-32: 0.14.54
      esbuild-windows-64: 0.14.54
      esbuild-windows-arm64: 0.14.54
    dev: true

  /escalade@3.1.1:
    resolution: {integrity: sha512-k0er2gUkLf8O0zKJiAhmkTnJlTvINGv7ygDNPbeIsX/TJjGJZHuh9B2UxbsaEkmlEo9MfhrSzmhIlhRlI2GXnw==}
    engines: {node: '>=6'}

  /escape-string-regexp@1.0.5:
    resolution: {integrity: sha512-vbRorB5FUQWvla16U8R/qgaFIya2qGzwDrNmCZuYKrbdSUMG6I1ZCGQRefkRVhuOkIGVne7BQ35DSfo1qvJqFg==}
    engines: {node: '>=0.8.0'}

  /escape-string-regexp@2.0.0:
    resolution: {integrity: sha512-UpzcLCXolUWcNu5HtVMHYdXJjArjsF9C0aNnquZYY4uW/Vu0miy5YoWvbV345HauVvcAUnpRuhMMcqTcGOY2+w==}
    engines: {node: '>=8'}

  /escape-string-regexp@4.0.0:
    resolution: {integrity: sha512-TtpcNJ3XAzx3Gq8sWRzJaVajRs0uVxA2YAkdb1jm2YkPz4G6egUFAyA3n5vtEIZefPk5Wa4UXbKuS5fKkJWdgA==}
    engines: {node: '>=10'}
    dev: true

  /eslint-config-prettier@8.8.0(eslint@8.38.0):
    resolution: {integrity: sha512-wLbQiFre3tdGgpDv67NQKnJuTlcUVYHas3k+DZCc2U2BadthoEY4B7hLPvAxaqdyOGCzuLfii2fqGph10va7oA==}
    hasBin: true
    peerDependencies:
      eslint: '>=7.0.0'
    dependencies:
      eslint: 8.38.0
    dev: true

  /eslint-config-standard@17.0.0(eslint-plugin-import@2.27.5)(eslint-plugin-n@15.7.0)(eslint-plugin-promise@6.1.1)(eslint@8.38.0):
    resolution: {integrity: sha512-/2ks1GKyqSOkH7JFvXJicu0iMpoojkwB+f5Du/1SC0PtBL+s8v30k9njRZ21pm2drKYm2342jFnGWzttxPmZVg==}
    peerDependencies:
      eslint: ^8.0.1
      eslint-plugin-import: ^2.25.2
      eslint-plugin-n: ^15.0.0
      eslint-plugin-promise: ^6.0.0
    dependencies:
      eslint: 8.38.0
      eslint-plugin-import: 2.27.5(@typescript-eslint/parser@5.59.0)(eslint@8.38.0)
      eslint-plugin-n: 15.7.0(eslint@8.38.0)
      eslint-plugin-promise: 6.1.1(eslint@8.38.0)
    dev: true

  /eslint-import-resolver-node@0.3.7:
    resolution: {integrity: sha512-gozW2blMLJCeFpBwugLTGyvVjNoeo1knonXAcatC6bjPBZitotxdWf7Gimr25N4c0AAOo4eOUfaG82IJPDpqCA==}
    dependencies:
      debug: 3.2.7
      is-core-module: 2.12.0
      resolve: 1.22.2
    transitivePeerDependencies:
      - supports-color
    dev: true

  /eslint-module-utils@2.8.0(@typescript-eslint/parser@5.59.0)(eslint-import-resolver-node@0.3.7)(eslint@8.38.0):
    resolution: {integrity: sha512-aWajIYfsqCKRDgUfjEXNN/JlrzauMuSEy5sbd7WXbtW3EH6A6MpwEh42c7qD+MqQo9QMJ6fWLAeIJynx0g6OAw==}
    engines: {node: '>=4'}
    peerDependencies:
      '@typescript-eslint/parser': '*'
      eslint: '*'
      eslint-import-resolver-node: '*'
      eslint-import-resolver-typescript: '*'
      eslint-import-resolver-webpack: '*'
    peerDependenciesMeta:
      '@typescript-eslint/parser':
        optional: true
      eslint:
        optional: true
      eslint-import-resolver-node:
        optional: true
      eslint-import-resolver-typescript:
        optional: true
      eslint-import-resolver-webpack:
        optional: true
    dependencies:
      '@typescript-eslint/parser': 5.59.0(eslint@8.38.0)(typescript@4.9.5)
      debug: 3.2.7
      eslint: 8.38.0
      eslint-import-resolver-node: 0.3.7
    transitivePeerDependencies:
      - supports-color
    dev: true

  /eslint-plugin-es@3.0.1(eslint@8.38.0):
    resolution: {integrity: sha512-GUmAsJaN4Fc7Gbtl8uOBlayo2DqhwWvEzykMHSCZHU3XdJ+NSzzZcVhXh3VxX5icqQ+oQdIEawXX8xkR3mIFmQ==}
    engines: {node: '>=8.10.0'}
    peerDependencies:
      eslint: '>=4.19.1'
    dependencies:
      eslint: 8.38.0
      eslint-utils: 2.1.0
      regexpp: 3.2.0
    dev: true

  /eslint-plugin-es@4.1.0(eslint@8.38.0):
    resolution: {integrity: sha512-GILhQTnjYE2WorX5Jyi5i4dz5ALWxBIdQECVQavL6s7cI76IZTDWleTHkxz/QT3kvcs2QlGHvKLYsSlPOlPXnQ==}
    engines: {node: '>=8.10.0'}
    peerDependencies:
      eslint: '>=4.19.1'
    dependencies:
      eslint: 8.38.0
      eslint-utils: 2.1.0
      regexpp: 3.2.0
    dev: true

  /eslint-plugin-header@3.1.1(eslint@8.38.0):
    resolution: {integrity: sha512-9vlKxuJ4qf793CmeeSrZUvVClw6amtpghq3CuWcB5cUNnWHQhgcqy5eF8oVKFk1G3Y/CbchGfEaw3wiIJaNmVg==}
    peerDependencies:
      eslint: '>=7.7.0'
    dependencies:
      eslint: 8.38.0
    dev: true

  /eslint-plugin-import@2.27.5(@typescript-eslint/parser@5.59.0)(eslint@8.38.0):
    resolution: {integrity: sha512-LmEt3GVofgiGuiE+ORpnvP+kAm3h6MLZJ4Q5HCyHADofsb4VzXFsRiWj3c0OFiV+3DWFh0qg3v9gcPlfc3zRow==}
    engines: {node: '>=4'}
    peerDependencies:
      '@typescript-eslint/parser': '*'
      eslint: ^2 || ^3 || ^4 || ^5 || ^6 || ^7.2.0 || ^8
    peerDependenciesMeta:
      '@typescript-eslint/parser':
        optional: true
    dependencies:
      '@typescript-eslint/parser': 5.59.0(eslint@8.38.0)(typescript@4.9.5)
      array-includes: 3.1.6
      array.prototype.flat: 1.3.1
      array.prototype.flatmap: 1.3.1
      debug: 3.2.7
      doctrine: 2.1.0
      eslint: 8.38.0
      eslint-import-resolver-node: 0.3.7
      eslint-module-utils: 2.8.0(@typescript-eslint/parser@5.59.0)(eslint-import-resolver-node@0.3.7)(eslint@8.38.0)
      has: 1.0.3
      is-core-module: 2.12.0
      is-glob: 4.0.3
      minimatch: 3.1.2
      object.values: 1.1.6
      resolve: 1.22.2
      semver: 7.5.2
      tsconfig-paths: 3.14.2
    transitivePeerDependencies:
      - eslint-import-resolver-typescript
      - eslint-import-resolver-webpack
      - supports-color
    dev: true

  /eslint-plugin-jest@27.2.1(@typescript-eslint/eslint-plugin@5.59.0)(eslint@8.38.0)(jest@29.5.0)(typescript@4.9.5):
    resolution: {integrity: sha512-l067Uxx7ZT8cO9NJuf+eJHvt6bqJyz2Z29wykyEdz/OtmcELQl2MQGQLX8J94O1cSJWAwUSEvCjwjA7KEK3Hmg==}
    engines: {node: ^14.15.0 || ^16.10.0 || >=18.0.0}
    peerDependencies:
      '@typescript-eslint/eslint-plugin': ^5.0.0
      eslint: ^7.0.0 || ^8.0.0
      jest: '*'
    peerDependenciesMeta:
      '@typescript-eslint/eslint-plugin':
        optional: true
      jest:
        optional: true
    dependencies:
      '@typescript-eslint/eslint-plugin': 5.59.0(@typescript-eslint/parser@5.59.0)(eslint@8.38.0)(typescript@4.9.5)
      '@typescript-eslint/utils': 5.59.0(eslint@8.38.0)(typescript@4.9.5)
      eslint: 8.38.0
      jest: 29.5.0(@types/node@16.18.24)(ts-node@10.9.1)
    transitivePeerDependencies:
      - supports-color
      - typescript
    dev: true

  /eslint-plugin-jest@27.2.1(eslint@8.38.0)(jest@28.1.3)(typescript@4.9.5):
    resolution: {integrity: sha512-l067Uxx7ZT8cO9NJuf+eJHvt6bqJyz2Z29wykyEdz/OtmcELQl2MQGQLX8J94O1cSJWAwUSEvCjwjA7KEK3Hmg==}
    engines: {node: ^14.15.0 || ^16.10.0 || >=18.0.0}
    peerDependencies:
      '@typescript-eslint/eslint-plugin': ^5.0.0
      eslint: ^7.0.0 || ^8.0.0
      jest: '*'
    peerDependenciesMeta:
      '@typescript-eslint/eslint-plugin':
        optional: true
      jest:
        optional: true
    dependencies:
      '@typescript-eslint/utils': 5.59.0(eslint@8.38.0)(typescript@4.9.5)
      eslint: 8.38.0
      jest: 28.1.3(@types/node@16.18.24)(ts-node@10.9.1)
    transitivePeerDependencies:
      - supports-color
      - typescript
    dev: true

  /eslint-plugin-n@15.7.0(eslint@8.38.0):
    resolution: {integrity: sha512-jDex9s7D/Qial8AGVIHq4W7NswpUD5DPDL2RH8Lzd9EloWUuvUkHfv4FRLMipH5q2UtyurorBkPeNi1wVWNh3Q==}
    engines: {node: '>=12.22.0'}
    peerDependencies:
      eslint: '>=7.0.0'
    dependencies:
      builtins: 5.0.1
      eslint: 8.38.0
      eslint-plugin-es: 4.1.0(eslint@8.38.0)
      eslint-utils: 3.0.0(eslint@8.38.0)
      ignore: 5.2.4
      is-core-module: 2.12.0
      minimatch: 3.1.2
      resolve: 1.22.2
      semver: 7.5.2
    dev: true

  /eslint-plugin-node@11.1.0(eslint@8.38.0):
    resolution: {integrity: sha512-oUwtPJ1W0SKD0Tr+wqu92c5xuCeQqB3hSCHasn/ZgjFdA9iDGNkNf2Zi9ztY7X+hNuMib23LNGRm6+uN+KLE3g==}
    engines: {node: '>=8.10.0'}
    peerDependencies:
      eslint: '>=5.16.0'
    dependencies:
      eslint: 8.38.0
      eslint-plugin-es: 3.0.1(eslint@8.38.0)
      eslint-utils: 2.1.0
      ignore: 5.2.4
      minimatch: 3.1.2
      resolve: 1.22.2
      semver: 7.5.2
    dev: true

  /eslint-plugin-prettier@4.2.1(eslint-config-prettier@8.8.0)(eslint@8.38.0)(prettier@2.8.7):
    resolution: {integrity: sha512-f/0rXLXUt0oFYs8ra4w49wYZBG5GKZpAYsJSm6rnYL5uVDjd+zowwMwVZHnAjf4edNrKpCDYfXDgmRE/Ak7QyQ==}
    engines: {node: '>=12.0.0'}
    peerDependencies:
      eslint: '>=7.28.0'
      eslint-config-prettier: '*'
      prettier: '>=2.0.0'
    peerDependenciesMeta:
      eslint-config-prettier:
        optional: true
    dependencies:
      eslint: 8.38.0
      eslint-config-prettier: 8.8.0(eslint@8.38.0)
      prettier: 2.8.7
      prettier-linter-helpers: 1.0.0
    dev: true

  /eslint-plugin-promise@6.1.1(eslint@8.38.0):
    resolution: {integrity: sha512-tjqWDwVZQo7UIPMeDReOpUgHCmCiH+ePnVT+5zVapL0uuHnegBUs2smM13CzOs2Xb5+MHMRFTs9v24yjba4Oig==}
    engines: {node: ^12.22.0 || ^14.17.0 || >=16.0.0}
    peerDependencies:
      eslint: ^7.0.0 || ^8.0.0
    dependencies:
      eslint: 8.38.0
    dev: true

  /eslint-plugin-react-hooks@4.6.0(eslint@8.38.0):
    resolution: {integrity: sha512-oFc7Itz9Qxh2x4gNHStv3BqJq54ExXmfC+a1NjAta66IAN87Wu0R/QArgIS9qKzX3dXKPI9H5crl9QchNMY9+g==}
    engines: {node: '>=10'}
    peerDependencies:
      eslint: ^3.0.0 || ^4.0.0 || ^5.0.0 || ^6.0.0 || ^7.0.0 || ^8.0.0-0
    dependencies:
      eslint: 8.38.0
    dev: true

  /eslint-plugin-react@7.32.2(eslint@8.38.0):
    resolution: {integrity: sha512-t2fBMa+XzonrrNkyVirzKlvn5RXzzPwRHtMvLAtVZrt8oxgnTQaYbU6SXTOO1mwQgp1y5+toMSKInnzGr0Knqg==}
    engines: {node: '>=4'}
    peerDependencies:
      eslint: ^3 || ^4 || ^5 || ^6 || ^7 || ^8
    dependencies:
      array-includes: 3.1.6
      array.prototype.flatmap: 1.3.1
      array.prototype.tosorted: 1.1.1
      doctrine: 2.1.0
      eslint: 8.38.0
      estraverse: 5.3.0
      jsx-ast-utils: 3.3.3
      minimatch: 3.1.2
      object.entries: 1.1.6
      object.fromentries: 2.0.6
      object.hasown: 1.1.2
      object.values: 1.1.6
      prop-types: 15.8.1
      resolve: 2.0.0-next.4
      semver: 7.5.2
      string.prototype.matchall: 4.0.8
    dev: true

  /eslint-plugin-security@1.6.0:
    resolution: {integrity: sha512-SGvyejbhW/dziRbzOroKX5bj8z/qtBOw7Q95C9CBbJQqBtFB2o4OxSM3MCO2u9noPp7B6DDaFGtXTx8ImPiO/A==}
    dependencies:
      safe-regex: 2.1.1
    dev: true

  /eslint-plugin-standard@4.1.0(eslint@8.38.0):
    resolution: {integrity: sha512-ZL7+QRixjTR6/528YNGyDotyffm5OQst/sGxKDwGb9Uqs4In5Egi4+jbobhqJoyoCM6/7v/1A5fhQ7ScMtDjaQ==}
    peerDependencies:
      eslint: '>=5.0.0'
    dependencies:
      eslint: 8.38.0
    dev: true

  /eslint-scope@5.1.1:
    resolution: {integrity: sha512-2NxwbF/hZ0KpepYN0cNbo+FN6XoK7GaHlQhgx/hIZl6Va0bF45RQOOwhLIy8lQDbuCiadSLCBnH2CFYquit5bw==}
    engines: {node: '>=8.0.0'}
    dependencies:
      esrecurse: 4.3.0
      estraverse: 4.3.0
    dev: true

  /eslint-scope@7.2.0:
    resolution: {integrity: sha512-DYj5deGlHBfMt15J7rdtyKNq/Nqlv5KfU4iodrQ019XESsRnwXH9KAE0y3cwtUHDo2ob7CypAnCqefh6vioWRw==}
    engines: {node: ^12.22.0 || ^14.17.0 || >=16.0.0}
    dependencies:
      esrecurse: 4.3.0
      estraverse: 5.3.0
    dev: true

  /eslint-utils@2.1.0:
    resolution: {integrity: sha512-w94dQYoauyvlDc43XnGB8lU3Zt713vNChgt4EWwhXAP2XkBvndfxF0AgIqKOOasjPIPzj9JqgwkwbCYD0/V3Zg==}
    engines: {node: '>=6'}
    dependencies:
      eslint-visitor-keys: 1.3.0
    dev: true

  /eslint-utils@3.0.0(eslint@8.38.0):
    resolution: {integrity: sha512-uuQC43IGctw68pJA1RgbQS8/NP7rch6Cwd4j3ZBtgo4/8Flj4eGE7ZYSZRN3iq5pVUv6GPdW5Z1RFleo84uLDA==}
    engines: {node: ^10.0.0 || ^12.0.0 || >= 14.0.0}
    peerDependencies:
      eslint: '>=5'
    dependencies:
      eslint: 8.38.0
      eslint-visitor-keys: 2.1.0
    dev: true

  /eslint-visitor-keys@1.3.0:
    resolution: {integrity: sha512-6J72N8UNa462wa/KFODt/PJ3IU60SDpC3QXC1Hjc1BXXpfL2C9R5+AU7jhe0F6GREqVMh4Juu+NY7xn+6dipUQ==}
    engines: {node: '>=4'}
    dev: true

  /eslint-visitor-keys@2.1.0:
    resolution: {integrity: sha512-0rSmRBzXgDzIsD6mGdJgevzgezI534Cer5L/vyMX0kHzT/jiB43jRhd9YUlMGYLQy2zprNmoT8qasCGtY+QaKw==}
    engines: {node: '>=10'}
    dev: true

  /eslint-visitor-keys@3.4.0:
    resolution: {integrity: sha512-HPpKPUBQcAsZOsHAFwTtIKcYlCje62XB7SEAcxjtmW6TD1WVpkS6i6/hOVtTZIl4zGj/mBqpFVGvaDneik+VoQ==}
    engines: {node: ^12.22.0 || ^14.17.0 || >=16.0.0}
    dev: true

  /eslint@7.32.0:
    resolution: {integrity: sha512-VHZ8gX+EDfz+97jGcgyGCyRia/dPOd6Xh9yPv8Bl1+SoaIwD+a/vlrOmGRUyOYu7MwUhc7CxqeaDZU13S4+EpA==}
    engines: {node: ^10.12.0 || >=12.0.0}
    hasBin: true
    dependencies:
      '@babel/code-frame': 7.12.11
      '@eslint/eslintrc': 0.4.3
      '@humanwhocodes/config-array': 0.5.0
      ajv: 6.12.6
      chalk: 4.1.2
      cross-spawn: 7.0.3
      debug: 4.3.4(supports-color@5.5.0)
      doctrine: 3.0.0
      enquirer: 2.3.6
      escape-string-regexp: 4.0.0
      eslint-scope: 5.1.1
      eslint-utils: 2.1.0
      eslint-visitor-keys: 2.1.0
      espree: 7.3.1
      esquery: 1.5.0
      esutils: 2.0.3
      fast-deep-equal: 3.1.3
      file-entry-cache: 6.0.1
      functional-red-black-tree: 1.0.1
      glob-parent: 5.1.2
      globals: 13.20.0
      ignore: 4.0.6
      import-fresh: 3.3.0
      imurmurhash: 0.1.4
      is-glob: 4.0.3
      js-yaml: 3.14.1
      json-stable-stringify-without-jsonify: 1.0.1
      levn: 0.4.1
      lodash.merge: 4.6.2
      minimatch: 3.1.2
      natural-compare: 1.4.0
      optionator: 0.9.1
      progress: 2.0.3
      regexpp: 3.2.0
      semver: 7.5.2
      strip-ansi: 6.0.1
      strip-json-comments: 3.1.1
      table: 6.8.1
      text-table: 0.2.0
      v8-compile-cache: 2.3.0
    transitivePeerDependencies:
      - supports-color
    dev: true

  /eslint@8.38.0:
    resolution: {integrity: sha512-pIdsD2jwlUGf/U38Jv97t8lq6HpaU/G9NKbYmpWpZGw3LdTNhZLbJePqxOXGB5+JEKfOPU/XLxYxFh03nr1KTg==}
    engines: {node: ^12.22.0 || ^14.17.0 || >=16.0.0}
    hasBin: true
    dependencies:
      '@eslint-community/eslint-utils': 4.4.0(eslint@8.38.0)
      '@eslint-community/regexpp': 4.5.0
      '@eslint/eslintrc': 2.0.2
      '@eslint/js': 8.38.0
      '@humanwhocodes/config-array': 0.11.8
      '@humanwhocodes/module-importer': 1.0.1
      '@nodelib/fs.walk': 1.2.8
      ajv: 6.12.6
      chalk: 4.1.2
      cross-spawn: 7.0.3
      debug: 4.3.4(supports-color@5.5.0)
      doctrine: 3.0.0
      escape-string-regexp: 4.0.0
      eslint-scope: 7.2.0
      eslint-visitor-keys: 3.4.0
      espree: 9.5.1
      esquery: 1.5.0
      esutils: 2.0.3
      fast-deep-equal: 3.1.3
      file-entry-cache: 6.0.1
      find-up: 5.0.0
      glob-parent: 6.0.2
      globals: 13.20.0
      grapheme-splitter: 1.0.4
      ignore: 5.2.4
      import-fresh: 3.3.0
      imurmurhash: 0.1.4
      is-glob: 4.0.3
      is-path-inside: 3.0.3
      js-sdsl: 4.4.0
      js-yaml: 4.1.0
      json-stable-stringify-without-jsonify: 1.0.1
      levn: 0.4.1
      lodash.merge: 4.6.2
      minimatch: 3.1.2
      natural-compare: 1.4.0
      optionator: 0.9.1
      strip-ansi: 6.0.1
      strip-json-comments: 3.1.1
      text-table: 0.2.0
    transitivePeerDependencies:
      - supports-color
    dev: true

  /espree@7.3.1:
    resolution: {integrity: sha512-v3JCNCE64umkFpmkFGqzVKsOT0tN1Zr+ueqLZfpV1Ob8e+CEgPWa+OxCoGH3tnhimMKIaBm4m/vaRpJ/krRz2g==}
    engines: {node: ^10.12.0 || >=12.0.0}
    dependencies:
      acorn: 7.4.1
      acorn-jsx: 5.3.2(acorn@7.4.1)
      eslint-visitor-keys: 1.3.0
    dev: true

  /espree@9.5.1:
    resolution: {integrity: sha512-5yxtHSZXRSW5pvv3hAlXM5+/Oswi1AUFqBmbibKb5s6bp3rGIDkyXU6xCoyuuLhijr4SFwPrXRoZjz0AZDN9tg==}
    engines: {node: ^12.22.0 || ^14.17.0 || >=16.0.0}
    dependencies:
      acorn: 8.8.2
      acorn-jsx: 5.3.2(acorn@8.8.2)
      eslint-visitor-keys: 3.4.0
    dev: true

  /esprima@4.0.1:
    resolution: {integrity: sha512-eGuFFw7Upda+g4p+QHvnW0RyTX/SVeJBDM/gCtMARO0cLuT2HcEKnTPvhjV6aGeqrCB/sbNop0Kszm0jsaWU4A==}
    engines: {node: '>=4'}
    hasBin: true

  /esquery@1.5.0:
    resolution: {integrity: sha512-YQLXUplAwJgCydQ78IMJywZCceoqk1oH01OERdSAJc/7U2AylwjhSCLDEtqwg811idIS/9fIU5GjG73IgjKMVg==}
    engines: {node: '>=0.10'}
    dependencies:
      estraverse: 5.3.0
    dev: true

  /esrecurse@4.3.0:
    resolution: {integrity: sha512-KmfKL3b6G+RXvP8N1vr3Tq1kL/oCFgn2NYXEtqP8/L3pKapUA4G8cFVaoF3SU323CD4XypR/ffioHmkti6/Tag==}
    engines: {node: '>=4.0'}
    dependencies:
      estraverse: 5.3.0
    dev: true

  /estraverse@4.3.0:
    resolution: {integrity: sha512-39nnKffWz8xN1BU/2c79n9nB9HDzo0niYUqx6xyqUnyoAnQyyWpOTdZEeiCch8BBu515t4wp9ZmgVfVhn9EBpw==}
    engines: {node: '>=4.0'}
    dev: true

  /estraverse@5.3.0:
    resolution: {integrity: sha512-MMdARuVEQziNTeJD8DgMqmhwR11BRQ/cBP+pLtYdSTnf3MIO8fFeiINEbX36ZdNlfU/7A9f3gUw49B3oQsvwBA==}
    engines: {node: '>=4.0'}
    dev: true

  /estree-walker@2.0.2:
    resolution: {integrity: sha512-Rfkk/Mp/DL7JVje3u18FxFujQlTNR2q6QfMSMB7AvCBx91NGj/ba3kCfza0f6dVDbw7YlRf/nDrn7pQrCCyQ/w==}
    dev: true

  /esutils@2.0.3:
    resolution: {integrity: sha512-kVscqXk4OCp68SZ0dkgEKVi6/8ij300KBWTJq32P/dYeWTSwK41WyTxalN1eRmA5Z9UU/LX9D7FWSmV9SAYx6g==}
    engines: {node: '>=0.10.0'}
    dev: true

  /eta@2.0.1:
    resolution: {integrity: sha512-46E2qDPDm7QA+usjffUWz9KfXsxVZclPOuKsXs4ZWZdI/X1wpDF7AO424pt7fdYohCzWsIkXAhNGXSlwo5naAg==}
    engines: {node: '>=6.0.0'}
    dev: true

  /eventemitter3@4.0.7:
    resolution: {integrity: sha512-8guHBZCwKnFhYdHr2ysuRWErTwhoN2X8XELRlrRwpmfeY2jjuUN4taQMsULKUVo1K4DvZl+0pgfyoysHxvmvEw==}
    dev: false

  /events@3.3.0:
    resolution: {integrity: sha512-mQw+2fkQbALzQ7V0MY0IqdnXNOeTtP4r0lN9z7AAawCXgqea7bDii20AYrIBrFd/Hx0M2Ocz6S111CaFkUcb0Q==}
    engines: {node: '>=0.8.x'}

  /evp_bytestokey@1.0.3:
    resolution: {integrity: sha512-/f2Go4TognH/KvCISP7OUsHn85hT9nUkxxA9BEWxFn+Oj9o8ZNLm/40hdlgSLyuOimsrTKLUMEorQexp/aPQeA==}
    dependencies:
      md5.js: 1.3.5
      safe-buffer: 5.2.1

  /execa@5.1.1:
    resolution: {integrity: sha512-8uSpZZocAZRBAPIEINJj3Lo9HyGitllczc27Eh5YYojjMFMn8yHMDMaUHE2Jqfq05D/wucwI4JGURyXt1vchyg==}
    engines: {node: '>=10'}
    dependencies:
      cross-spawn: 7.0.3
      get-stream: 6.0.1
      human-signals: 2.1.0
      is-stream: 2.0.1
      merge-stream: 2.0.0
      npm-run-path: 4.0.1
      onetime: 5.1.2
      signal-exit: 3.0.7
      strip-final-newline: 2.0.0

  /exit@0.1.2:
    resolution: {integrity: sha512-Zk/eNKV2zbjpKzrsQ+n1G6poVbErQxJ0LBOJXaKZ1EViLzH+hrLu9cdXI4zw9dBQJslwBEpbQ2P1oS7nDxs6jQ==}
    engines: {node: '>= 0.8.0'}

  /expect@28.1.3:
    resolution: {integrity: sha512-eEh0xn8HlsuOBxFgIss+2mX85VAS4Qy3OSkjV7rlBWljtA4oWH37glVGyOZSZvErDT/yBywZdPGwCXuTvSG85g==}
    engines: {node: ^12.13.0 || ^14.15.0 || ^16.10.0 || >=17.0.0}
    dependencies:
      '@jest/expect-utils': 28.1.3
      jest-get-type: 28.0.2
      jest-matcher-utils: 28.1.3
      jest-message-util: 28.1.3
      jest-util: 28.1.3

  /expect@29.5.0:
    resolution: {integrity: sha512-yM7xqUrCO2JdpFo4XpM82t+PJBFybdqoQuJLDGeDX2ij8NZzqRHyu3Hp188/JX7SWqud+7t4MUdvcgGBICMHZg==}
    engines: {node: ^14.15.0 || ^16.10.0 || >=18.0.0}
    dependencies:
      '@jest/expect-utils': 29.5.0
      jest-get-type: 29.4.3
      jest-matcher-utils: 29.5.0
      jest-message-util: 29.5.0
      jest-util: 29.5.0
    dev: true

  /fast-deep-equal@3.1.3:
    resolution: {integrity: sha512-f3qQ9oQy9j2AhBe/H9VC91wLmKBCCU/gDOnKNAYG5hswO7BLKj09Hc5HYNz9cGI++xlpDCIgDaitVs03ATR84Q==}
    dev: true

  /fast-diff@1.2.0:
    resolution: {integrity: sha512-xJuoT5+L99XlZ8twedaRf6Ax2TgQVxvgZOYoPKqZufmJib0tL2tegPBOZb1pVNgIhlqDlA0eO0c3wBvQcmzx4w==}
    dev: true

  /fast-fifo@1.3.0:
    resolution: {integrity: sha512-IgfweLvEpwyA4WgiQe9Nx6VV2QkML2NkvZnk1oKnIzXgXdWxuhF7zw4DvLTPZJn6PIUneiAXPF24QmoEqHTjyw==}
    dev: false

  /fast-glob@3.2.12:
    resolution: {integrity: sha512-DVj4CQIYYow0BlaelwK1pHl5n5cRSJfM60UA0zK891sVInoPri2Ekj7+e1CT3/3qxXenpI+nBBmQAcJPJgaj4w==}
    engines: {node: '>=8.6.0'}
    dependencies:
      '@nodelib/fs.stat': 2.0.5
      '@nodelib/fs.walk': 1.2.8
      glob-parent: 5.1.2
      merge2: 1.4.1
      micromatch: 4.0.5
    dev: true

  /fast-json-stable-stringify@2.1.0:
    resolution: {integrity: sha512-lhd/wF+Lk98HZoTCtlVraHtfh5XYijIjalXck7saUtuanSDyLMxnHhSXEDJqHxD7msR8D0uCmqlkwjCV8xvwHw==}

  /fast-levenshtein@2.0.6:
    resolution: {integrity: sha512-DCXu6Ifhqcks7TZKY3Hxp3y6qphY5SJZmrWMDrKcERSOXWQdMhU9Ig/PYrzyw/ul9jOIyh0N4M0tbC5hodg8dw==}
    dev: true

  /fast-redact@3.1.2:
    resolution: {integrity: sha512-+0em+Iya9fKGfEQGcd62Yv6onjBmmhV1uh86XVfOU8VwAe6kaFdQCWI9s0/Nnugx5Vd9tdbZ7e6gE2tR9dzXdw==}
    engines: {node: '>=6'}
    dev: false

  /fast-safe-stringify@2.1.1:
    resolution: {integrity: sha512-W+KJc2dmILlPplD/H4K9l9LcAHAfPtP6BY84uVLXQ6Evcz9Lcg33Y2z1IVblT6xdY54PXYVHEv+0Wpq8Io6zkA==}
    dev: true

  /fastest-levenshtein@1.0.16:
    resolution: {integrity: sha512-eRnCtTTtGZFpQCwhJiUOuxPQWRXVKYDn0b2PeHfXL6/Zi53SLAzAHfVhVWK2AryC/WH05kGfxhFIPvTF0SXQzg==}
    engines: {node: '>= 4.9.1'}
    dev: true

  /fastq@1.15.0:
    resolution: {integrity: sha512-wBrocU2LCXXa+lWBt8RoIRD89Fi8OdABODa/kEnyeyjS5aZO5/GNvI5sEINADqP/h8M29UHTHUb53sUu5Ihqdw==}
    dependencies:
      reusify: 1.0.4
    dev: true

  /fb-watchman@2.0.2:
    resolution: {integrity: sha512-p5161BqbuCaSnB8jIbzQHOlpgsPmK5rJVDfDKO91Axs5NC1uu3HRQm6wt9cd9/+GtQQIO53JdGXXoyDpTAsgYA==}
    dependencies:
      bser: 2.1.1

  /fetch-blob@3.2.0:
    resolution: {integrity: sha512-7yAQpD2UMJzLi1Dqv7qFYnPbaPx7ZfFK6PiIxQ4PfkGPyNyl2Ugx+a/umUonmKqjhM4DnfbMvdX6otXq83soQQ==}
    engines: {node: ^12.20 || >= 14.13}
    dependencies:
      node-domexception: 1.0.0
      web-streams-polyfill: 3.2.1

  /fetch-retry@5.0.6:
    resolution: {integrity: sha512-3yurQZ2hD9VISAhJJP9bpYFNQrHHBXE2JxxjY5aLEcDi46RmAzJE2OC9FAde0yis5ElW0jTTzs0zfg/Cca4XqQ==}
    dev: false

  /file-entry-cache@6.0.1:
    resolution: {integrity: sha512-7Gps/XWymbLk2QLYK4NzpMOrYjMhdIxXuIvy2QBsLE6ljuodKvdkWs/cpyJJ3CVIVpH0Oi1Hvg1ovbMzLdFBBg==}
    engines: {node: ^10.12.0 || >=12.0.0}
    dependencies:
      flat-cache: 3.0.4
    dev: true

  /fill-range@7.0.1:
    resolution: {integrity: sha512-qOo9F+dMUmC2Lcb4BbVvnKJxTPjCm+RRpe4gDuGrzkL7mEVl/djYSu2OdQ2Pa302N4oqkSg9ir6jaLWJ2USVpQ==}
    engines: {node: '>=8'}
    dependencies:
      to-regex-range: 5.0.1

  /filter-obj@1.1.0:
    resolution: {integrity: sha512-8rXg1ZnX7xzy2NGDVkBVaAy+lSlPNwad13BtgSlLuxfIslyt5Vg64U7tFcCt4WS1R0hvtnQybT/IyCkGZ3DpXQ==}
    engines: {node: '>=0.10.0'}
    dev: false

  /find-cache-dir@2.1.0:
    resolution: {integrity: sha512-Tq6PixE0w/VMFfCgbONnkiQIVol/JJL7nRMi20fqzA4NRs9AfeqMGeRdPi3wIhYkxjeBaWh2rxwapn5Tu3IqOQ==}
    engines: {node: '>=6'}
    dependencies:
      commondir: 1.0.1
      make-dir: 2.1.0
      pkg-dir: 3.0.0
    dev: true

  /find-cache-dir@3.3.2:
    resolution: {integrity: sha512-wXZV5emFEjrridIgED11OoUKLxiYjAcqot/NJdAkOhlJ+vGzwhOAfcG5OX1jP+S0PcjEn8bdMJv+g2jwQ3Onig==}
    engines: {node: '>=8'}
    dependencies:
      commondir: 1.0.1
      make-dir: 3.1.0
      pkg-dir: 4.2.0
    dev: true

  /find-up@3.0.0:
    resolution: {integrity: sha512-1yD6RmLI1XBfxugvORwlck6f75tYL+iR0jqwsOrOxMZyGYqUuDhJ0l4AXdO1iX/FTs9cBAMEk1gWSEx1kSbylg==}
    engines: {node: '>=6'}
    dependencies:
      locate-path: 3.0.0

  /find-up@4.1.0:
    resolution: {integrity: sha512-PpOwAdQ/YlXQ2vj8a3h8IipDuYRi3wceVQQGYWxNINccq40Anw7BlsEXCMbt1Zt+OLA6Fq9suIpIWD0OsnISlw==}
    engines: {node: '>=8'}
    dependencies:
      locate-path: 5.0.0
      path-exists: 4.0.0

  /find-up@5.0.0:
    resolution: {integrity: sha512-78/PXT1wlLLDgTzDs7sjq9hzz0vXD+zn+7wypEe4fXQxCmdmqfGsEPQxmiCSQI3ajFV91bVSsvNtrJRiW6nGng==}
    engines: {node: '>=10'}
    dependencies:
      locate-path: 6.0.0
      path-exists: 4.0.0
    dev: true

  /flat-cache@3.0.4:
    resolution: {integrity: sha512-dm9s5Pw7Jc0GvMYbshN6zchCA9RgQlzzEZX3vylR9IqFfS8XciblUXOKfW6SiuJ0e13eDYZoZV5wdrev7P3Nwg==}
    engines: {node: ^10.12.0 || >=12.0.0}
    dependencies:
      flatted: 3.2.7
      rimraf: 3.0.2
    dev: true

  /flatted@3.2.7:
    resolution: {integrity: sha512-5nqDSxl8nn5BSNxyR3n4I6eDmbolI6WT+QqR547RwxQapgjQBmtktdP+HTBb/a/zLsbzERTONyUB5pefh5TtjQ==}
    dev: true

  /follow-redirects@1.15.4:
    resolution: {integrity: sha512-Cr4D/5wlrb0z9dgERpUL3LrmPKVDsETIJhaCMeDfuFYcqa5bldGV6wBsAN6X/vxlXQtFBMrXdXxdL8CbDTGniw==}
    engines: {node: '>=4.0'}
    peerDependencies:
      debug: '*'
    peerDependenciesMeta:
      debug:
        optional: true
    dev: false

  /for-each@0.3.3:
    resolution: {integrity: sha512-jqYfLp7mo9vIyQf8ykW2v7A+2N4QjeCeI5+Dz9XraiO1ign81wjiH7Fb9vSOWvQfNtmSa4H2RoQTrrXivdUZmw==}
    dependencies:
      is-callable: 1.2.7
    dev: true

  /form-data@4.0.0:
    resolution: {integrity: sha512-ETEklSGi5t0QMZuiXoA/Q6vcnxcLQP5vdugSpuAyi6SVGi2clPPp+xgEhuMaHC+zGgn31Kd235W35f7Hykkaww==}
    engines: {node: '>= 6'}
    dependencies:
      asynckit: 0.4.0
      combined-stream: 1.0.8
      mime-types: 2.1.35
    dev: false

  /formdata-polyfill@4.0.10:
    resolution: {integrity: sha512-buewHzMvYL29jdeQTVILecSaZKnt/RJWjoZCF5OW60Z67/GmSLBkOFM7qh1PI3zFNtJbaZL5eQu1vLfazOwj4g==}
    engines: {node: '>=12.20.0'}
    dependencies:
      fetch-blob: 3.2.0

  /framer-motion@6.5.1(react-dom@18.2.0)(react@18.2.0):
    resolution: {integrity: sha512-o1BGqqposwi7cgDrtg0dNONhkmPsUFDaLcKXigzuTFC5x58mE8iyTazxSudFzmT6MEyJKfjjU8ItoMe3W+3fiw==}
    peerDependencies:
      react: '>=16.8 || ^17.0.0 || ^18.0.0'
      react-dom: '>=16.8 || ^17.0.0 || ^18.0.0'
    dependencies:
      '@motionone/dom': 10.12.0
      framesync: 6.0.1
      hey-listen: 1.0.8
      popmotion: 11.0.3
      react: 18.2.0
      react-dom: 18.2.0(react@18.2.0)
      style-value-types: 5.0.0
      tslib: 2.5.0
    optionalDependencies:
      '@emotion/is-prop-valid': 0.8.8
    dev: false

  /framesync@6.0.1:
    resolution: {integrity: sha512-fUY88kXvGiIItgNC7wcTOl0SNRCVXMKSWW2Yzfmn7EKNc+MpCzcz9DhdHcdjbrtN3c6R4H5dTY2jiCpPdysEjA==}
    dependencies:
      tslib: 2.5.0
    dev: false

  /fs-extra@10.0.1:
    resolution: {integrity: sha512-NbdoVMZso2Lsrn/QwLXOy6rm0ufY2zEOKCDzJR/0kBsb0E6qed0P3iYK+Ath3BfvXEeu4JhEtXLgILx5psUfag==}
    engines: {node: '>=12'}
    dependencies:
      graceful-fs: 4.2.11
      jsonfile: 6.1.0
      universalify: 2.0.0
    dev: false

  /fs-extra@10.1.0:
    resolution: {integrity: sha512-oRXApq54ETRj4eMiFzGnHWGy+zo5raudjuxN0b8H7s/RU2oW0Wvsx9O0ACRN/kRq9E8Vu/ReskGB5o3ji+FzHQ==}
    engines: {node: '>=12'}
    dependencies:
      graceful-fs: 4.2.11
      jsonfile: 6.1.0
      universalify: 2.0.0

  /fs-extra@11.1.1:
    resolution: {integrity: sha512-MGIE4HOvQCeUCzmlHs0vXpih4ysz4wg9qiSAu6cd42lVwPbTM1TjV7RusoyQqMmk/95gdQZX72u+YW+c3eEpFQ==}
    engines: {node: '>=14.14'}
    dependencies:
      graceful-fs: 4.2.11
      jsonfile: 6.1.0
      universalify: 2.0.0
    dev: true

  /fs-readdir-recursive@1.1.0:
    resolution: {integrity: sha512-GNanXlVr2pf02+sPN40XN8HG+ePaNcvM0q5mZBd668Obwb0yD5GiUbZOFgwn8kGMY6I3mdyDJzieUy3PTYyTRA==}
    dev: true

  /fs.realpath@1.0.0:
    resolution: {integrity: sha512-OO0pH2lK6a0hZnAdau5ItzHPI6pUlvI7jMVnxUQRtw4owF2wk8lOSabtGDCTP4Ggrg2MbGnWO9X8K1t4+fGMDw==}

  /fsevents@2.3.2:
    resolution: {integrity: sha512-xiqMQR4xAeHTuB9uWm+fFRcIOgKBMiOBP+eXiyT7jsgVCq1bkVygt00oASowB7EdtpOHaaPgKt812P9ab+DDKA==}
    engines: {node: ^8.16.0 || ^10.6.0 || >=11.0.0}
    os: [darwin]
    requiresBuild: true
    optional: true

  /function-bind@1.1.1:
    resolution: {integrity: sha512-yIovAzMX49sF8Yl58fSCWJ5svSLuaibPxXQJFLmBObTuCr0Mf1KiPopGM9NiFjiYBCbfaa2Fh6breQ6ANVTI0A==}

  /function.prototype.name@1.1.5:
    resolution: {integrity: sha512-uN7m/BzVKQnCUF/iW8jYea67v++2u7m5UgENbHRtdDVclOUP+FMPlCNdmk0h/ysGyo2tavMJEDqJAkJdRa1vMA==}
    engines: {node: '>= 0.4'}
    dependencies:
      call-bind: 1.0.2
      define-properties: 1.2.0
      es-abstract: 1.21.2
      functions-have-names: 1.2.3
    dev: true

  /functional-red-black-tree@1.0.1:
    resolution: {integrity: sha512-dsKNQNdj6xA3T+QlADDA7mOSlX0qiMINjn0cgr+eGHGsbSHzTabcIogz2+p/iqP1Xs6EP/sS2SbqH+brGTbq0g==}
    dev: true

  /functions-have-names@1.2.3:
    resolution: {integrity: sha512-xckBUXyTIqT97tq2x2AMb+g163b5JFysYk0x4qxNFwbfQkmNZoiRHb6sPzI9/QV33WeuvVYBUIiD4NzNIyqaRQ==}
    dev: true

  /gensync@1.0.0-beta.2:
    resolution: {integrity: sha512-3hN7NaskYvMDLQY55gnW3NQ+mesEAepTqlg+VEbj7zzqEMBVNhzcGYYeqFo/TlYz6eQiFcp1HcsCZO+nGgS8zg==}
    engines: {node: '>=6.9.0'}

  /get-caller-file@2.0.5:
    resolution: {integrity: sha512-DyFP3BM/3YHTQOCUL/w0OZHR0lpKeGrxotcHWcqNEdnltqFwXVfhEBQ94eIo34AfQpo0rGki4cyIiftY06h2Fg==}
    engines: {node: 6.* || 8.* || >= 10.*}

  /get-intrinsic@1.2.0:
    resolution: {integrity: sha512-L049y6nFOuom5wGyRc3/gdTLO94dySVKRACj1RmJZBQXlbTMhtNIgkWkUHq+jYmZvKf14EW1EoJnnjbmoHij0Q==}
    dependencies:
      function-bind: 1.1.1
      has: 1.0.3
      has-symbols: 1.0.3
    dev: true

  /get-iterator@1.0.2:
    resolution: {integrity: sha512-v+dm9bNVfOYsY1OrhaCrmyOcYoSeVvbt+hHZ0Au+T+p1y+0Uyj9aMaGIeUTT6xdpRbWzDeYKvfOslPhggQMcsg==}
    dev: false

  /get-package-type@0.1.0:
    resolution: {integrity: sha512-pjzuKtY64GYfWizNAJ0fr9VqttZkNiK2iS430LtIHzjBEr6bX8Am2zm4sW4Ro5wjWW5cAlRL1qAMTcXbjNAO2Q==}
    engines: {node: '>=8.0.0'}

  /get-port-please@3.1.1:
    resolution: {integrity: sha512-3UBAyM3u4ZBVYDsxOQfJDxEa6XTbpBDrOjp4mf7ExFRt5BKs/QywQQiJsh2B+hxcZLSapWqCRvElUe8DnKcFHA==}
    dev: false

  /get-stream@6.0.1:
    resolution: {integrity: sha512-ts6Wi+2j3jQjqi70w5AlN8DFnkSwC+MqmxEzdEALB2qXZYV3X/b1CTfgPLGJNMeAWxdPfU8FO1ms3NUfaHCPYg==}
    engines: {node: '>=10'}

  /get-symbol-description@1.0.0:
    resolution: {integrity: sha512-2EmdH1YvIQiZpltCNgkuiUnyukzxM/R6NDJX31Ke3BG1Nq5b0S2PhX59UKi9vZpPDQVdqn+1IcaAwnzTT5vCjw==}
    engines: {node: '>= 0.4'}
    dependencies:
      call-bind: 1.0.2
      get-intrinsic: 1.2.0
    dev: true

  /git-raw-commits@2.0.11:
    resolution: {integrity: sha512-VnctFhw+xfj8Va1xtfEqCUD2XDrbAPSJx+hSrE5K7fGdjZruW7XV+QOrN7LF/RJyvspRiD2I0asWsxFp0ya26A==}
    engines: {node: '>=10'}
    hasBin: true
    dependencies:
      dargs: 7.0.0
      lodash: 4.17.21
      meow: 8.1.2
      split2: 3.2.2
      through2: 4.0.2
    dev: true

  /glob-parent@5.1.2:
    resolution: {integrity: sha512-AOIgSQCepiJYwP3ARnGx+5VnTu2HBYdzbGP45eLw1vr3zB3vZLeyed1sC9hnbcOc9/SrMyM5RPQrkGz4aS9Zow==}
    engines: {node: '>= 6'}
    dependencies:
      is-glob: 4.0.3

  /glob-parent@6.0.2:
    resolution: {integrity: sha512-XxwI8EOhVQgWp6iDL+3b0r86f4d6AX6zSU55HfB4ydCEuXLXc5FcYeOu+nnGftS4TEju/11rt4KJPTMgbfmv4A==}
    engines: {node: '>=10.13.0'}
    dependencies:
      is-glob: 4.0.3
    dev: true

  /glob-to-regexp@0.4.1:
    resolution: {integrity: sha512-lkX1HJXwyMcprw/5YUZc2s7DrpAiHB21/V+E1rHUrVNokkvB6bqMzT0VfV6/86ZNabt1k14YOIaT7nDvOX3Iiw==}
    dev: true

  /glob@7.2.3:
    resolution: {integrity: sha512-nFR0zLpU2YCaRxwoCJvL6UvCH2JFyFVIvwTLsIf21AuHlMskA1hhTdk+LlYJtOlYt9v6dvszD2BGRqBL+iQK9Q==}
    dependencies:
      fs.realpath: 1.0.0
      inflight: 1.0.6
      inherits: 2.0.4
      minimatch: 3.1.2
      once: 1.4.0
      path-is-absolute: 1.0.1

  /glob@8.1.0:
    resolution: {integrity: sha512-r8hpEjiQEYlF2QU0df3dS+nxxSIreXQS1qRhMJM0Q5NDdR386C7jb7Hwwod8Fgiuex+k0GFjgft18yvxm5XoCQ==}
    engines: {node: '>=12'}
    dependencies:
      fs.realpath: 1.0.0
      inflight: 1.0.6
      inherits: 2.0.4
      minimatch: 5.1.6
      once: 1.4.0
    dev: true

  /global-dirs@0.1.1:
    resolution: {integrity: sha512-NknMLn7F2J7aflwFOlGdNIuCDpN3VGoSoB+aap3KABFWbHVn1TCgFC+np23J8W2BiZbjfEw3BFBycSMv1AFblg==}
    engines: {node: '>=4'}
    dependencies:
      ini: 1.3.8
    dev: true

  /globals@11.12.0:
    resolution: {integrity: sha512-WOBp/EEGUiIsJSp7wcv/y6MO+lV9UoncWqxuFfm8eBwzWNgyfBd6Gz+IeKQ9jCmyhoH99g15M3T+QaVHFjizVA==}
    engines: {node: '>=4'}

  /globals@13.20.0:
    resolution: {integrity: sha512-Qg5QtVkCy/kv3FUSlu4ukeZDVf9ee0iXLAUYX13gbR17bnejFTzr4iS9bY7kwCf1NztRNm1t91fjOiyx4CSwPQ==}
    engines: {node: '>=8'}
    dependencies:
      type-fest: 0.20.2
    dev: true

  /globalthis@1.0.3:
    resolution: {integrity: sha512-sFdI5LyBiNTHjRd7cGPWapiHWMOXKyuBNX/cWJ3NfzrZQVa8GI/8cofCl74AOVqq9W5kNmguTIzJ/1s2gyI9wA==}
    engines: {node: '>= 0.4'}
    dependencies:
      define-properties: 1.2.0
    dev: true

  /globby@10.0.2:
    resolution: {integrity: sha512-7dUi7RvCoT/xast/o/dLN53oqND4yk0nsHkhRgn9w65C4PofCLOoJ39iSOg+qVDdWQPIEj+eszMHQ+aLVwwQSg==}
    engines: {node: '>=8'}
    dependencies:
      '@types/glob': 7.2.0
      array-union: 2.1.0
      dir-glob: 3.0.1
      fast-glob: 3.2.12
      glob: 7.2.3
      ignore: 5.2.4
      merge2: 1.4.1
      slash: 3.0.0
    dev: true

  /globby@11.1.0:
    resolution: {integrity: sha512-jhIXaOzy1sb8IyocaruWSn1TjmnBVs8Ayhcy83rmxNJ8q2uWKCAj3CnJY+KpGSXCueAPc0i05kVvVKtP1t9S3g==}
    engines: {node: '>=10'}
    dependencies:
      array-union: 2.1.0
      dir-glob: 3.0.1
      fast-glob: 3.2.12
      ignore: 5.2.4
      merge2: 1.4.1
      slash: 3.0.0
    dev: true

  /globby@6.1.0:
    resolution: {integrity: sha512-KVbFv2TQtbzCoxAnfD6JcHZTYCzyliEaaeM/gH8qQdkKr5s0OP9scEgvdcngyk7AVdY6YVW/TJHd+lQ/Df3Daw==}
    engines: {node: '>=0.10.0'}
    dependencies:
      array-union: 1.0.2
      glob: 7.2.3
      object-assign: 4.1.1
      pify: 2.3.0
      pinkie-promise: 2.0.1
    dev: true

  /gopd@1.0.1:
    resolution: {integrity: sha512-d65bNlIadxvpb/A2abVdlqKqV563juRnZ1Wtk6s1sIR8uNsXR70xqIzVqxVf1eTqDunwT2MkczEeaezCKTZhwA==}
    dependencies:
      get-intrinsic: 1.2.0
    dev: true

  /graceful-fs@4.2.11:
    resolution: {integrity: sha512-RbJ5/jmFcNNCcDV5o9eTnBLJ/HszWV0P73bc+Ff4nS/rJj+YaS6IGyiOL0VoBYX+l1Wrl3k63h/KrH+nhJ0XvQ==}

  /grapheme-splitter@1.0.4:
    resolution: {integrity: sha512-bzh50DW9kTPM00T8y4o8vQg89Di9oLJVLW/KaOGIXJWP/iqCN6WKYkbNOF04vFLJhwcpYUh9ydh/+5vpOqV4YQ==}
    dev: true

  /h3@1.9.0:
    resolution: {integrity: sha512-+F3ZqrNV/CFXXfZ2lXBINHi+rM4Xw3CDC5z2CDK3NMPocjonKipGLLDSkrqY9DOrioZNPTIdDMWfQKm//3X2DA==}
    dependencies:
      cookie-es: 1.0.0
      defu: 6.1.3
      destr: 2.0.2
      iron-webcrypto: 1.0.0
      radix3: 1.1.0
      ufo: 1.3.2
      uncrypto: 0.1.3
      unenv: 1.8.0
    dev: false

  /hard-rejection@2.1.0:
    resolution: {integrity: sha512-VIZB+ibDhx7ObhAe7OVtoEbuP4h/MuOTHJ+J8h/eBXotJYl0fBgR72xDFCKgIh22OJZIOVNxBMWuhAr10r8HdA==}
    engines: {node: '>=6'}
    dev: true

  /has-bigints@1.0.2:
    resolution: {integrity: sha512-tSvCKtBr9lkF0Ex0aQiP9N+OpV4zi2r/Nee5VkRDbaqv35RLYMzbwQfFSZZH0kR+Rd6302UJZ2p/bJCEoR3VoQ==}
    dev: true

  /has-flag@3.0.0:
    resolution: {integrity: sha512-sKJf1+ceQBr4SMkvQnBDNDtf4TXpVhVGateu0t918bl30FnbE2m4vNLX+VWe/dpjlb+HugGYzW7uQXH98HPEYw==}
    engines: {node: '>=4'}

  /has-flag@4.0.0:
    resolution: {integrity: sha512-EykJT/Q1KjTWctppgIAgfSO0tKVuZUjhgMr17kqTumMl6Afv3EISleU7qZUzoXDFTAHTDC4NOoG/ZxU3EvlMPQ==}
    engines: {node: '>=8'}

  /has-property-descriptors@1.0.0:
    resolution: {integrity: sha512-62DVLZGoiEBDHQyqG4w9xCuZ7eJEwNmJRWw2VY84Oedb7WFcA27fiEVe8oUQx9hAUJ4ekurquucTGwsyO1XGdQ==}
    dependencies:
      get-intrinsic: 1.2.0
    dev: true

  /has-proto@1.0.1:
    resolution: {integrity: sha512-7qE+iP+O+bgF9clE5+UoBFzE65mlBiVj3tKCrlNQ0Ogwm0BjpT/gK4SlLYDMybDh5I3TCTKnPPa0oMG7JDYrhg==}
    engines: {node: '>= 0.4'}
    dev: true

  /has-symbols@1.0.3:
    resolution: {integrity: sha512-l3LCuF6MgDNwTDKkdYGEihYjt5pRPbEg46rtlmnSPlUbgmB8LOIrKJbYYFBSbnPaJexMKtiPO8hmeRjRz2Td+A==}
    engines: {node: '>= 0.4'}
    dev: true

  /has-tostringtag@1.0.0:
    resolution: {integrity: sha512-kFjcSNhnlGV1kyoGk7OXKSawH5JOb/LzUc5w9B02hOTO0dfFRjbHQKvg1d6cf3HbeUmtU9VbbV3qzZ2Teh97WQ==}
    engines: {node: '>= 0.4'}
    dependencies:
      has-symbols: 1.0.3
    dev: true

  /has@1.0.3:
    resolution: {integrity: sha512-f2dvO0VU6Oej7RkWJGrehjbzMAjFp5/VKPp5tTpWIV4JHHZK1/BxbFRtf/siA2SWTe09caDmVtYYzWEIbBS4zw==}
    engines: {node: '>= 0.4.0'}
    dependencies:
      function-bind: 1.1.1

  /hash-base@3.1.0:
    resolution: {integrity: sha512-1nmYp/rhMDiE7AYkDw+lLwlAzz0AntGIe51F3RfFfEqyQ3feY2eI/NcwC6umIQVOASPMsWJLJScWKSSvzL9IVA==}
    engines: {node: '>=4'}
    dependencies:
      inherits: 2.0.4
      readable-stream: 3.6.2
      safe-buffer: 5.2.1

  /hash.js@1.1.7:
    resolution: {integrity: sha512-taOaskGt4z4SOANNseOviYDvjEJinIkRgmp7LbKP2YTTmVxWBl87s/uzK9r+44BclBSp2X7K1hqeNfz9JbBeXA==}
    dependencies:
      inherits: 2.0.4
      minimalistic-assert: 1.0.1

  /he@1.2.0:
    resolution: {integrity: sha512-F/1DnUGPopORZi0ni+CvrCgHQ5FyEAHRLSApuYWMmrbSwoN2Mn/7k+Gl38gJnR7yyDZk6WLXwiGod1JOWNDKGw==}
    hasBin: true
    dev: true

  /hey-listen@1.0.8:
    resolution: {integrity: sha512-COpmrF2NOg4TBWUJ5UVyaCU2A88wEMkUPK4hNqyCkqHbxT92BbvfjoSozkAIIm6XhicGlJHhFdullInrdhwU8Q==}
    dev: false

  /hmac-drbg@1.0.1:
    resolution: {integrity: sha512-Tti3gMqLdZfhOQY1Mzf/AanLiqh1WTiJgEj26ZuYQ9fbkLomzGchCws4FyrSd4VkpBfiNhaE1On+lOz894jvXg==}
    dependencies:
      hash.js: 1.1.7
      minimalistic-assert: 1.0.1
      minimalistic-crypto-utils: 1.0.1

  /hoist-non-react-statics@3.3.2:
    resolution: {integrity: sha512-/gGivxi8JPKWNm/W0jSmzcMPpfpPLc3dY/6GxhX2hQ9iGj3aDfklV4ET7NjKpSinLpJ5vafa9iiGIEZg10SfBw==}
    dependencies:
      react-is: 16.13.1

  /homedir-polyfill@1.0.3:
    resolution: {integrity: sha512-eSmmWE5bZTK2Nou4g0AI3zZ9rswp7GRKoKXS1BLUkvPviOqs4YTN1djQIqrXy9k5gEtdLPy86JjRwsNM9tnDcA==}
    engines: {node: '>=0.10.0'}
    dependencies:
      parse-passwd: 1.0.0
    dev: true

  /hosted-git-info@2.8.9:
    resolution: {integrity: sha512-mxIDAb9Lsm6DoOJ7xH+5+X4y1LU/4Hi50L9C5sIswK3JzULS4bwk1FvjdBgvYR4bzT4tuUQiC15FE2f5HbLvYw==}
    dev: true

  /hosted-git-info@4.1.0:
    resolution: {integrity: sha512-kyCuEOWjJqZuDbRHzL8V93NzQhwIB71oFWSyzVo+KPZI+pnQPPxucdkrOZvkLRnrf5URsQM+IJ09Dw29cRALIA==}
    engines: {node: '>=10'}
    dependencies:
      lru-cache: 6.0.0
    dev: true

  /html-escaper@2.0.2:
    resolution: {integrity: sha512-H2iMtd0I4Mt5eYiapRdIDjp+XzelXQ0tFE4JS7YFwFevXXMmOp9myNrUvCg0D6ws8iqkRPBfKHgbwig1SmlLfg==}

  /html-minifier-terser@6.1.0:
    resolution: {integrity: sha512-YXxSlJBZTP7RS3tWnQw74ooKa6L9b9i9QYXY21eUEvhZ3u9XLfv6OnFsQq6RxkhHygsaUMvYsZRV5rU/OVNZxw==}
    engines: {node: '>=12'}
    hasBin: true
    dependencies:
      camel-case: 4.1.2
      clean-css: 5.3.2
      commander: 8.3.0
      he: 1.2.0
      param-case: 3.0.4
      relateurl: 0.2.7
      terser: 5.17.1
    dev: true

  /html-webpack-plugin@5.5.0(webpack@5.80.0):
    resolution: {integrity: sha512-sy88PC2cRTVxvETRgUHFrL4No3UxvcH8G1NepGhqaTT+GXN2kTamqasot0inS5hXeg1cMbFDt27zzo9p35lZVw==}
    engines: {node: '>=10.13.0'}
    peerDependencies:
      webpack: ^5.20.0
    dependencies:
      '@types/html-minifier-terser': 6.1.0
      html-minifier-terser: 6.1.0
      lodash: 4.17.21
      pretty-error: 4.0.0
      tapable: 2.2.1
      webpack: 5.80.0(webpack-cli@4.10.0)
    dev: true

  /htmlparser2@6.1.0:
    resolution: {integrity: sha512-gyyPk6rgonLFEDGoeRgQNaEUvdJ4ktTmmUh/h2t7s+M8oPpIPxgNACWa+6ESR57kXstwqPiCut0V8NRpcwgU7A==}
    dependencies:
      domelementtype: 2.3.0
      domhandler: 4.3.1
      domutils: 2.8.0
      entities: 2.2.0
    dev: true

  /http-shutdown@1.2.2:
    resolution: {integrity: sha512-S9wWkJ/VSY9/k4qcjG318bqJNruzE4HySUhFYknwmu6LBP97KLLfwNf+n4V1BHurvFNkSKLFnK/RsuUnRTf9Vw==}
    engines: {iojs: '>= 1.0.0', node: '>= 0.12.0'}
    dev: false

  /http2-client@1.3.5:
    resolution: {integrity: sha512-EC2utToWl4RKfs5zd36Mxq7nzHHBuomZboI0yYL6Y0RmBgT7Sgkq4rQ0ezFTYoIsSs7Tm9SJe+o2FcAg6GBhGA==}
    dev: true

  /human-signals@2.1.0:
    resolution: {integrity: sha512-B4FFZ6q/T2jhhksgkbEW3HBvWIfDW85snkQgawt07S7J5QXTk6BkNV+0yAeZrM5QpMAdYlocGoljn0sJ/WQkFw==}
    engines: {node: '>=10.17.0'}

  /husky@8.0.3:
    resolution: {integrity: sha512-+dQSyqPh4x1hlO1swXBiNb2HzTDN1I2IGLQx1GrBuiqFJfoMrnZWwVmatvSiO+Iz8fBUnf+lekwNo4c2LlXItg==}
    engines: {node: '>=14'}
    hasBin: true
    dev: true

  /iconv-lite@0.6.3:
    resolution: {integrity: sha512-4fCk79wshMdzMp2rH06qWrJE4iolqLhCUH+OiuIgU++RB0+94NlDL81atO7GX55uUKueo0txHNtvEyI6D7WdMw==}
    engines: {node: '>=0.10.0'}
    dependencies:
      safer-buffer: 2.1.2
    dev: false

  /idb-keyval@6.2.1:
    resolution: {integrity: sha512-8Sb3veuYCyrZL+VBt9LJfZjLUPWVvqn8tG28VqYNFCo43KHcKuq+b4EiXGeuaLAQWL2YmyDgMp2aSpH9JHsEQg==}
    dev: false

  /ieee754@1.2.1:
    resolution: {integrity: sha512-dcyqhDvX1C46lXZcVqCpK+FtMRQVdIMN6/Df5js2zouUsqG7I6sFxitIC+7KYK29KdXOLHdu9zL4sFnoVQnqaA==}
    dev: false

  /ignore@4.0.6:
    resolution: {integrity: sha512-cyFDKrqc/YdcWFniJhzI42+AzS+gNwmUzOSFcRCQYwySuBBBy/KjuxWLZ/FHEH6Moq1NizMOBWyTcv8O4OZIMg==}
    engines: {node: '>= 4'}
    dev: true

  /ignore@5.2.4:
    resolution: {integrity: sha512-MAb38BcSbH0eHNBxn7ql2NH/kX33OkB3lZ1BNdh7ENeRChHTYsTvWrMubiIAMNS2llXEEgZ1MUOBtXChP3kaFQ==}
    engines: {node: '>= 4'}
    dev: true

  /immutable@4.3.0:
    resolution: {integrity: sha512-0AOCmOip+xgJwEVTQj1EfiDDOkPmuyllDuTuEX+DDXUgapLAsBIfkg3sxCYyCEA8mQqZrrxPUGjcOQ2JS3WLkg==}
    dev: true

  /import-fresh@3.3.0:
    resolution: {integrity: sha512-veYYhQa+D1QBKznvhUHxb8faxlrwUnxseDAbAp457E0wLNio2bOSKnjYDhMj+YiAq61xrMGhQk9iXVk5FzgQMw==}
    engines: {node: '>=6'}
    dependencies:
      parent-module: 1.0.1
      resolve-from: 4.0.0
    dev: true

  /import-local@3.1.0:
    resolution: {integrity: sha512-ASB07uLtnDs1o6EHjKpX34BKYDSqnFerfTOJL2HvMqF70LnxpjkzDB8J44oT9pu4AMPkQwf8jl6szgvNd2tRIg==}
    engines: {node: '>=8'}
    hasBin: true
    dependencies:
      pkg-dir: 4.2.0
      resolve-cwd: 3.0.0

  /imurmurhash@0.1.4:
    resolution: {integrity: sha512-JmXMZ6wuvDmLiHEml9ykzqO6lwFbof0GG4IkcGaENdCRDDmMVnny7s5HsIgHCbaq0w2MyPhDqkhTUgS2LU2PHA==}
    engines: {node: '>=0.8.19'}

  /indent-string@4.0.0:
    resolution: {integrity: sha512-EdDDZu4A2OyIK7Lr/2zG+w5jmbuk1DVBnEwREQvBzspBJkCEbRa8GxU1lghYcaGJCnRWibjDXlq779X1/y5xwg==}
    engines: {node: '>=8'}
    dev: true

  /inflight@1.0.6:
    resolution: {integrity: sha512-k92I/b08q4wvFscXCLvqfsHCrjrF7yiXsQuIVvVE7N82W3+aqpzuUdBbfhWcy/FZR3/4IgflMgKLOsvPDrGCJA==}
    dependencies:
      once: 1.4.0
      wrappy: 1.0.2

  /inherits@2.0.4:
    resolution: {integrity: sha512-k/vGaX4/Yla3WzyMCvTQOXYeIHvqOKtnqBduzTHpzpQZzAskKMhZ2K+EnBiSM9zGSoIFeMpXKxa4dYeZIQqewQ==}

  /ini@1.3.8:
    resolution: {integrity: sha512-JV/yugV2uzW5iMRSiZAyDtQd+nxtUnjeLt0acNdw98kKLrvuRVyB80tsREOE7yvGVgalhZ6RNXCmEHkUKBKxew==}
    dev: true

  /interface-datastore@6.1.1:
    resolution: {integrity: sha512-AmCS+9CT34pp2u0QQVXjKztkuq3y5T+BIciuiHDDtDZucZD8VudosnSdUyXJV6IsRkN5jc4RFDhCk1O6Q3Gxjg==}
    dependencies:
      interface-store: 2.0.2
      nanoid: 3.3.6
      uint8arrays: 3.1.1
    dev: false

  /interface-store@2.0.2:
    resolution: {integrity: sha512-rScRlhDcz6k199EkHqT8NpM87ebN89ICOzILoBHgaG36/WX50N32BnU/kpZgCGPLhARRAWUUX5/cyaIjt7Kipg==}
    dev: false

  /internal-slot@1.0.5:
    resolution: {integrity: sha512-Y+R5hJrzs52QCG2laLn4udYVnxsfny9CpOhNhUvk/SSSVyF6T27FzRbF0sroPidSu3X8oEAkOn2K804mjpt6UQ==}
    engines: {node: '>= 0.4'}
    dependencies:
      get-intrinsic: 1.2.0
      has: 1.0.3
      side-channel: 1.0.4
    dev: true

  /interpret@1.4.0:
    resolution: {integrity: sha512-agE4QfB2Lkp9uICn7BAqoscw4SZP9kTE2hxiFI3jBPmXJfdqiahTbUuKGsMoN2GtqL9AxhYioAcVvgsb1HvRbA==}
    engines: {node: '>= 0.10'}
    dev: true

  /interpret@2.2.0:
    resolution: {integrity: sha512-Ju0Bz/cEia55xDwUWEa8+olFpCiQoypjnQySseKtmjNrnps3P+xfpUmGr90T7yjlVJmOtybRvPXhKMbHr+fWnw==}
    engines: {node: '>= 0.10'}
    dev: true

  /ioredis@5.3.2:
    resolution: {integrity: sha512-1DKMMzlIHM02eBBVOFQ1+AolGjs6+xEcM4PDL7NqOS6szq7H9jSaEkIUH6/a5Hl241LzW6JLSiAbNvTQjUupUA==}
    engines: {node: '>=12.22.0'}
    dependencies:
      '@ioredis/commands': 1.2.0
      cluster-key-slot: 1.1.2
      debug: 4.3.4(supports-color@5.5.0)
      denque: 2.1.0
      lodash.defaults: 4.2.0
      lodash.isarguments: 3.1.0
      redis-errors: 1.2.0
      redis-parser: 3.0.0
      standard-as-callback: 2.1.0
    transitivePeerDependencies:
      - supports-color
    dev: false

  /ip-regex@4.3.0:
    resolution: {integrity: sha512-B9ZWJxHHOHUhUjCPrMpLD4xEq35bUTClHM1S6CBU5ixQnkZmwipwgc96vAd7AAGM9TGHvJR+Uss+/Ak6UphK+Q==}
    engines: {node: '>=8'}
    dev: false

  /ipfs-core-types@0.10.3(node-fetch@3.3.1):
    resolution: {integrity: sha512-GNid2lRBjR5qgScCglgk7w9Hk3TZAwPHQXxOLQx72wgyc0jF2U5NXRoKW0GRvX8NPbHmsrFszForIqxd23I1Gw==}
    deprecated: js-IPFS has been deprecated in favour of Helia - please see https://github.com/ipfs/js-ipfs/issues/4336 for details
    dependencies:
      '@ipld/dag-pb': 2.1.18
      interface-datastore: 6.1.1
      ipfs-unixfs: 6.0.9
      multiaddr: 10.0.1(node-fetch@3.3.1)
      multiformats: 9.9.0
    transitivePeerDependencies:
      - node-fetch
      - supports-color
    dev: false

  /ipfs-core-utils@0.14.3(node-fetch@3.3.1):
    resolution: {integrity: sha512-aBkewVhgAj3NWXPwu6imj0wADGiGVZmJzqKzODOJsibDjkx6FGdMv8kvvqtLnK8LS/dvSk9yk32IDtuDyYoV7Q==}
    deprecated: js-IPFS has been deprecated in favour of Helia - please see https://github.com/ipfs/js-ipfs/issues/4336 for details
    dependencies:
      any-signal: 3.0.1
      blob-to-it: 1.0.4
      browser-readablestream-to-it: 1.0.3
      debug: 4.3.4(supports-color@5.5.0)
      err-code: 3.0.1
      ipfs-core-types: 0.10.3(node-fetch@3.3.1)
      ipfs-unixfs: 6.0.9
      ipfs-utils: 9.0.14
      it-all: 1.0.6
      it-map: 1.0.6
      it-peekable: 1.0.3
      it-to-stream: 1.0.0
      merge-options: 3.0.4
      multiaddr: 10.0.1(node-fetch@3.3.1)
      multiaddr-to-uri: 8.0.0(node-fetch@3.3.1)
      multiformats: 9.9.0
      nanoid: 3.3.6
      parse-duration: 1.1.0
      timeout-abort-controller: 3.0.0
      uint8arrays: 3.1.1
    transitivePeerDependencies:
      - encoding
      - node-fetch
      - supports-color
    dev: false

  /ipfs-http-client@56.0.3(node-fetch@3.3.1):
    resolution: {integrity: sha512-E3L5ylVl6BjyRUsNehvfuRBYp1hj8vQ8in4zskVPMNzXs6JiCFUbif5a6BtcAlSK4xPQyJCeLNNAWLUeFQTLNA==}
    engines: {node: '>=15.0.0', npm: '>=3.0.0'}
    deprecated: js-IPFS has been deprecated in favour of Helia - please see https://github.com/ipfs/js-ipfs/issues/4336 for details
    dependencies:
      '@ipld/dag-cbor': 7.0.3
      '@ipld/dag-json': 8.0.11
      '@ipld/dag-pb': 2.1.18
      any-signal: 3.0.1
      dag-jose: 1.0.0
      debug: 4.3.4(supports-color@5.5.0)
      err-code: 3.0.1
      ipfs-core-types: 0.10.3(node-fetch@3.3.1)
      ipfs-core-utils: 0.14.3(node-fetch@3.3.1)
      ipfs-utils: 9.0.14
      it-first: 1.0.7
      it-last: 1.0.6
      merge-options: 3.0.4
      multiaddr: 10.0.1(node-fetch@3.3.1)
      multiformats: 9.9.0
      parse-duration: 1.1.0
      stream-to-it: 0.2.4
      uint8arrays: 3.1.1
    transitivePeerDependencies:
      - encoding
      - node-fetch
      - supports-color
    dev: false

  /ipfs-unixfs@6.0.9:
    resolution: {integrity: sha512-0DQ7p0/9dRB6XCb0mVCTli33GzIzSVx5udpJuVM47tGcD+W+Bl4LsnoLswd3ggNnNEakMv1FdoFITiEnchXDqQ==}
    engines: {node: '>=16.0.0', npm: '>=7.0.0'}
    dependencies:
      err-code: 3.0.1
      protobufjs: 7.2.6
    dev: false

  /ipfs-utils@9.0.14:
    resolution: {integrity: sha512-zIaiEGX18QATxgaS0/EOQNoo33W0islREABAcxXE8n7y2MGAlB+hdsxXn4J0hGZge8IqVQhW8sWIb+oJz2yEvg==}
    engines: {node: '>=16.0.0', npm: '>=7.0.0'}
    dependencies:
      any-signal: 3.0.1
      browser-readablestream-to-it: 1.0.3
      buffer: 6.0.3
      electron-fetch: 1.9.1
      err-code: 3.0.1
      is-electron: 2.2.2
      iso-url: 1.2.1
      it-all: 1.0.6
      it-glob: 1.0.2
      it-to-stream: 1.0.0
      merge-options: 3.0.4
      nanoid: 3.3.6
      native-fetch: 3.0.0(node-fetch@2.6.9)
      node-fetch: 2.6.9
      react-native-fetch-api: 3.0.0
      stream-to-it: 0.2.4
    transitivePeerDependencies:
      - encoding
    dev: false

  /iron-webcrypto@1.0.0:
    resolution: {integrity: sha512-anOK1Mktt8U1Xi7fCM3RELTuYbnFikQY5VtrDj7kPgpejV7d43tWKhzgioO0zpkazLEL/j/iayRqnJhrGfqUsg==}
    dev: false

  /is-array-buffer@3.0.2:
    resolution: {integrity: sha512-y+FyyR/w8vfIRq4eQcM1EYgSTnmHXPqaF+IgzgraytCFq5Xh8lllDVmAZolPJiZttZLeFSINPYMaEJ7/vWUa1w==}
    dependencies:
      call-bind: 1.0.2
      get-intrinsic: 1.2.0
      is-typed-array: 1.1.10
    dev: true

  /is-arrayish@0.2.1:
    resolution: {integrity: sha512-zz06S8t0ozoDXMG+ube26zeCTNXcKIPJZJi8hBrF4idCLms4CG9QtK7qBl1boi5ODzFpjswb5JPmHCbMpjaYzg==}

  /is-bigint@1.0.4:
    resolution: {integrity: sha512-zB9CruMamjym81i2JZ3UMn54PKGsQzsJeo6xvN3HJJ4CAsQNB6iRutp2To77OfCNuoxspsIhzaPoO1zyCEhFOg==}
    dependencies:
      has-bigints: 1.0.2
    dev: true

  /is-binary-path@2.1.0:
    resolution: {integrity: sha512-ZMERYes6pDydyuGidse7OsHxtbI7WVeUEozgR/g7rd0xUimYNlvZRE/K2MgZTjWy725IfelLeVcEM97mmtRGXw==}
    engines: {node: '>=8'}
    dependencies:
      binary-extensions: 2.2.0

  /is-boolean-object@1.1.2:
    resolution: {integrity: sha512-gDYaKHJmnj4aWxyj6YHyXVpdQawtVLHU5cb+eztPGczf6cjuTdwve5ZIEfgXqH4e57An1D1AKf8CZ3kYrQRqYA==}
    engines: {node: '>= 0.4'}
    dependencies:
      call-bind: 1.0.2
      has-tostringtag: 1.0.0
    dev: true

  /is-builtin-module@3.2.1:
    resolution: {integrity: sha512-BSLE3HnV2syZ0FK0iMA/yUGplUeMmNz4AW5fnTunbCIqZi4vG3WjJT9FHMy5D69xmAYBHXQhJdALdpwVxV501A==}
    engines: {node: '>=6'}
    dependencies:
      builtin-modules: 3.3.0
    dev: true

  /is-callable@1.2.7:
    resolution: {integrity: sha512-1BC0BVFhS/p0qtw6enp8e+8OD0UrK0oFLztSjNzhcKA3WDuJxxAPXzPuPtKkjEY9UUoEWlX/8fgKeu2S8i9JTA==}
    engines: {node: '>= 0.4'}
    dev: true

  /is-core-module@2.12.0:
    resolution: {integrity: sha512-RECHCBCd/viahWmwj6enj19sKbHfJrddi/6cBDsNTKbNq0f7VeaUkBo60BqzvPqo/W54ChS62Z5qyun7cfOMqQ==}
    dependencies:
      has: 1.0.3

  /is-date-object@1.0.5:
    resolution: {integrity: sha512-9YQaSxsAiSwcvS33MBk3wTCVnWK+HhF8VZR2jRxehM16QcVOdHqPn4VPHmRK4lSr38n9JriurInLcP90xsYNfQ==}
    engines: {node: '>= 0.4'}
    dependencies:
      has-tostringtag: 1.0.0
    dev: true

  /is-docker@2.2.1:
    resolution: {integrity: sha512-F+i2BKsFrH66iaUFc0woD8sLy8getkwTwtOBjvs56Cx4CgJDeKQeqfz8wAYiSb8JOprWhHH5p77PbmYCvvUuXQ==}
    engines: {node: '>=8'}
    hasBin: true

  /is-electron@2.2.2:
    resolution: {integrity: sha512-FO/Rhvz5tuw4MCWkpMzHFKWD2LsfHzIb7i6MdPYZ/KW7AlxawyLkqdy+jPZP1WubqEADE3O4FUENlJHDfQASRg==}
    dev: false

  /is-extglob@2.1.1:
    resolution: {integrity: sha512-SbKbANkN603Vi4jEZv49LeVJMn4yGwsbzZworEoyEiutsN3nJYdbO36zfhGJ6QEDpOZIFkDtnq5JRxmvl3jsoQ==}
    engines: {node: '>=0.10.0'}

  /is-fullwidth-code-point@2.0.0:
    resolution: {integrity: sha1-o7MKXE8ZkYMWeqq5O+764937ZU8=}
    engines: {node: '>=4'}
    dev: false

  /is-fullwidth-code-point@3.0.0:
    resolution: {integrity: sha512-zymm5+u+sCsSWyD9qNaejV3DFvhCKclKdizYaJUuHA83RLjb7nSuGnddCHGv0hk+KY7BMAlsWeK4Ueg6EV6XQg==}
    engines: {node: '>=8'}

  /is-generator-fn@2.1.0:
    resolution: {integrity: sha512-cTIB4yPYL/Grw0EaSzASzg6bBy9gqCofvWN8okThAYIxKJZC+udlRAmGbM0XLeniEJSs8uEgHPGuHSe1XsOLSQ==}
    engines: {node: '>=6'}

  /is-glob@4.0.3:
    resolution: {integrity: sha512-xelSayHH36ZgE7ZWhli7pW34hNbNl8Ojv5KVmkJD4hBdD3th8Tfk9vYasLM+mXWOZhFkgZfxhLSnrwRr4elSSg==}
    engines: {node: '>=0.10.0'}
    dependencies:
      is-extglob: 2.1.1

  /is-ip@3.1.0:
    resolution: {integrity: sha512-35vd5necO7IitFPjd/YBeqwWnyDWbuLH9ZXQdMfDA8TEo7pv5X8yfrvVO3xbJbLUlERCMvf6X0hTUamQxCYJ9Q==}
    engines: {node: '>=8'}
    dependencies:
      ip-regex: 4.3.0
    dev: false

  /is-module@1.0.0:
    resolution: {integrity: sha512-51ypPSPCoTEIN9dy5Oy+h4pShgJmPCygKfyRCISBI+JoWT/2oJvK8QPxmwv7b/p239jXrm9M1mlQbyKJ5A152g==}
    dev: true

  /is-negative-zero@2.0.2:
    resolution: {integrity: sha512-dqJvarLawXsFbNDeJW7zAz8ItJ9cd28YufuuFzh0G8pNHjJMnY08Dv7sYX2uF5UpQOwieAeOExEYAWWfu7ZZUA==}
    engines: {node: '>= 0.4'}
    dev: true

  /is-number-object@1.0.7:
    resolution: {integrity: sha512-k1U0IRzLMo7ZlYIfzRu23Oh6MiIFasgpb9X76eqfFZAqwH44UI4KTBvBYIZ1dSL9ZzChTB9ShHfLkR4pdW5krQ==}
    engines: {node: '>= 0.4'}
    dependencies:
      has-tostringtag: 1.0.0
    dev: true

  /is-number@7.0.0:
    resolution: {integrity: sha512-41Cifkg6e8TylSpdtTpeLVMqvSBEVzTttHvERD741+pnZ8ANv0004MRL43QKPDlK9cGvNp6NZWZUBlbGXYxxng==}
    engines: {node: '>=0.12.0'}

  /is-obj@2.0.0:
    resolution: {integrity: sha512-drqDG3cbczxxEJRoOXcOjtdp1J/lyp1mNn0xaznRs8+muBhgQcrnbspox5X5fOw0HnMnbfDzvnEMEtqDEJEo8w==}
    engines: {node: '>=8'}
    dev: true

  /is-path-cwd@2.2.0:
    resolution: {integrity: sha512-w942bTcih8fdJPJmQHFzkS76NEP8Kzzvmw92cXsazb8intwLqPibPPdXf4ANdKV3rYMuuQYGIWtvz9JilB3NFQ==}
    engines: {node: '>=6'}
    dev: true

  /is-path-in-cwd@2.1.0:
    resolution: {integrity: sha512-rNocXHgipO+rvnP6dk3zI20RpOtrAM/kzbB258Uw5BWr3TpXi861yzjo16Dn4hUox07iw5AyeMLHWsujkjzvRQ==}
    engines: {node: '>=6'}
    dependencies:
      is-path-inside: 2.1.0
    dev: true

  /is-path-inside@2.1.0:
    resolution: {integrity: sha512-wiyhTzfDWsvwAW53OBWF5zuvaOGlZ6PwYxAbPVDhpm+gM09xKQGjBq/8uYN12aDvMxnAnq3dxTyoSoRNmg5YFg==}
    engines: {node: '>=6'}
    dependencies:
      path-is-inside: 1.0.2
    dev: true

  /is-path-inside@3.0.3:
    resolution: {integrity: sha512-Fd4gABb+ycGAmKou8eMftCupSir5lRxqf4aD/vd0cD2qc4HL07OjCeuHMr8Ro4CoMaeCKDB0/ECBOVWjTwUvPQ==}
    engines: {node: '>=8'}
    dev: true

  /is-plain-obj@1.1.0:
    resolution: {integrity: sha512-yvkRyxmFKEOQ4pNXCmJG5AEQNlXJS5LaONXo5/cLdTZdWvsZ1ioJEonLGAosKlMWE8lwUy/bJzMjcw8az73+Fg==}
    engines: {node: '>=0.10.0'}
    dev: true

  /is-plain-obj@2.1.0:
    resolution: {integrity: sha512-YWnfyRwxL/+SsrWYfOpUtz5b3YD+nyfkHvjbcanzk8zgyO4ASD67uVMRt8k5bM4lLMDnXfriRhOpemw+NfT1eA==}
    engines: {node: '>=8'}
    dev: false

  /is-plain-object@2.0.4:
    resolution: {integrity: sha512-h5PpgXkWitc38BBMYawTYMWJHFZJVnBquFE57xFpjB8pJFiF6gZ+bU+WyI/yqXiFR5mdLsgYNaPe8uao6Uv9Og==}
    engines: {node: '>=0.10.0'}
    dependencies:
      isobject: 3.0.1
    dev: true

  /is-reference@1.2.1:
    resolution: {integrity: sha512-U82MsXXiFIrjCK4otLT+o2NA2Cd2g5MLoOVXUZjIOhLurrRxpEXzI8O0KZHr3IjLvlAH1kTPYSuqer5T9ZVBKQ==}
    dependencies:
      '@types/estree': 1.0.1
    dev: true

  /is-regex@1.1.4:
    resolution: {integrity: sha512-kvRdxDsxZjhzUX07ZnLydzS1TU/TJlTUHHY4YLL87e37oUA49DfkLqgy+VjFocowy29cKvcSiu+kIv728jTTVg==}
    engines: {node: '>= 0.4'}
    dependencies:
      call-bind: 1.0.2
      has-tostringtag: 1.0.0
    dev: true

  /is-shared-array-buffer@1.0.2:
    resolution: {integrity: sha512-sqN2UDu1/0y6uvXyStCOzyhAjCSlHceFoMKJW8W9EU9cvic/QdsZ0kEU93HEy3IUEFZIiH/3w+AH/UQbPHNdhA==}
    dependencies:
      call-bind: 1.0.2
    dev: true

  /is-stream@2.0.1:
    resolution: {integrity: sha512-hFoiJiTl63nn+kstHGBtewWSKnQLpyb155KHheA1l39uvtO9nWIop1p3udqPcUd/xbF1VLMO4n7OI6p7RbngDg==}
    engines: {node: '>=8'}

  /is-string@1.0.7:
    resolution: {integrity: sha512-tE2UXzivje6ofPW7l23cjDOMa09gb7xlAqG6jG5ej6uPV32TlWP3NKPigtaGeHNu9fohccRYvIiZMfOOnOYUtg==}
    engines: {node: '>= 0.4'}
    dependencies:
      has-tostringtag: 1.0.0
    dev: true

  /is-symbol@1.0.4:
    resolution: {integrity: sha512-C/CPBqKWnvdcxqIARxyOh4v1UUEOCHpgDa0WYgpKDFMszcrPcffg5uhwSgPCLD2WWxmq6isisz87tzT01tuGhg==}
    engines: {node: '>= 0.4'}
    dependencies:
      has-symbols: 1.0.3
    dev: true

  /is-text-path@1.0.1:
    resolution: {integrity: sha512-xFuJpne9oFz5qDaodwmmG08e3CawH/2ZV8Qqza1Ko7Sk8POWbkRdwIoAWVhqvq0XeUzANEhKo2n0IXUGBm7A/w==}
    engines: {node: '>=0.10.0'}
    dependencies:
      text-extensions: 1.9.0
    dev: true

  /is-typed-array@1.1.10:
    resolution: {integrity: sha512-PJqgEHiWZvMpaFZ3uTc8kHPM4+4ADTlDniuQL7cU/UDA0Ql7F70yGfHph3cLNe+c9toaigv+DFzTJKhc2CtO6A==}
    engines: {node: '>= 0.4'}
    dependencies:
      available-typed-arrays: 1.0.5
      call-bind: 1.0.2
      for-each: 0.3.3
      gopd: 1.0.1
      has-tostringtag: 1.0.0
    dev: true

  /is-weakref@1.0.2:
    resolution: {integrity: sha512-qctsuLZmIQ0+vSSMfoVvyFe2+GSEvnmZ2ezTup1SBse9+twCCeial6EEi3Nc2KFcf6+qz2FBPnjXsk8xhKSaPQ==}
    dependencies:
      call-bind: 1.0.2
    dev: true

  /is-wsl@2.2.0:
    resolution: {integrity: sha512-fKzAra0rGJUUBwGBgNkHZuToZcn+TtXHpeCgmkMJMMYx1sQDYaCSyjJBSCa2nH1DGm7s3n1oBnohoVTBaN7Lww==}
    engines: {node: '>=8'}
    dependencies:
      is-docker: 2.2.1

  /isarray@2.0.5:
    resolution: {integrity: sha512-xHjhDr3cNBK0BzdUJSPXZntQUx/mwMS5Rw4A7lPJ90XGAO6ISP/ePDNuo0vhqOZU+UD5JoodwCAAoZQd3FeAKw==}

  /isexe@2.0.0:
    resolution: {integrity: sha512-RHxMLp9lnKHGHRng9QFhRCMbYAcVpn69smSGcq3f36xjgVVWThj4qqLbTLlq7Ssj8B+fIQ1EuCEGI2lKsyQeIw==}

  /iso-url@1.2.1:
    resolution: {integrity: sha512-9JPDgCN4B7QPkLtYAAOrEuAWvP9rWvR5offAr0/SeF046wIkglqH3VXgYYP6NcsKslH80UIVgmPqNe3j7tG2ng==}
    engines: {node: '>=12'}
    dev: false

  /isobject@3.0.1:
    resolution: {integrity: sha512-WhB9zCku7EGTj/HQQRz5aUQEUeoQZH2bWcltRErOpymJ4boYE6wL9Tbr23krRPSZ+C5zqNSrSw+Cc7sZZ4b7vg==}
    engines: {node: '>=0.10.0'}
    dev: true

  /isomorphic-unfetch@3.1.0:
    resolution: {integrity: sha512-geDJjpoZ8N0kWexiwkX8F9NkTsXhetLPVbZFQ+JTW239QNOwvB0gniuR1Wc6f0AMTn7/mFGyXvHTifrCp/GH8Q==}
    dependencies:
      node-fetch: 2.6.9
      unfetch: 4.2.0
    transitivePeerDependencies:
      - encoding
    dev: false

  /istanbul-lib-coverage@3.2.0:
    resolution: {integrity: sha512-eOeJ5BHCmHYvQK7xt9GkdHuzuCGS1Y6g9Gvnx3Ym33fz/HpLRYxiS0wHNr+m/MBC8B647Xt608vCDEvhl9c6Mw==}
    engines: {node: '>=8'}

  /istanbul-lib-instrument@5.2.1:
    resolution: {integrity: sha512-pzqtp31nLv/XFOzXGuvhCb8qhjmTVo5vjVk19XE4CRlSWz0KoeJ3bw9XsA7nOp9YBf4qHjwBxkDzKcME/J29Yg==}
    engines: {node: '>=8'}
    dependencies:
      '@babel/core': 7.21.4
      '@babel/parser': 7.21.4
      '@istanbuljs/schema': 0.1.3
      istanbul-lib-coverage: 3.2.0
      semver: 7.5.2
    transitivePeerDependencies:
      - supports-color

  /istanbul-lib-report@3.0.0:
    resolution: {integrity: sha512-wcdi+uAKzfiGT2abPpKZ0hSU1rGQjUQnLvtY5MpQ7QCTahD3VODhcu4wcfY1YtkGaDD5yuydOLINXsfbus9ROw==}
    engines: {node: '>=8'}
    dependencies:
      istanbul-lib-coverage: 3.2.0
      make-dir: 3.1.0
      supports-color: 7.2.0

  /istanbul-lib-source-maps@4.0.1:
    resolution: {integrity: sha512-n3s8EwkdFIJCG3BPKBYvskgXGoy88ARzvegkitk60NxRdwltLOTaH7CUiMRXvwYorl0Q712iEjcWB+fK/MrWVw==}
    engines: {node: '>=10'}
    dependencies:
      debug: 4.3.4(supports-color@5.5.0)
      istanbul-lib-coverage: 3.2.0
      source-map: 0.6.1
    transitivePeerDependencies:
      - supports-color

  /istanbul-reports@3.1.5:
    resolution: {integrity: sha512-nUsEMa9pBt/NOHqbcbeJEgqIlY/K7rVWUX6Lql2orY5e9roQOthbR3vtY4zzf2orPELg80fnxxk9zUyPlgwD1w==}
    engines: {node: '>=8'}
    dependencies:
      html-escaper: 2.0.2
      istanbul-lib-report: 3.0.0

  /it-all@1.0.6:
    resolution: {integrity: sha512-3cmCc6Heqe3uWi3CVM/k51fa/XbMFpQVzFoDsV0IZNHSQDyAXl3c4MjHkFX5kF3922OGj7Myv1nSEUgRtcuM1A==}
    dev: false

  /it-first@1.0.7:
    resolution: {integrity: sha512-nvJKZoBpZD/6Rtde6FXqwDqDZGF1sCADmr2Zoc0hZsIvnE449gRFnGctxDf09Bzc/FWnHXAdaHVIetY6lrE0/g==}
    dev: false

  /it-glob@1.0.2:
    resolution: {integrity: sha512-Ch2Dzhw4URfB9L/0ZHyY+uqOnKvBNeS/SMcRiPmJfpHiM0TsUZn+GkpcZxAoF3dJVdPm/PuIk3A4wlV7SUo23Q==}
    dependencies:
      '@types/minimatch': 3.0.5
      minimatch: 3.1.2
    dev: false

  /it-last@1.0.6:
    resolution: {integrity: sha512-aFGeibeiX/lM4bX3JY0OkVCFkAw8+n9lkukkLNivbJRvNz8lI3YXv5xcqhFUV2lDJiraEK3OXRDbGuevnnR67Q==}
    dev: false

  /it-map@1.0.6:
    resolution: {integrity: sha512-XT4/RM6UHIFG9IobGlQPFQUrlEKkU4eBUFG3qhWhfAdh1JfF2x11ShCrKCdmZ0OiZppPfoLuzcfA4cey6q3UAQ==}
    dev: false

  /it-peekable@1.0.3:
    resolution: {integrity: sha512-5+8zemFS+wSfIkSZyf0Zh5kNN+iGyccN02914BY4w/Dj+uoFEoPSvj5vaWn8pNZJNSxzjW0zHRxC3LUb2KWJTQ==}
    dev: false

  /it-to-stream@1.0.0:
    resolution: {integrity: sha512-pLULMZMAB/+vbdvbZtebC0nWBTbG581lk6w8P7DfIIIKUfa8FbY7Oi0FxZcFPbxvISs7A9E+cMpLDBc1XhpAOA==}
    dependencies:
      buffer: 6.0.3
      fast-fifo: 1.3.0
      get-iterator: 1.0.2
      p-defer: 3.0.0
      p-fifo: 1.0.0
      readable-stream: 3.6.2
    dev: false

  /jest-changed-files@28.1.3:
    resolution: {integrity: sha512-esaOfUWJXk2nfZt9SPyC8gA1kNfdKLkQWyzsMlqq8msYSlNKfmZxfRgZn4Cd4MGVUF+7v6dBs0d5TOAKa7iIiA==}
    engines: {node: ^12.13.0 || ^14.15.0 || ^16.10.0 || >=17.0.0}
    dependencies:
      execa: 5.1.1
      p-limit: 3.1.0

  /jest-changed-files@29.5.0:
    resolution: {integrity: sha512-IFG34IUMUaNBIxjQXF/iu7g6EcdMrGRRxaUSw92I/2g2YC6vCdTltl4nHvt7Ci5nSJwXIkCu8Ka1DKF+X7Z1Ag==}
    engines: {node: ^14.15.0 || ^16.10.0 || >=18.0.0}
    dependencies:
      execa: 5.1.1
      p-limit: 3.1.0
    dev: true

  /jest-circus@28.1.3:
    resolution: {integrity: sha512-cZ+eS5zc79MBwt+IhQhiEp0OeBddpc1n8MBo1nMB8A7oPMKEO+Sre+wHaLJexQUj9Ya/8NOBY0RESUgYjB6fow==}
    engines: {node: ^12.13.0 || ^14.15.0 || ^16.10.0 || >=17.0.0}
    dependencies:
      '@jest/environment': 28.1.3
      '@jest/expect': 28.1.3
      '@jest/test-result': 28.1.3
      '@jest/types': 28.1.3
      '@types/node': 16.18.24
      chalk: 4.1.2
      co: 4.6.0
      dedent: 0.7.0
      is-generator-fn: 2.1.0
      jest-each: 28.1.3
      jest-matcher-utils: 28.1.3
      jest-message-util: 28.1.3
      jest-runtime: 28.1.3
      jest-snapshot: 28.1.3
      jest-util: 28.1.3
      p-limit: 3.1.0
      pretty-format: 28.1.3
      slash: 3.0.0
      stack-utils: 2.0.6
    transitivePeerDependencies:
      - supports-color

  /jest-circus@29.5.0:
    resolution: {integrity: sha512-gq/ongqeQKAplVxqJmbeUOJJKkW3dDNPY8PjhJ5G0lBRvu0e3EWGxGy5cI4LAGA7gV2UHCtWBI4EMXK8c9nQKA==}
    engines: {node: ^14.15.0 || ^16.10.0 || >=18.0.0}
    dependencies:
      '@jest/environment': 29.5.0
      '@jest/expect': 29.5.0
      '@jest/test-result': 29.5.0
      '@jest/types': 29.5.0
      '@types/node': 16.18.24
      chalk: 4.1.2
      co: 4.6.0
      dedent: 0.7.0
      is-generator-fn: 2.1.0
      jest-each: 29.5.0
      jest-matcher-utils: 29.5.0
      jest-message-util: 29.5.0
      jest-runtime: 29.5.0
      jest-snapshot: 29.5.0
      jest-util: 29.5.0
      p-limit: 3.1.0
      pretty-format: 29.5.0
      pure-rand: 6.0.1
      slash: 3.0.0
      stack-utils: 2.0.6
    transitivePeerDependencies:
      - supports-color
    dev: true

  /jest-cli@28.1.3(@types/node@16.18.24)(ts-node@10.9.1):
    resolution: {integrity: sha512-roY3kvrv57Azn1yPgdTebPAXvdR2xfezaKKYzVxZ6It/5NCxzJym6tUI5P1zkdWhfUYkxEI9uZWcQdaFLo8mJQ==}
    engines: {node: ^12.13.0 || ^14.15.0 || ^16.10.0 || >=17.0.0}
    hasBin: true
    peerDependencies:
      node-notifier: ^8.0.1 || ^9.0.0 || ^10.0.0
    peerDependenciesMeta:
      node-notifier:
        optional: true
    dependencies:
      '@jest/core': 28.1.3(ts-node@10.9.1)
      '@jest/test-result': 28.1.3
      '@jest/types': 28.1.3
      chalk: 4.1.2
      exit: 0.1.2
      graceful-fs: 4.2.11
      import-local: 3.1.0
      jest-config: 28.1.3(@types/node@16.18.24)(ts-node@10.9.1)
      jest-util: 28.1.3
      jest-validate: 28.1.3
      prompts: 2.4.2
      yargs: 17.7.1
    transitivePeerDependencies:
      - '@types/node'
      - supports-color
      - ts-node

  /jest-cli@29.5.0(@types/node@16.18.24)(ts-node@10.9.1):
    resolution: {integrity: sha512-L1KcP1l4HtfwdxXNFCL5bmUbLQiKrakMUriBEcc1Vfz6gx31ORKdreuWvmQVBit+1ss9NNR3yxjwfwzZNdQXJw==}
    engines: {node: ^14.15.0 || ^16.10.0 || >=18.0.0}
    hasBin: true
    peerDependencies:
      node-notifier: ^8.0.1 || ^9.0.0 || ^10.0.0
    peerDependenciesMeta:
      node-notifier:
        optional: true
    dependencies:
      '@jest/core': 29.5.0(ts-node@10.9.1)
      '@jest/test-result': 29.5.0
      '@jest/types': 29.5.0
      chalk: 4.1.2
      exit: 0.1.2
      graceful-fs: 4.2.11
      import-local: 3.1.0
      jest-config: 29.5.0(@types/node@16.18.24)(ts-node@10.9.1)
      jest-util: 29.5.0
      jest-validate: 29.5.0
      prompts: 2.4.2
      yargs: 17.7.1
    transitivePeerDependencies:
      - '@types/node'
      - supports-color
      - ts-node
    dev: true

  /jest-config@28.1.3(@types/node@16.18.24)(ts-node@10.9.1):
    resolution: {integrity: sha512-MG3INjByJ0J4AsNBm7T3hsuxKQqFIiRo/AUqb1q9LRKI5UU6Aar9JHbr9Ivn1TVwfUD9KirRoM/T6u8XlcQPHQ==}
    engines: {node: ^12.13.0 || ^14.15.0 || ^16.10.0 || >=17.0.0}
    peerDependencies:
      '@types/node': '*'
      ts-node: '>=9.0.0'
    peerDependenciesMeta:
      '@types/node':
        optional: true
      ts-node:
        optional: true
    dependencies:
      '@babel/core': 7.21.4
      '@jest/test-sequencer': 28.1.3
      '@jest/types': 28.1.3
      '@types/node': 16.18.24
      babel-jest: 28.1.3(@babel/core@7.21.4)
      chalk: 4.1.2
      ci-info: 3.8.0
      deepmerge: 4.3.1
      glob: 7.2.3
      graceful-fs: 4.2.11
      jest-circus: 28.1.3
      jest-environment-node: 28.1.3
      jest-get-type: 28.0.2
      jest-regex-util: 28.0.2
      jest-resolve: 28.1.3
      jest-runner: 28.1.3
      jest-util: 28.1.3
      jest-validate: 28.1.3
      micromatch: 4.0.5
      parse-json: 5.2.0
      pretty-format: 28.1.3
      slash: 3.0.0
      strip-json-comments: 3.1.1
<<<<<<< HEAD
      ts-node: 10.9.1(@types/node@16.18.24)(typescript@4.7.4)
=======
      ts-node: 10.9.1_cwojc2olpahe3nx3jolgzharh4
>>>>>>> e9440086
    transitivePeerDependencies:
      - supports-color

  /jest-config@29.5.0(@types/node@16.18.24)(ts-node@10.9.1):
    resolution: {integrity: sha512-kvDUKBnNJPNBmFFOhDbm59iu1Fii1Q6SxyhXfvylq3UTHbg6o7j/g8k2dZyXWLvfdKB1vAPxNZnMgtKJcmu3kA==}
    engines: {node: ^14.15.0 || ^16.10.0 || >=18.0.0}
    peerDependencies:
      '@types/node': '*'
      ts-node: '>=9.0.0'
    peerDependenciesMeta:
      '@types/node':
        optional: true
      ts-node:
        optional: true
    dependencies:
      '@babel/core': 7.21.4
      '@jest/test-sequencer': 29.5.0
      '@jest/types': 29.5.0
      '@types/node': 16.18.24
      babel-jest: 29.5.0(@babel/core@7.21.4)
      chalk: 4.1.2
      ci-info: 3.8.0
      deepmerge: 4.3.1
      glob: 7.2.3
      graceful-fs: 4.2.11
      jest-circus: 29.5.0
      jest-environment-node: 29.5.0
      jest-get-type: 29.4.3
      jest-regex-util: 29.4.3
      jest-resolve: 29.5.0
      jest-runner: 29.5.0
      jest-util: 29.5.0
      jest-validate: 29.5.0
      micromatch: 4.0.5
      parse-json: 5.2.0
      pretty-format: 29.5.0
      slash: 3.0.0
      strip-json-comments: 3.1.1
      ts-node: 10.9.1(@types/node@16.18.24)(typescript@4.9.5)
    transitivePeerDependencies:
      - supports-color
    dev: true

  /jest-diff@27.5.1:
    resolution: {integrity: sha512-m0NvkX55LDt9T4mctTEgnZk3fmEg3NRYutvMPWM/0iPnkFj2wIeF45O1718cMSOFO1vINkqmxqD8vE37uTEbqw==}
    engines: {node: ^10.13.0 || ^12.13.0 || ^14.15.0 || >=15.0.0}
    dependencies:
      chalk: 4.1.2
      diff-sequences: 27.5.1
      jest-get-type: 27.5.1
      pretty-format: 27.5.1
    dev: true

  /jest-diff@28.1.3:
    resolution: {integrity: sha512-8RqP1B/OXzjjTWkqMX67iqgwBVJRgCyKD3L9nq+6ZqJMdvjE8RgHktqZ6jNrkdMT+dJuYNI3rhQpxaz7drJHfw==}
    engines: {node: ^12.13.0 || ^14.15.0 || ^16.10.0 || >=17.0.0}
    dependencies:
      chalk: 4.1.2
      diff-sequences: 28.1.1
      jest-get-type: 28.0.2
      pretty-format: 28.1.3

  /jest-diff@29.5.0:
    resolution: {integrity: sha512-LtxijLLZBduXnHSniy0WMdaHjmQnt3g5sa16W4p0HqukYTTsyTW3GD1q41TyGl5YFXj/5B2U6dlh5FM1LIMgxw==}
    engines: {node: ^14.15.0 || ^16.10.0 || >=18.0.0}
    dependencies:
      chalk: 4.1.2
      diff-sequences: 29.4.3
      jest-get-type: 29.4.3
      pretty-format: 29.5.0
    dev: true

  /jest-docblock@28.1.1:
    resolution: {integrity: sha512-3wayBVNiOYx0cwAbl9rwm5kKFP8yHH3d/fkEaL02NPTkDojPtheGB7HZSFY4wzX+DxyrvhXz0KSCVksmCknCuA==}
    engines: {node: ^12.13.0 || ^14.15.0 || ^16.10.0 || >=17.0.0}
    dependencies:
      detect-newline: 3.1.0

  /jest-docblock@29.4.3:
    resolution: {integrity: sha512-fzdTftThczeSD9nZ3fzA/4KkHtnmllawWrXO69vtI+L9WjEIuXWs4AmyME7lN5hU7dB0sHhuPfcKofRsUb/2Fg==}
    engines: {node: ^14.15.0 || ^16.10.0 || >=18.0.0}
    dependencies:
      detect-newline: 3.1.0
    dev: true

  /jest-each@28.1.3:
    resolution: {integrity: sha512-arT1z4sg2yABU5uogObVPvSlSMQlDA48owx07BDPAiasW0yYpYHYOo4HHLz9q0BVzDVU4hILFjzJw0So9aCL/g==}
    engines: {node: ^12.13.0 || ^14.15.0 || ^16.10.0 || >=17.0.0}
    dependencies:
      '@jest/types': 28.1.3
      chalk: 4.1.2
      jest-get-type: 28.0.2
      jest-util: 28.1.3
      pretty-format: 28.1.3

  /jest-each@29.5.0:
    resolution: {integrity: sha512-HM5kIJ1BTnVt+DQZ2ALp3rzXEl+g726csObrW/jpEGl+CDSSQpOJJX2KE/vEg8cxcMXdyEPu6U4QX5eruQv5hA==}
    engines: {node: ^14.15.0 || ^16.10.0 || >=18.0.0}
    dependencies:
      '@jest/types': 29.5.0
      chalk: 4.1.2
      jest-get-type: 29.4.3
      jest-util: 29.5.0
      pretty-format: 29.5.0
    dev: true

  /jest-environment-node@28.1.3:
    resolution: {integrity: sha512-ugP6XOhEpjAEhGYvp5Xj989ns5cB1K6ZdjBYuS30umT4CQEETaxSiPcZ/E1kFktX4GkrcM4qu07IIlDYX1gp+A==}
    engines: {node: ^12.13.0 || ^14.15.0 || ^16.10.0 || >=17.0.0}
    dependencies:
      '@jest/environment': 28.1.3
      '@jest/fake-timers': 28.1.3
      '@jest/types': 28.1.3
      '@types/node': 16.18.24
      jest-mock: 28.1.3
      jest-util: 28.1.3

  /jest-environment-node@29.5.0:
    resolution: {integrity: sha512-ExxuIK/+yQ+6PRGaHkKewYtg6hto2uGCgvKdb2nfJfKXgZ17DfXjvbZ+jA1Qt9A8EQSfPnt5FKIfnOO3u1h9qw==}
    engines: {node: ^14.15.0 || ^16.10.0 || >=18.0.0}
    dependencies:
      '@jest/environment': 29.5.0
      '@jest/fake-timers': 29.5.0
      '@jest/types': 29.5.0
      '@types/node': 16.18.24
      jest-mock: 29.5.0
      jest-util: 29.5.0
    dev: true

  /jest-get-type@27.5.1:
    resolution: {integrity: sha512-2KY95ksYSaK7DMBWQn6dQz3kqAf3BB64y2udeG+hv4KfSOb9qwcYQstTJc1KCbsix+wLZWZYN8t7nwX3GOBLRw==}
    engines: {node: ^10.13.0 || ^12.13.0 || ^14.15.0 || >=15.0.0}
    dev: true

  /jest-get-type@28.0.2:
    resolution: {integrity: sha512-ioj2w9/DxSYHfOm5lJKCdcAmPJzQXmbM/Url3rhlghrPvT3tt+7a/+oXc9azkKmLvoiXjtV83bEWqi+vs5nlPA==}
    engines: {node: ^12.13.0 || ^14.15.0 || ^16.10.0 || >=17.0.0}

  /jest-get-type@29.4.3:
    resolution: {integrity: sha512-J5Xez4nRRMjk8emnTpWrlkyb9pfRQQanDrvWHhsR1+VUfbwxi30eVcZFlcdGInRibU4G5LwHXpI7IRHU0CY+gg==}
    engines: {node: ^14.15.0 || ^16.10.0 || >=18.0.0}
    dev: true

  /jest-haste-map@28.1.3:
    resolution: {integrity: sha512-3S+RQWDXccXDKSWnkHa/dPwt+2qwA8CJzR61w3FoYCvoo3Pn8tvGcysmMF0Bj0EX5RYvAI2EIvC57OmotfdtKA==}
    engines: {node: ^12.13.0 || ^14.15.0 || ^16.10.0 || >=17.0.0}
    dependencies:
      '@jest/types': 28.1.3
      '@types/graceful-fs': 4.1.6
      '@types/node': 16.18.24
      anymatch: 3.1.3
      fb-watchman: 2.0.2
      graceful-fs: 4.2.11
      jest-regex-util: 28.0.2
      jest-util: 28.1.3
      jest-worker: 28.1.3
      micromatch: 4.0.5
      walker: 1.0.8
    optionalDependencies:
      fsevents: 2.3.2

  /jest-haste-map@29.5.0:
    resolution: {integrity: sha512-IspOPnnBro8YfVYSw6yDRKh/TiCdRngjxeacCps1cQ9cgVN6+10JUcuJ1EabrgYLOATsIAigxA0rLR9x/YlrSA==}
    engines: {node: ^14.15.0 || ^16.10.0 || >=18.0.0}
    dependencies:
      '@jest/types': 29.5.0
      '@types/graceful-fs': 4.1.6
      '@types/node': 16.18.24
      anymatch: 3.1.3
      fb-watchman: 2.0.2
      graceful-fs: 4.2.11
      jest-regex-util: 29.4.3
      jest-util: 29.5.0
      jest-worker: 29.5.0
      micromatch: 4.0.5
      walker: 1.0.8
    optionalDependencies:
      fsevents: 2.3.2
    dev: true

  /jest-leak-detector@28.1.3:
    resolution: {integrity: sha512-WFVJhnQsiKtDEo5lG2mM0v40QWnBM+zMdHHyJs8AWZ7J0QZJS59MsyKeJHWhpBZBH32S48FOVvGyOFT1h0DlqA==}
    engines: {node: ^12.13.0 || ^14.15.0 || ^16.10.0 || >=17.0.0}
    dependencies:
      jest-get-type: 28.0.2
      pretty-format: 28.1.3

  /jest-leak-detector@29.5.0:
    resolution: {integrity: sha512-u9YdeeVnghBUtpN5mVxjID7KbkKE1QU4f6uUwuxiY0vYRi9BUCLKlPEZfDGR67ofdFmDz9oPAy2G92Ujrntmow==}
    engines: {node: ^14.15.0 || ^16.10.0 || >=18.0.0}
    dependencies:
      jest-get-type: 29.4.3
      pretty-format: 29.5.0
    dev: true

  /jest-localstorage-mock@2.4.26:
    resolution: {integrity: sha512-owAJrYnjulVlMIXOYQIPRCCn3MmqI3GzgfZCXdD3/pmwrIvFMXcKVWZ+aMc44IzaASapg0Z4SEFxR+v5qxDA2w==}
    engines: {node: '>=6.16.0'}
    dev: true

  /jest-matcher-utils@27.5.1:
    resolution: {integrity: sha512-z2uTx/T6LBaCoNWNFWwChLBKYxTMcGBRjAt+2SbP929/Fflb9aa5LGma654Rz8z9HLxsrUaYzxE9T/EFIL/PAw==}
    engines: {node: ^10.13.0 || ^12.13.0 || ^14.15.0 || >=15.0.0}
    dependencies:
      chalk: 4.1.2
      jest-diff: 27.5.1
      jest-get-type: 27.5.1
      pretty-format: 27.5.1
    dev: true

  /jest-matcher-utils@28.1.3:
    resolution: {integrity: sha512-kQeJ7qHemKfbzKoGjHHrRKH6atgxMk8Enkk2iPQ3XwO6oE/KYD8lMYOziCkeSB9G4adPM4nR1DE8Tf5JeWH6Bw==}
    engines: {node: ^12.13.0 || ^14.15.0 || ^16.10.0 || >=17.0.0}
    dependencies:
      chalk: 4.1.2
      jest-diff: 28.1.3
      jest-get-type: 28.0.2
      pretty-format: 28.1.3

  /jest-matcher-utils@29.5.0:
    resolution: {integrity: sha512-lecRtgm/rjIK0CQ7LPQwzCs2VwW6WAahA55YBuI+xqmhm7LAaxokSB8C97yJeYyT+HvQkH741StzpU41wohhWw==}
    engines: {node: ^14.15.0 || ^16.10.0 || >=18.0.0}
    dependencies:
      chalk: 4.1.2
      jest-diff: 29.5.0
      jest-get-type: 29.4.3
      pretty-format: 29.5.0
    dev: true

  /jest-message-util@28.1.3:
    resolution: {integrity: sha512-PFdn9Iewbt575zKPf1286Ht9EPoJmYT7P0kY+RibeYZ2XtOr53pDLEFoTWXbd1h4JiGiWpTBC84fc8xMXQMb7g==}
    engines: {node: ^12.13.0 || ^14.15.0 || ^16.10.0 || >=17.0.0}
    dependencies:
      '@babel/code-frame': 7.21.4
      '@jest/types': 28.1.3
      '@types/stack-utils': 2.0.1
      chalk: 4.1.2
      graceful-fs: 4.2.11
      micromatch: 4.0.5
      pretty-format: 28.1.3
      slash: 3.0.0
      stack-utils: 2.0.6

  /jest-message-util@29.5.0:
    resolution: {integrity: sha512-Kijeg9Dag6CKtIDA7O21zNTACqD5MD/8HfIV8pdD94vFyFuer52SigdC3IQMhab3vACxXMiFk+yMHNdbqtyTGA==}
    engines: {node: ^14.15.0 || ^16.10.0 || >=18.0.0}
    dependencies:
      '@babel/code-frame': 7.21.4
      '@jest/types': 29.5.0
      '@types/stack-utils': 2.0.1
      chalk: 4.1.2
      graceful-fs: 4.2.11
      micromatch: 4.0.5
      pretty-format: 29.5.0
      slash: 3.0.0
      stack-utils: 2.0.6
    dev: true

  /jest-mock@28.1.3:
    resolution: {integrity: sha512-o3J2jr6dMMWYVH4Lh/NKmDXdosrsJgi4AviS8oXLujcjpCMBb1FMsblDnOXKZKfSiHLxYub1eS0IHuRXsio9eA==}
    engines: {node: ^12.13.0 || ^14.15.0 || ^16.10.0 || >=17.0.0}
    dependencies:
      '@jest/types': 28.1.3
      '@types/node': 16.18.24

  /jest-mock@29.5.0:
    resolution: {integrity: sha512-GqOzvdWDE4fAV2bWQLQCkujxYWL7RxjCnj71b5VhDAGOevB3qj3Ovg26A5NI84ZpODxyzaozXLOh2NCgkbvyaw==}
    engines: {node: ^14.15.0 || ^16.10.0 || >=18.0.0}
    dependencies:
      '@jest/types': 29.5.0
      '@types/node': 16.18.24
      jest-util: 29.5.0
    dev: true

  /jest-pnp-resolver@1.2.3(jest-resolve@28.1.3):
    resolution: {integrity: sha512-+3NpwQEnRoIBtx4fyhblQDPgJI0H1IEIkX7ShLUjPGA7TtUTvI1oiKi3SR4oBR0hQhQR80l4WAe5RrXBwWMA8w==}
    engines: {node: '>=6'}
    peerDependencies:
      jest-resolve: '*'
    peerDependenciesMeta:
      jest-resolve:
        optional: true
    dependencies:
      jest-resolve: 28.1.3

  /jest-pnp-resolver@1.2.3(jest-resolve@29.5.0):
    resolution: {integrity: sha512-+3NpwQEnRoIBtx4fyhblQDPgJI0H1IEIkX7ShLUjPGA7TtUTvI1oiKi3SR4oBR0hQhQR80l4WAe5RrXBwWMA8w==}
    engines: {node: '>=6'}
    peerDependencies:
      jest-resolve: '*'
    peerDependenciesMeta:
      jest-resolve:
        optional: true
    dependencies:
      jest-resolve: 29.5.0
    dev: true

  /jest-regex-util@28.0.2:
    resolution: {integrity: sha512-4s0IgyNIy0y9FK+cjoVYoxamT7Zeo7MhzqRGx7YDYmaQn1wucY9rotiGkBzzcMXTtjrCAP/f7f+E0F7+fxPNdw==}
    engines: {node: ^12.13.0 || ^14.15.0 || ^16.10.0 || >=17.0.0}

  /jest-regex-util@29.4.3:
    resolution: {integrity: sha512-O4FglZaMmWXbGHSQInfXewIsd1LMn9p3ZXB/6r4FOkyhX2/iP/soMG98jGvk/A3HAN78+5VWcBGO0BJAPRh4kg==}
    engines: {node: ^14.15.0 || ^16.10.0 || >=18.0.0}
    dev: true

  /jest-resolve-dependencies@28.1.3:
    resolution: {integrity: sha512-qa0QO2Q0XzQoNPouMbCc7Bvtsem8eQgVPNkwn9LnS+R2n8DaVDPL/U1gngC0LTl1RYXJU0uJa2BMC2DbTfFrHA==}
    engines: {node: ^12.13.0 || ^14.15.0 || ^16.10.0 || >=17.0.0}
    dependencies:
      jest-regex-util: 28.0.2
      jest-snapshot: 28.1.3
    transitivePeerDependencies:
      - supports-color

  /jest-resolve-dependencies@29.5.0:
    resolution: {integrity: sha512-sjV3GFr0hDJMBpYeUuGduP+YeCRbd7S/ck6IvL3kQ9cpySYKqcqhdLLC2rFwrcL7tz5vYibomBrsFYWkIGGjOg==}
    engines: {node: ^14.15.0 || ^16.10.0 || >=18.0.0}
    dependencies:
      jest-regex-util: 29.4.3
      jest-snapshot: 29.5.0
    transitivePeerDependencies:
      - supports-color
    dev: true

  /jest-resolve@28.1.3:
    resolution: {integrity: sha512-Z1W3tTjE6QaNI90qo/BJpfnvpxtaFTFw5CDgwpyE/Kz8U/06N1Hjf4ia9quUhCh39qIGWF1ZuxFiBiJQwSEYKQ==}
    engines: {node: ^12.13.0 || ^14.15.0 || ^16.10.0 || >=17.0.0}
    dependencies:
      chalk: 4.1.2
      graceful-fs: 4.2.11
      jest-haste-map: 28.1.3
      jest-pnp-resolver: 1.2.3(jest-resolve@28.1.3)
      jest-util: 28.1.3
      jest-validate: 28.1.3
      resolve: 1.22.2
      resolve.exports: 1.1.1
      slash: 3.0.0

  /jest-resolve@29.5.0:
    resolution: {integrity: sha512-1TzxJ37FQq7J10jPtQjcc+MkCkE3GBpBecsSUWJ0qZNJpmg6m0D9/7II03yJulm3H/fvVjgqLh/k2eYg+ui52w==}
    engines: {node: ^14.15.0 || ^16.10.0 || >=18.0.0}
    dependencies:
      chalk: 4.1.2
      graceful-fs: 4.2.11
      jest-haste-map: 29.5.0
      jest-pnp-resolver: 1.2.3(jest-resolve@29.5.0)
      jest-util: 29.5.0
      jest-validate: 29.5.0
      resolve: 1.22.2
      resolve.exports: 2.0.2
      slash: 3.0.0
    dev: true

  /jest-runner@28.1.3:
    resolution: {integrity: sha512-GkMw4D/0USd62OVO0oEgjn23TM+YJa2U2Wu5zz9xsQB1MxWKDOlrnykPxnMsN0tnJllfLPinHTka61u0QhaxBA==}
    engines: {node: ^12.13.0 || ^14.15.0 || ^16.10.0 || >=17.0.0}
    dependencies:
      '@jest/console': 28.1.3
      '@jest/environment': 28.1.3
      '@jest/test-result': 28.1.3
      '@jest/transform': 28.1.3
      '@jest/types': 28.1.3
      '@types/node': 16.18.24
      chalk: 4.1.2
      emittery: 0.10.2
      graceful-fs: 4.2.11
      jest-docblock: 28.1.1
      jest-environment-node: 28.1.3
      jest-haste-map: 28.1.3
      jest-leak-detector: 28.1.3
      jest-message-util: 28.1.3
      jest-resolve: 28.1.3
      jest-runtime: 28.1.3
      jest-util: 28.1.3
      jest-watcher: 28.1.3
      jest-worker: 28.1.3
      p-limit: 3.1.0
      source-map-support: 0.5.13
    transitivePeerDependencies:
      - supports-color

  /jest-runner@29.5.0:
    resolution: {integrity: sha512-m7b6ypERhFghJsslMLhydaXBiLf7+jXy8FwGRHO3BGV1mcQpPbwiqiKUR2zU2NJuNeMenJmlFZCsIqzJCTeGLQ==}
    engines: {node: ^14.15.0 || ^16.10.0 || >=18.0.0}
    dependencies:
      '@jest/console': 29.5.0
      '@jest/environment': 29.5.0
      '@jest/test-result': 29.5.0
      '@jest/transform': 29.5.0
      '@jest/types': 29.5.0
      '@types/node': 16.18.24
      chalk: 4.1.2
      emittery: 0.13.1
      graceful-fs: 4.2.11
      jest-docblock: 29.4.3
      jest-environment-node: 29.5.0
      jest-haste-map: 29.5.0
      jest-leak-detector: 29.5.0
      jest-message-util: 29.5.0
      jest-resolve: 29.5.0
      jest-runtime: 29.5.0
      jest-util: 29.5.0
      jest-watcher: 29.5.0
      jest-worker: 29.5.0
      p-limit: 3.1.0
      source-map-support: 0.5.13
    transitivePeerDependencies:
      - supports-color
    dev: true

  /jest-runtime@28.1.3:
    resolution: {integrity: sha512-NU+881ScBQQLc1JHG5eJGU7Ui3kLKrmwCPPtYsJtBykixrM2OhVQlpMmFWJjMyDfdkGgBMNjXCGB/ebzsgNGQw==}
    engines: {node: ^12.13.0 || ^14.15.0 || ^16.10.0 || >=17.0.0}
    dependencies:
      '@jest/environment': 28.1.3
      '@jest/fake-timers': 28.1.3
      '@jest/globals': 28.1.3
      '@jest/source-map': 28.1.2
      '@jest/test-result': 28.1.3
      '@jest/transform': 28.1.3
      '@jest/types': 28.1.3
      chalk: 4.1.2
      cjs-module-lexer: 1.2.2
      collect-v8-coverage: 1.0.1
      execa: 5.1.1
      glob: 7.2.3
      graceful-fs: 4.2.11
      jest-haste-map: 28.1.3
      jest-message-util: 28.1.3
      jest-mock: 28.1.3
      jest-regex-util: 28.0.2
      jest-resolve: 28.1.3
      jest-snapshot: 28.1.3
      jest-util: 28.1.3
      slash: 3.0.0
      strip-bom: 4.0.0
    transitivePeerDependencies:
      - supports-color

  /jest-runtime@29.5.0:
    resolution: {integrity: sha512-1Hr6Hh7bAgXQP+pln3homOiEZtCDZFqwmle7Ew2j8OlbkIu6uE3Y/etJQG8MLQs3Zy90xrp2C0BRrtPHG4zryw==}
    engines: {node: ^14.15.0 || ^16.10.0 || >=18.0.0}
    dependencies:
      '@jest/environment': 29.5.0
      '@jest/fake-timers': 29.5.0
      '@jest/globals': 29.5.0
      '@jest/source-map': 29.4.3
      '@jest/test-result': 29.5.0
      '@jest/transform': 29.5.0
      '@jest/types': 29.5.0
      '@types/node': 16.18.24
      chalk: 4.1.2
      cjs-module-lexer: 1.2.2
      collect-v8-coverage: 1.0.1
      glob: 7.2.3
      graceful-fs: 4.2.11
      jest-haste-map: 29.5.0
      jest-message-util: 29.5.0
      jest-mock: 29.5.0
      jest-regex-util: 29.4.3
      jest-resolve: 29.5.0
      jest-snapshot: 29.5.0
      jest-util: 29.5.0
      slash: 3.0.0
      strip-bom: 4.0.0
    transitivePeerDependencies:
      - supports-color
    dev: true

  /jest-snapshot@28.1.3:
    resolution: {integrity: sha512-4lzMgtiNlc3DU/8lZfmqxN3AYD6GGLbl+72rdBpXvcV+whX7mDrREzkPdp2RnmfIiWBg1YbuFSkXduF2JcafJg==}
    engines: {node: ^12.13.0 || ^14.15.0 || ^16.10.0 || >=17.0.0}
    dependencies:
      '@babel/core': 7.21.4
      '@babel/generator': 7.21.4
      '@babel/plugin-syntax-typescript': 7.21.4(@babel/core@7.21.4)
      '@babel/traverse': 7.23.2(supports-color@5.5.0)
      '@babel/types': 7.21.4
      '@jest/expect-utils': 28.1.3
      '@jest/transform': 28.1.3
      '@jest/types': 28.1.3
      '@types/babel__traverse': 7.18.3
      '@types/prettier': 2.7.2
      babel-preset-current-node-syntax: 1.0.1(@babel/core@7.21.4)
      chalk: 4.1.2
      expect: 28.1.3
      graceful-fs: 4.2.11
      jest-diff: 28.1.3
      jest-get-type: 28.0.2
      jest-haste-map: 28.1.3
      jest-matcher-utils: 28.1.3
      jest-message-util: 28.1.3
      jest-util: 28.1.3
      natural-compare: 1.4.0
      pretty-format: 28.1.3
      semver: 7.5.2
    transitivePeerDependencies:
      - supports-color

  /jest-snapshot@29.5.0:
    resolution: {integrity: sha512-x7Wolra5V0tt3wRs3/ts3S6ciSQVypgGQlJpz2rsdQYoUKxMxPNaoHMGJN6qAuPJqS+2iQ1ZUn5kl7HCyls84g==}
    engines: {node: ^14.15.0 || ^16.10.0 || >=18.0.0}
    dependencies:
      '@babel/core': 7.21.4
      '@babel/generator': 7.21.4
      '@babel/plugin-syntax-jsx': 7.21.4(@babel/core@7.21.4)
      '@babel/plugin-syntax-typescript': 7.21.4(@babel/core@7.21.4)
      '@babel/traverse': 7.23.2(supports-color@5.5.0)
      '@babel/types': 7.21.4
      '@jest/expect-utils': 29.5.0
      '@jest/transform': 29.5.0
      '@jest/types': 29.5.0
      '@types/babel__traverse': 7.18.3
      '@types/prettier': 2.7.2
      babel-preset-current-node-syntax: 1.0.1(@babel/core@7.21.4)
      chalk: 4.1.2
      expect: 29.5.0
      graceful-fs: 4.2.11
      jest-diff: 29.5.0
      jest-get-type: 29.4.3
      jest-matcher-utils: 29.5.0
      jest-message-util: 29.5.0
      jest-util: 29.5.0
      natural-compare: 1.4.0
      pretty-format: 29.5.0
      semver: 7.5.2
    transitivePeerDependencies:
      - supports-color
    dev: true

  /jest-util@28.1.3:
    resolution: {integrity: sha512-XdqfpHwpcSRko/C35uLYFM2emRAltIIKZiJ9eAmhjsj0CqZMa0p1ib0R5fWIqGhn1a103DebTbpqIaP1qCQ6tQ==}
    engines: {node: ^12.13.0 || ^14.15.0 || ^16.10.0 || >=17.0.0}
    dependencies:
      '@jest/types': 28.1.3
      '@types/node': 16.18.24
      chalk: 4.1.2
      ci-info: 3.8.0
      graceful-fs: 4.2.11
      picomatch: 2.3.1

  /jest-util@29.5.0:
    resolution: {integrity: sha512-RYMgG/MTadOr5t8KdhejfvUU82MxsCu5MF6KuDUHl+NuwzUt+Sm6jJWxTJVrDR1j5M/gJVCPKQEpWXY+yIQ6lQ==}
    engines: {node: ^14.15.0 || ^16.10.0 || >=18.0.0}
    dependencies:
      '@jest/types': 29.5.0
      '@types/node': 16.18.24
      chalk: 4.1.2
      ci-info: 3.8.0
      graceful-fs: 4.2.11
      picomatch: 2.3.1
    dev: true

  /jest-validate@28.1.3:
    resolution: {integrity: sha512-SZbOGBWEsaTxBGCOpsRWlXlvNkvTkY0XxRfh7zYmvd8uL5Qzyg0CHAXiXKROflh801quA6+/DsT4ODDthOC/OA==}
    engines: {node: ^12.13.0 || ^14.15.0 || ^16.10.0 || >=17.0.0}
    dependencies:
      '@jest/types': 28.1.3
      camelcase: 6.3.0
      chalk: 4.1.2
      jest-get-type: 28.0.2
      leven: 3.1.0
      pretty-format: 28.1.3

  /jest-validate@29.5.0:
    resolution: {integrity: sha512-pC26etNIi+y3HV8A+tUGr/lph9B18GnzSRAkPaaZJIE1eFdiYm6/CewuiJQ8/RlfHd1u/8Ioi8/sJ+CmbA+zAQ==}
    engines: {node: ^14.15.0 || ^16.10.0 || >=18.0.0}
    dependencies:
      '@jest/types': 29.5.0
      camelcase: 6.3.0
      chalk: 4.1.2
      jest-get-type: 29.4.3
      leven: 3.1.0
      pretty-format: 29.5.0
    dev: true

  /jest-watcher@28.1.3:
    resolution: {integrity: sha512-t4qcqj9hze+jviFPUN3YAtAEeFnr/azITXQEMARf5cMwKY2SMBRnCQTXLixTl20OR6mLh9KLMrgVJgJISym+1g==}
    engines: {node: ^12.13.0 || ^14.15.0 || ^16.10.0 || >=17.0.0}
    dependencies:
      '@jest/test-result': 28.1.3
      '@jest/types': 28.1.3
      '@types/node': 16.18.24
      ansi-escapes: 4.3.2
      chalk: 4.1.2
      emittery: 0.10.2
      jest-util: 28.1.3
      string-length: 4.0.2

  /jest-watcher@29.5.0:
    resolution: {integrity: sha512-KmTojKcapuqYrKDpRwfqcQ3zjMlwu27SYext9pt4GlF5FUgB+7XE1mcCnSm6a4uUpFyQIkb6ZhzZvHl+jiBCiA==}
    engines: {node: ^14.15.0 || ^16.10.0 || >=18.0.0}
    dependencies:
      '@jest/test-result': 29.5.0
      '@jest/types': 29.5.0
      '@types/node': 16.18.24
      ansi-escapes: 4.3.2
      chalk: 4.1.2
      emittery: 0.13.1
      jest-util: 29.5.0
      string-length: 4.0.2
    dev: true

  /jest-websocket-mock@2.4.0:
    resolution: {integrity: sha512-AOwyuRw6fgROXHxMOiTDl1/T4dh3fV4jDquha5N0csS/PNp742HeTZWPAuKppVRSQ8s3fUGgJHoyZT9JDO0hMA==}
    dependencies:
      jest-diff: 28.1.3
      mock-socket: 9.2.1
    dev: true

  /jest-worker@26.6.2:
    resolution: {integrity: sha512-KWYVV1c4i+jbMpaBC+U++4Va0cp8OisU185o73T1vo99hqi7w8tSJfUXYswwqqrjzwxa6KpRK54WhPvwf5w6PQ==}
    engines: {node: '>= 10.13.0'}
    dependencies:
      '@types/node': 18.15.13
      merge-stream: 2.0.0
      supports-color: 7.2.0
    dev: true

  /jest-worker@27.5.1:
    resolution: {integrity: sha512-7vuh85V5cdDofPyxn58nrPjBktZo0u9x1g8WtjQol+jZDaE+fhN+cIvTj11GndBnMnyfrUOG1sZQxCdjKh+DKg==}
    engines: {node: '>= 10.13.0'}
    dependencies:
      '@types/node': 16.18.24
      merge-stream: 2.0.0
      supports-color: 8.1.1
    dev: true

  /jest-worker@28.1.3:
    resolution: {integrity: sha512-CqRA220YV/6jCo8VWvAt1KKx6eek1VIHMPeLEbpcfSfkEeWyBNppynM/o6q+Wmw+sOhos2ml34wZbSX3G13//g==}
    engines: {node: ^12.13.0 || ^14.15.0 || ^16.10.0 || >=17.0.0}
    dependencies:
      '@types/node': 16.18.24
      merge-stream: 2.0.0
      supports-color: 8.1.1

  /jest-worker@29.5.0:
    resolution: {integrity: sha512-NcrQnevGoSp4b5kg+akIpthoAFHxPBcb5P6mYPY0fUNT+sSvmtu6jlkEle3anczUKIKEbMxFimk9oTP/tpIPgA==}
    engines: {node: ^14.15.0 || ^16.10.0 || >=18.0.0}
    dependencies:
      '@types/node': 16.18.24
      jest-util: 29.5.0
      merge-stream: 2.0.0
      supports-color: 8.1.1
    dev: true

  /jest@28.1.3(@types/node@16.18.24)(ts-node@10.9.1):
    resolution: {integrity: sha512-N4GT5on8UkZgH0O5LUavMRV1EDEhNTL0KEfRmDIeZHSV7p2XgLoY9t9VDUgL6o+yfdgYHVxuz81G8oB9VG5uyA==}
    engines: {node: ^12.13.0 || ^14.15.0 || ^16.10.0 || >=17.0.0}
    hasBin: true
    peerDependencies:
      node-notifier: ^8.0.1 || ^9.0.0 || ^10.0.0
    peerDependenciesMeta:
      node-notifier:
        optional: true
    dependencies:
      '@jest/core': 28.1.3(ts-node@10.9.1)
      '@jest/types': 28.1.3
      import-local: 3.1.0
      jest-cli: 28.1.3(@types/node@16.18.24)(ts-node@10.9.1)
    transitivePeerDependencies:
      - '@types/node'
      - supports-color
      - ts-node

  /jest@29.5.0(@types/node@16.18.24)(ts-node@10.9.1):
    resolution: {integrity: sha512-juMg3he2uru1QoXX078zTa7pO85QyB9xajZc6bU+d9yEGwrKX6+vGmJQ3UdVZsvTEUARIdObzH68QItim6OSSQ==}
    engines: {node: ^14.15.0 || ^16.10.0 || >=18.0.0}
    hasBin: true
    peerDependencies:
      node-notifier: ^8.0.1 || ^9.0.0 || ^10.0.0
    peerDependenciesMeta:
      node-notifier:
        optional: true
    dependencies:
      '@jest/core': 29.5.0(ts-node@10.9.1)
      '@jest/types': 29.5.0
      import-local: 3.1.0
      jest-cli: 29.5.0(@types/node@16.18.24)(ts-node@10.9.1)
    transitivePeerDependencies:
      - '@types/node'
      - supports-color
      - ts-node
    dev: true

  /jiti@1.21.0:
    resolution: {integrity: sha512-gFqAIbuKyyso/3G2qhiO2OM6shY6EPP/R0+mkDbyspxKazh8BXDC5FiFsUjlczgdNz/vfra0da2y+aHrusLG/Q==}
    hasBin: true
    dev: false

  /joycon@3.1.1:
    resolution: {integrity: sha512-34wB/Y7MW7bzjKRjUKTa46I2Z7eV62Rkhva+KkopW7Qvv/OSWBqvkSY7vusOPrNuZcUG3tApvdVgNB8POj3SPw==}
    engines: {node: '>=10'}
    dev: true

  /js-sdsl@4.4.0:
    resolution: {integrity: sha512-FfVSdx6pJ41Oa+CF7RDaFmTnCaFhua+SNYQX74riGOpl96x+2jQCqEfQ2bnXu/5DPCqlRuiqyvTJM0Qjz26IVg==}
    dev: true

  /js-tokens@4.0.0:
    resolution: {integrity: sha512-RdJUflcE3cUzKiMqQgsCu06FPu9UdIJO0beYbPhHN4k6apgJtifcoCtT9bcxOpYBtpD2kCM6Sbzg4CausW/PKQ==}

  /js-yaml@3.14.1:
    resolution: {integrity: sha512-okMH7OXXJ7YrN9Ok3/SXrnu4iX9yOk+25nqX4imS2npuvTYDmo/QEZoqwZkYaIDk3jVvBOTOIEgEhaLOynBS9g==}
    hasBin: true
    dependencies:
      argparse: 1.0.10
      esprima: 4.0.1

  /js-yaml@4.1.0:
    resolution: {integrity: sha512-wpxZs9NoxZaJESJGIZTyDEaYpl0FKSA+FB9aJiyemKhMwkxQg63h4T1KJgUGHpTqPDNRcmmYLugrRjJlBtWvRA==}
    hasBin: true
    dependencies:
      argparse: 2.0.1
    dev: true

  /jsesc@0.5.0:
    resolution: {integrity: sha512-uZz5UnB7u4T9LvwmFqXii7pZSouaRPorGs5who1Ip7VO0wxanFvBL7GkM6dTHlgX+jhBApRetaWpnDabOeTcnA==}
    hasBin: true
    dev: true

  /jsesc@2.5.2:
    resolution: {integrity: sha512-OYu7XEzjkCQ3C5Ps3QIZsQfNpqoJyZZA99wd9aWd05NCtC5pWOkShK2mkL6HXQR6/Cy2lbNdPlZBpuQHXE63gA==}
    engines: {node: '>=4'}
    hasBin: true

  /json-parse-better-errors@1.0.2:
    resolution: {integrity: sha512-mrqyZKfX5EhL7hvqcV6WG1yYjnjeuYDzDhhcAAUrq8Po85NBQBJP+ZDUT75qZQ98IkUoBqdkExkukOU7Ts2wrw==}
    dev: true

  /json-parse-even-better-errors@2.3.1:
    resolution: {integrity: sha512-xyFwyhro/JEof6Ghe2iz2NcXoj2sloNsWr/XsERDK/oiPCfaNhl5ONfp+jQdAZRQQ0IJWNzH9zIZF7li91kh2w==}

  /json-schema-traverse@0.4.1:
    resolution: {integrity: sha512-xbbCH5dCYU5T8LcEhhuh7HJ88HXuW3qsI3Y0zOZFKfZEHcpWiHU/Jxzk629Brsab/mMiHQti9wMP+845RPe3Vg==}
    dev: true

  /json-schema-traverse@1.0.0:
    resolution: {integrity: sha512-NM8/P9n3XjXhIZn1lLhkFaACTOURQXjWhV4BA/RnOv8xvgqtqpAX9IO4mRQxSx1Rlo4tqzeqb0sOlruaOy3dug==}
    dev: true

  /json-stable-stringify-without-jsonify@1.0.1:
    resolution: {integrity: sha512-Bdboy+l7tA3OGW6FjyFHWkP5LuByj1Tk33Ljyq0axyzdk9//JSi2u3fP1QSmd1KNwq6VOKYGlAu87CisVir6Pw==}
    dev: true

  /json5@1.0.2:
    resolution: {integrity: sha512-g1MWMLBiz8FKi1e4w0UyVL3w+iJceWAFBAaBnnGKOpNa5f8TLktkbre1+s6oICydWAm+HRUGTmI+//xv2hvXYA==}
    hasBin: true
    dependencies:
      minimist: 1.2.8
    dev: true

  /json5@2.2.3:
    resolution: {integrity: sha512-XmOWe7eyHYH14cLdVPoyg+GOH3rYX++KpzrylJwSW98t3Nk+U8XOl8FWKOgwtzdb8lXGf6zYwDUzeHMWfxasyg==}
    engines: {node: '>=6'}
    hasBin: true

  /jsonc-parser@3.2.0:
    resolution: {integrity: sha512-gfFQZrcTc8CnKXp6Y4/CBT3fTc0OVuDofpre4aEeEpSBPV5X5v4+Vmx+8snU7RLPrNHPKSgLxGo9YuQzz20o+w==}

  /jsonfile@6.1.0:
    resolution: {integrity: sha512-5dgndWOriYSm5cnYaJNhalLNDKOqFwyDB/rr1E9ZsGciGvKPs8R2xYGCacuf3z6K1YKDz182fd+fY3cn3pMqXQ==}
    dependencies:
      universalify: 2.0.0
    optionalDependencies:
      graceful-fs: 4.2.11

  /jsonparse@1.3.1:
    resolution: {integrity: sha512-POQXvpdL69+CluYsillJ7SUhKvytYjW9vG/GKpnf+xP8UWgYEM/RaMzHHofbALDiKbbP1W8UEYmgGl39WkPZsg==}
    engines: {'0': node >= 0.2.0}
    dev: true

  /jsx-ast-utils@3.3.3:
    resolution: {integrity: sha512-fYQHZTZ8jSfmWZ0iyzfwiU4WDX4HpHbMCZ3gPlWYiCl3BoeOTsqKBqnTVfH2rYT7eP5c3sVbeSPHnnJOaTrWiw==}
    engines: {node: '>=4.0'}
    dependencies:
      array-includes: 3.1.6
      object.assign: 4.1.4
    dev: true

  /keyvaluestorage-interface@1.0.0:
    resolution: {integrity: sha512-8t6Q3TclQ4uZynJY9IGr2+SsIGwK9JHcO6ootkHCGA0CrQCRy+VkouYNO2xicET6b9al7QKzpebNow+gkpCL8g==}

  /kind-of@6.0.3:
    resolution: {integrity: sha512-dcS1ul+9tmeD95T+x28/ehLgd9mENa3LsvDTtzm3vyBEO7RPptvAD+t44WVXaUjTBRcrpFeFlC8WCruUR456hw==}
    engines: {node: '>=0.10.0'}
    dev: true

  /kleur@3.0.3:
    resolution: {integrity: sha512-eTIzlVOSUR+JxdDFepEYcBMtZ9Qqdef+rnzWdRZuMbOywu5tO2w2N7rqjoANZ5k9vywhL6Br1VRjUIgTQx4E8w==}
    engines: {node: '>=6'}

  /leven@3.1.0:
    resolution: {integrity: sha512-qsda+H8jTaUaN/x5vzW2rzc+8Rw4TAQ/4KjB46IwK5VH+IlVeeeje/EoZRpiXvIqjFgK84QffqPztGI3VBLG1A==}
    engines: {node: '>=6'}

  /levn@0.4.1:
    resolution: {integrity: sha512-+bT2uH4E5LGE7h/n3evcS/sQlJXCpIp6ym8OWJ5eV6+67Dsql/LaaT7qJBAt2rzfoa/5QBGBhxDix1dMt2kQKQ==}
    engines: {node: '>= 0.8.0'}
    dependencies:
      prelude-ls: 1.2.1
      type-check: 0.4.0
    dev: true

  /lines-and-columns@1.2.4:
    resolution: {integrity: sha512-7ylylesZQ/PV29jhEDl3Ufjo6ZX7gCqJr5F7PKrqc93v7fzSymt1BpwEU8nAUXs8qzzvqhbjhK5QZg6Mt/HkBg==}

  /listhen@1.5.5:
    resolution: {integrity: sha512-LXe8Xlyh3gnxdv4tSjTjscD1vpr/2PRpzq8YIaMJgyKzRG8wdISlWVWnGThJfHnlJ6hmLt2wq1yeeix0TEbuoA==}
    hasBin: true
    dependencies:
      '@parcel/watcher': 2.3.0
      '@parcel/watcher-wasm': 2.3.0
      citty: 0.1.5
      clipboardy: 3.0.0
      consola: 3.2.3
      defu: 6.1.3
      get-port-please: 3.1.1
      h3: 1.9.0
      http-shutdown: 1.2.2
      jiti: 1.21.0
      mlly: 1.4.2
      node-forge: 1.3.1
      pathe: 1.1.1
      std-env: 3.6.0
      ufo: 1.3.2
      untun: 0.1.2
      uqr: 0.1.2
    dev: false

  /load-json-file@4.0.0:
    resolution: {integrity: sha512-Kx8hMakjX03tiGTLAIdJ+lL0htKnXjEZN6hk/tozf/WOuYGdZBJrZ+rCJRbVCugsjB3jMLn9746NsQIf5VjBMw==}
    engines: {node: '>=4'}
    dependencies:
      graceful-fs: 4.2.11
      parse-json: 4.0.0
      pify: 3.0.0
      strip-bom: 3.0.0
    dev: true

  /loader-runner@4.3.0:
    resolution: {integrity: sha512-3R/1M+yS3j5ou80Me59j7F9IMs4PXs3VqRrm0TU3AbKPxlmpoY1TNscJV/oGJXo8qCatFGTfDbY6W6ipGOYXfg==}
    engines: {node: '>=6.11.5'}
    dev: true

  /locate-path@3.0.0:
    resolution: {integrity: sha512-7AO748wWnIhNqAuaty2ZWHkQHRSNfPVIsPIfwEOWO22AmaoVrWavlOcMR5nzTLNYvp36X220/maaRsrec1G65A==}
    engines: {node: '>=6'}
    dependencies:
      p-locate: 3.0.0
      path-exists: 3.0.0

  /locate-path@5.0.0:
    resolution: {integrity: sha512-t7hw9pI+WvuwNJXwk5zVHpyhIqzg2qTlklJOf0mVxGSbe3Fp2VieZcduNYjaLDoy6p9uGpQEGWG87WpMKlNq8g==}
    engines: {node: '>=8'}
    dependencies:
      p-locate: 4.1.0

  /locate-path@6.0.0:
    resolution: {integrity: sha512-iPZK6eYjbxRu3uB4/WZ3EsEIMJFMqAoopl3R+zuq0UjcAm/MO6KCweDgPfP3elTztoKP3KtnVHxTn2NHBSDVUw==}
    engines: {node: '>=10'}
    dependencies:
      p-locate: 5.0.0
    dev: true

  /lodash.camelcase@4.3.0:
    resolution: {integrity: sha512-TwuEnCnxbc3rAvhf/LbG7tJUDzhqXyFnv3dtzLOPgCG/hODL7WFnsbwktkD7yUV0RrreP/l1PALq/YSg6VvjlA==}
    dev: true

  /lodash.debounce@4.0.8:
    resolution: {integrity: sha512-FT1yDzDYEoYWhnSGnpE/4Kj1fLZkDFyqRb7fNt6FdYOSxlUWAtp42Eh6Wb0rGIv/m9Bgo7x4GhQbm5Ys4SG5ow==}
    dev: true

  /lodash.defaults@4.2.0:
    resolution: {integrity: sha512-qjxPLHd3r5DnsdGacqOMU6pb/avJzdh9tFX2ymgoZE27BmjXrNy/y4LoaiTeAb+O3gL8AfpJGtqfX/ae2leYYQ==}
    dev: false

  /lodash.isarguments@3.1.0:
    resolution: {integrity: sha512-chi4NHZlZqZD18a0imDHnZPrDeBbTtVN7GXMwuGdRH9qotxAjYs3aVLKc7zNOG9eddR5Ksd8rvFEBc9SsggPpg==}
    dev: false

  /lodash.isequal@4.5.0:
    resolution: {integrity: sha512-pDo3lu8Jhfjqls6GkMgpahsF9kCyayhgykjyLMNFTKWrpVdAQtYyB4muAMWozBB4ig/dtWAmsMxLEI8wuz+DYQ==}
    dev: false

  /lodash.isfunction@3.0.9:
    resolution: {integrity: sha512-AirXNj15uRIMMPihnkInB4i3NHeb4iBtNg9WRWuK2o31S+ePwwNmDPaTL3o7dTJ+VXNZim7rFs4rxN4YU1oUJw==}
    dev: true

  /lodash.isplainobject@4.0.6:
    resolution: {integrity: sha512-oSXzaWypCMHkPC3NvBEaPHf0KsA5mvPrOPgQWDsbg8n7orZ290M0BmC/jgRZ4vcJ6DTAhjrsSYgdsW/F+MFOBA==}
    dev: true

  /lodash.kebabcase@4.1.1:
    resolution: {integrity: sha512-N8XRTIMMqqDgSy4VLKPnJ/+hpGZN+PHQiJnSenYqPaVV/NCqEogTnAdZLQiGKhxX+JCs8waWq2t1XHWKOmlY8g==}
    dev: true

  /lodash.memoize@4.1.2:
    resolution: {integrity: sha512-t7j+NzmgnQzTAYXcsHYLgimltOV1MXHtlOWf6GjL9Kj8GK5FInw5JotxvbOs+IvV1/Dzo04/fCGfLVs7aXb4Ag==}
    dev: true

  /lodash.merge@4.6.2:
    resolution: {integrity: sha512-0KpjqXRVvrYyCsX1swR/XTK0va6VQkQM6MNo7PqW77ByjAhoARA8EfrP1N4+KlKj8YS0ZUCtRT/YUuhyYDujIQ==}
    dev: true

  /lodash.mergewith@4.6.2:
    resolution: {integrity: sha512-GK3g5RPZWTRSeLSpgP8Xhra+pnjBC56q9FZYe1d5RN3TJ35dbkGy3YqBSMbyCrlbi+CM9Z3Jk5yTL7RCsqboyQ==}
    dev: true

  /lodash.snakecase@4.1.1:
    resolution: {integrity: sha512-QZ1d4xoBHYUeuouhEq3lk3Uq7ldgyFXGBhg04+oRLnIz8o9T65Eh+8YdroUwn846zchkA9yDsDl5CVVaV2nqYw==}
    dev: true

  /lodash.startcase@4.4.0:
    resolution: {integrity: sha512-+WKqsK294HMSc2jEbNgpHpd0JfIBhp7rEV4aqXWqFr6AlXov+SlcgB1Fv01y2kGe3Gc8nMW7VA0SrGuSkRfIEg==}
    dev: true

  /lodash.truncate@4.4.2:
    resolution: {integrity: sha512-jttmRe7bRse52OsWIMDLaXxWqRAmtIUccAQ3garviCqJjafXOfNMO0yMfNpdD6zbGaTU0P5Nz7e7gAT6cKmJRw==}
    dev: true

  /lodash.uniq@4.5.0:
    resolution: {integrity: sha512-xfBaXQd9ryd9dlSDvnvI0lvxfLJlYAZzXomUYzLKtUeOQvOP5piqAWuGtrhWeqaXK9hhoM/iyJc5AV+XfsX3HQ==}
    dev: true

  /lodash.upperfirst@4.3.1:
    resolution: {integrity: sha512-sReKOYJIJf74dhJONhU4e0/shzi1trVbSWDOhKYE5XV2O+H7Sb2Dihwuc7xWxVl+DgFPyTqIN3zMfT9cq5iWDg==}
    dev: true

  /lodash@4.17.21:
    resolution: {integrity: sha512-v2kDEe57lecTulaDIuNTPy3Ry4gLGJ6Z1O3vE1krgXZNrsQ+LFTGHVxVjcXPs17LhbZVGedAJv8XZ1tvj5FvSg==}

  /lokijs@1.5.12:
    resolution: {integrity: sha512-Q5ALD6JiS6xAUWCwX3taQmgwxyveCtIIuL08+ml0nHwT3k0S/GIFJN+Hd38b1qYIMaE5X++iqsqWVksz7SYW+Q==}
    dev: true

  /long@5.2.3:
    resolution: {integrity: sha512-lcHwpNoggQTObv5apGNCTdJrO69eHOZMi4BNC+rTLER8iHAqGrUVeLh/irVIM7zTw2bOXA8T6uNPeujwOLg/2Q==}
    dev: false

  /loose-envify@1.4.0:
    resolution: {integrity: sha512-lyuxPGr/Wfhrlem2CL/UcnUc1zcqKAImBDzukY7Y5F/yQiNdko6+fRLevlw1HgMySw7f611UIY408EtxRSoK3Q==}
    hasBin: true
    dependencies:
      js-tokens: 4.0.0

  /lower-case@2.0.2:
    resolution: {integrity: sha512-7fm3l3NAF9WfN6W3JOmf5drwpVqX78JtoGJ3A6W0a6ZnldM41w2fV5D490psKFTpMds8TJse/eHLFFsNHHjHgg==}
    dependencies:
      tslib: 2.5.0
    dev: true

  /lru-cache@10.1.0:
    resolution: {integrity: sha512-/1clY/ui8CzjKFyjdvwPWJUYKiFVXG2I2cY0ssG7h4+hwk+XOIX7ZSG9Q7TW8TW3Kp3BUSqgFWBLgL4PJ+Blag==}
    engines: {node: 14 || >=16.14}
    dev: false

  /lru-cache@5.1.1:
    resolution: {integrity: sha512-KpNARQA3Iwv+jTA0utUVVbrh+Jlrr1Fv0e56GGzAFOXN7dk/FviaDW8LHmK52DlcH4WP2n6gI8vN1aesBFgo9w==}
    dependencies:
      yallist: 3.1.1

  /lru-cache@6.0.0:
    resolution: {integrity: sha512-Jo6dJ04CmSjuznwJSS3pUeWmd/H0ffTlkXXgwZi+eq1UCmqQwCh+eLsYOYCwY991i2Fah4h1BEMCx4qThGbsiA==}
    engines: {node: '>=10'}
    dependencies:
      yallist: 4.0.0

  /magic-string@0.27.0:
    resolution: {integrity: sha512-8UnnX2PeRAPZuN12svgR9j7M1uWMovg/CEnIwIG0LFkXSJJe4PdfUGiTGl8V9bsBHFUtfVINcSyYxd7q+kx9fA==}
    engines: {node: '>=12'}
    dependencies:
      '@jridgewell/sourcemap-codec': 1.4.15
    dev: true

  /make-dir@2.1.0:
    resolution: {integrity: sha512-LS9X+dc8KLxXCb8dni79fLIIUA5VyZoyjSMCwTluaXA0o27cCK0bhXkpgw+sTXVpPy/lSO57ilRixqk0vDmtRA==}
    engines: {node: '>=6'}
    dependencies:
      pify: 4.0.1
      semver: 7.5.2
    dev: true

  /make-dir@3.1.0:
    resolution: {integrity: sha512-g3FeP20LNwhALb/6Cz6Dd4F2ngze0jz7tbzrD2wAV+o9FeNHe4rL+yK2md0J/fiSf1sa1ADhXqi5+oVwOM/eGw==}
    engines: {node: '>=8'}
    dependencies:
      semver: 7.5.2

  /make-error@1.3.6:
    resolution: {integrity: sha512-s8UhlNe7vPKomQhC1qFelMokr/Sc3AgNbso3n74mVPA5LTZwkB9NlXf4XPamLxJE8h0gh73rM94xvwRT2CVInw==}

  /makeerror@1.0.12:
    resolution: {integrity: sha512-JmqCvUhmt43madlpFzG4BQzG2Z3m6tvQDNKdClZnO3VbIudJYmxsT0FNJMeiB2+JTSlTQTSbU8QdesVmwJcmLg==}
    dependencies:
      tmpl: 1.0.5

  /map-obj@1.0.1:
    resolution: {integrity: sha512-7N/q3lyZ+LVCp7PzuxrJr4KMbBE2hW7BT7YNia330OFxIf4d3r5zVpicP2650l7CPN6RM9zOJRl3NGpqSiw3Eg==}
    engines: {node: '>=0.10.0'}
    dev: true

  /map-obj@4.3.0:
    resolution: {integrity: sha512-hdN1wVrZbb29eBGiGjJbeP8JbKjq1urkHJ/LIP/NY48MZ1QVXUsQBV1G1zvYFHn1XE06cwjBsOI2K3Ulnj1YXQ==}
    engines: {node: '>=8'}
    dev: true

  /md5.js@1.3.5:
    resolution: {integrity: sha512-xitP+WxNPcTTOgnTJcrhM0xvdPepipPSf3I8EIpGKeFLjt3PlJLIDG3u8EX53ZIubkb+5U2+3rELYpEhHhzdkg==}
    dependencies:
      hash-base: 3.1.0
      inherits: 2.0.4
      safe-buffer: 5.2.1

  /memorystream@0.3.1:
    resolution: {integrity: sha512-S3UwM3yj5mtUSEfP41UZmt/0SCoVYUcU1rkXv+BQ5Ig8ndL4sPoJNBUJERafdPb5jjHJGuMgytgKvKIf58XNBw==}
    engines: {node: '>= 0.10.0'}
    dev: true

  /meow@8.1.2:
    resolution: {integrity: sha512-r85E3NdZ+mpYk1C6RjPFEMSE+s1iZMuHtsHAqY0DT3jZczl0diWUZ8g6oU7h0M9cD2EL+PzaYghhCLzR0ZNn5Q==}
    engines: {node: '>=10'}
    dependencies:
      '@types/minimist': 1.2.2
      camelcase-keys: 6.2.2
      decamelize-keys: 1.1.1
      hard-rejection: 2.1.0
      minimist-options: 4.1.0
      normalize-package-data: 3.0.3
      read-pkg-up: 7.0.1
      redent: 3.0.0
      trim-newlines: 3.0.1
      type-fest: 0.18.1
      yargs-parser: 20.2.9
    dev: true

  /merge-options@3.0.4:
    resolution: {integrity: sha512-2Sug1+knBjkaMsMgf1ctR1Ujx+Ayku4EdJN4Z+C2+JzoeF7A3OZ9KM2GY0CpQS51NR61LTurMJrRKPhSs3ZRTQ==}
    engines: {node: '>=10'}
    dependencies:
      is-plain-obj: 2.1.0
    dev: false

  /merge-stream@2.0.0:
    resolution: {integrity: sha512-abv/qOcuPfk3URPfDzmZU1LKmuw8kT+0nIHvKrKgFrwifol/doWcdA4ZqsWQ8ENrFKkd67Mfpo/LovbIUsbt3w==}

  /merge2@1.4.1:
    resolution: {integrity: sha512-8q7VEgMJW4J8tcfVPy8g09NcQwZdbwFEqhe/WZkoIzjn/3TGDwtOCYtXGxA3O8tPzpczCCDgv+P2P5y00ZJOOg==}
    engines: {node: '>= 8'}
    dev: true

  /micromatch@4.0.5:
    resolution: {integrity: sha512-DMy+ERcEW2q8Z2Po+WNXuw3c5YaUSFjAO5GsJqfEl7UjvtIuFKO6ZrKvcItdy98dwFI2N1tg3zNIdKaQT+aNdA==}
    engines: {node: '>=8.6'}
    dependencies:
      braces: 3.0.2
      picomatch: 2.3.1

  /miller-rabin@4.0.1:
    resolution: {integrity: sha512-115fLhvZVqWwHPbClyntxEVfVDfl9DLLTuJvq3g2O/Oxi8AiNouAHvDSzHS0viUJc+V5vm3eq91Xwqn9dp4jRA==}
    hasBin: true
    dependencies:
      bn.js: 4.12.0
      brorand: 1.1.0

  /mime-db@1.52.0:
    resolution: {integrity: sha512-sPU4uV7dYlvtWJxwwxHD0PuihVNiE7TyAbQ5SWxDCB9mUYvOgroQOwYQQOKPJ8CIbE+1ETVlOoK1UC2nU3gYvg==}
    engines: {node: '>= 0.6'}

  /mime-types@2.1.35:
    resolution: {integrity: sha512-ZDY+bPm5zTTF+YpCrAU9nK0UgICYPT0QtT1NZWFv4s++TNkcgVaT0g6+4R2uI4MjQjzysHB1zxuWL50hzaeXiw==}
    engines: {node: '>= 0.6'}
    dependencies:
      mime-db: 1.52.0

  /mime@3.0.0:
    resolution: {integrity: sha512-jSCU7/VB1loIWBZe14aEYHU/+1UMEHoaO7qxCOVJOw9GgH72VAWppxNcjU+x9a2k3GSIBXNKxXQFqRvvZ7vr3A==}
    engines: {node: '>=10.0.0'}
    hasBin: true
    dev: false

  /mimic-fn@2.1.0:
    resolution: {integrity: sha512-OqbOk5oEQeAZ8WXWydlu9HJjz9WVdEIvamMCcXmuqUYjTknH/sqsWvhQ3vgwKFRR1HpjvNBKQ37nbJgYzGqGcg==}
    engines: {node: '>=6'}

  /min-indent@1.0.1:
    resolution: {integrity: sha512-I9jwMn07Sy/IwOj3zVkVik2JTvgpaykDZEigL6Rx6N9LbMywwUSMtxET+7lVoDLLd3O3IXwJwvuuns8UB/HeAg==}
    engines: {node: '>=4'}
    dev: true

  /minimalistic-assert@1.0.1:
    resolution: {integrity: sha512-UtJcAD4yEaGtjPezWuO9wC4nwUnVH/8/Im3yEHQP4b67cXlD/Qr9hdITCU1xDbSEXg2XKNaP8jsReV7vQd00/A==}

  /minimalistic-crypto-utils@1.0.1:
    resolution: {integrity: sha512-JIYlbt6g8i5jKfJ3xz7rF0LXmv2TkDxBLUkiBeZ7bAx4GnnNMr8xFpGnOxn6GhTEHx3SjRrZEoU+j04prX1ktg==}

  /minimatch@3.1.2:
    resolution: {integrity: sha512-J7p63hRiAjw1NDEww1W7i37+ByIrOWO5XQQAzZ3VOcL0PNybwpfmV/N05zFAzwQ9USyEcX6t3UO+K5aqBQOIHw==}
    dependencies:
      brace-expansion: 1.1.11

  /minimatch@5.1.6:
    resolution: {integrity: sha512-lKwV/1brpG6mBUFHtb7NUmtABCb2WZZmm2wNiOA5hAb8VdCS4B3dtMWyvcoViccwAW/COERjXLt0zP1zXUN26g==}
    engines: {node: '>=10'}
    dependencies:
      brace-expansion: 2.0.1
    dev: true

  /minimist-options@4.1.0:
    resolution: {integrity: sha512-Q4r8ghd80yhO/0j1O3B2BjweX3fiHg9cdOwjJd2J76Q135c+NDxGCqdYKQ1SKBuFfgWbAUzBfvYjPUEeNgqN1A==}
    engines: {node: '>= 6'}
    dependencies:
      arrify: 1.0.1
      is-plain-obj: 1.1.0
      kind-of: 6.0.3
    dev: true

  /minimist@1.2.8:
    resolution: {integrity: sha512-2yyAR8qBkN3YuheJanUpWC5U3bb5osDywNB8RzDVlDwDHbocAJveqqj1u8+SVD7jkWT4yvsHCpWqqWqAxb0zCA==}
    dev: true

  /mlly@1.4.2:
    resolution: {integrity: sha512-i/Ykufi2t1EZ6NaPLdfnZk2AX8cs0d+mTzVKuPfqPKPatxLApaBoxJQ9x1/uckXtrS/U5oisPMDkNs0yQTaBRg==}
    dependencies:
      acorn: 8.11.2
      pathe: 1.1.1
      pkg-types: 1.0.3
      ufo: 1.3.2
    dev: false

  /mock-fs@5.2.0:
    resolution: {integrity: sha512-2dF2R6YMSZbpip1V1WHKGLNjr/k48uQClqMVb5H3MOvwc9qhYis3/IWbj02qIg/Y8MDXKFF4c5v0rxx2o6xTZw==}
    engines: {node: '>=12.0.0'}
    dev: true

  /mock-socket@9.2.1:
    resolution: {integrity: sha512-aw9F9T9G2zpGipLLhSNh6ZpgUyUl4frcVmRN08uE1NWPWg43Wx6+sGPDbQ7E5iFZZDJW5b5bypMeAEHqTbIFag==}
    engines: {node: '>= 8'}
    dev: true

  /mri@1.2.0:
    resolution: {integrity: sha512-tzzskb3bG8LvYGFF/mDTpq3jpI6Q9wc3LEmBaghu+DdCssd1FakN7Bc0hVNmEyGq1bq3RgfkCb3cmQLpNPOroA==}
    engines: {node: '>=4'}
    dev: false

  /ms@2.1.2:
    resolution: {integrity: sha512-sGkPx+VjMtmA6MX27oA4FBFELFCZZ4S4XqeGOXCv68tT+jb3vk/RyaKWP0PTKyWtmLSM0b+adUTEvbs1PEaH2w==}

  /ms@2.1.3:
    resolution: {integrity: sha512-6FlzubTLZG3J2a/NVCAleEhjzq5oxgHyaCU9yYXvcLsvoVaHJq/s5xXI6/XXP6tz7R9xAOtHnSO/tXtF3WRTlA==}

  /multiaddr-to-uri@8.0.0(node-fetch@3.3.1):
    resolution: {integrity: sha512-dq4p/vsOOUdVEd1J1gl+R2GFrXJQH8yjLtz4hodqdVbieg39LvBOdMQRdQnfbg5LSM/q1BYNVf5CBbwZFFqBgA==}
    deprecated: This module is deprecated, please upgrade to @multiformats/multiaddr-to-uri
    dependencies:
      multiaddr: 10.0.1(node-fetch@3.3.1)
    transitivePeerDependencies:
      - node-fetch
      - supports-color
    dev: false

  /multiaddr@10.0.1(node-fetch@3.3.1):
    resolution: {integrity: sha512-G5upNcGzEGuTHkzxezPrrD6CaIHR9uo+7MwqhNVcXTs33IInon4y7nMiGxl2CY5hG7chvYQUQhz5V52/Qe3cbg==}
    deprecated: This module is deprecated, please upgrade to @multiformats/multiaddr
    dependencies:
      dns-over-http-resolver: 1.2.3(node-fetch@3.3.1)
      err-code: 3.0.1
      is-ip: 3.1.0
      multiformats: 9.9.0
      uint8arrays: 3.1.1
      varint: 6.0.0
    transitivePeerDependencies:
      - node-fetch
      - supports-color
    dev: false

  /multiformats@9.9.0:
    resolution: {integrity: sha512-HoMUjhH9T8DDBNT+6xzkrd9ga/XiBI4xLr58LJACwK6G3HTOPeMz4nB4KJs33L2BelrIJa7P0VuNaVF3hMYfjg==}
    dev: false

  /nanoid@3.3.4:
    resolution: {integrity: sha512-MqBkQh/OHTS2egovRtLk45wEyNXwF+cokD+1YPf9u5VfJiRdAiRwB2froX5Co9Rh20xs4siNPm8naNotSD6RBw==}
    engines: {node: ^10 || ^12 || ^13.7 || ^14 || >=15.0.1}
    hasBin: true
    dev: true

  /nanoid@3.3.6:
    resolution: {integrity: sha512-BGcqMMJuToF7i1rt+2PWSNVnWIkGCU78jBG3RxO/bZlnZPK2Cmi2QaffxGO/2RvWi9sL+FAiRiXMgsyxQ1DIDA==}
    engines: {node: ^10 || ^12 || ^13.7 || ^14 || >=15.0.1}
    hasBin: true
    dev: false

  /nanoid@3.3.7:
    resolution: {integrity: sha512-eSRppjcPIatRIMC1U6UngP8XFcz8MQWGQdt1MTBQ7NaAmvXDfvNxbvWV3x2y6CdEUciCSsDHDQZbhYaB8QEo2g==}
    engines: {node: ^10 || ^12 || ^13.7 || ^14 || >=15.0.1}
    hasBin: true
    dev: true

  /napi-wasm@1.1.0:
    resolution: {integrity: sha512-lHwIAJbmLSjF9VDRm9GoVOy9AGp3aIvkjv+Kvz9h16QR3uSVYH78PNQUnT2U4X53mhlnV2M7wrhibQ3GHicDmg==}
    dev: false

  /native-fetch@3.0.0(node-fetch@2.6.9):
    resolution: {integrity: sha512-G3Z7vx0IFb/FQ4JxvtqGABsOTIqRWvgQz6e+erkB+JJD6LrszQtMozEHI4EkmgZQvnGHrpLVzUWk7t4sJCIkVw==}
    peerDependencies:
      node-fetch: '*'
    dependencies:
      node-fetch: 2.6.9
    dev: false

  /native-fetch@3.0.0(node-fetch@3.3.1):
    resolution: {integrity: sha512-G3Z7vx0IFb/FQ4JxvtqGABsOTIqRWvgQz6e+erkB+JJD6LrszQtMozEHI4EkmgZQvnGHrpLVzUWk7t4sJCIkVw==}
    peerDependencies:
      node-fetch: '*'
    dependencies:
      node-fetch: 3.3.1
    dev: false

  /natural-compare-lite@1.4.0:
    resolution: {integrity: sha512-Tj+HTDSJJKaZnfiuw+iaF9skdPpTo2GtEly5JHnWV/hfv2Qj/9RKsGISQtLh2ox3l5EAGw487hnBee0sIJ6v2g==}
    dev: true

  /natural-compare@1.4.0:
    resolution: {integrity: sha512-OWND8ei3VtNC9h7V60qff3SVobHr996CTwgxubgyQYEpg290h9J0buyECNNJexkFm5sOajh5G116RYA1c8ZMSw==}

  /neo-async@2.6.2:
    resolution: {integrity: sha512-Yd3UES5mWCSqR+qNT93S3UoYUkqAZ9lLg8a7g9rimsWmYGK8cVToA4/sF3RrshdyV3sAGMXVUmpMYOw+dLpOuw==}
    dev: true

  /nice-try@1.0.5:
    resolution: {integrity: sha512-1nh45deeb5olNY7eX82BkPO7SSxR5SSYJiPTrTdFUVYwAl8CKMA5N9PjTYkHiRjisVcxcQ1HXdLhx2qxxJzLNQ==}
    dev: true

  /no-case@3.0.4:
    resolution: {integrity: sha512-fgAN3jGAh+RoxUGZHTSOLJIqUc2wmoBwGR4tbpNAKmmovFoWq0OdRkb0VkldReO2a2iBT/OEulG9XSUc10r3zg==}
    dependencies:
      lower-case: 2.0.2
      tslib: 2.5.0
    dev: true

  /node-addon-api@7.0.0:
    resolution: {integrity: sha512-vgbBJTS4m5/KkE16t5Ly0WW9hz46swAstv0hYYwMtbG7AznRhNyfLRe8HZAiWIpcHzoO7HxhLuBQj9rJ/Ho0ZA==}
    dev: false

  /node-domexception@1.0.0:
    resolution: {integrity: sha512-/jKZoMpw0F8GRwl4/eLROPA3cfcXtLApP0QzLmUT/HuPCZWyB7IY9ZrMeKw2O/nFIqPQB3PVM9aYm0F312AXDQ==}
    engines: {node: '>=10.5.0'}

  /node-emoji@1.11.0:
    resolution: {integrity: sha512-wo2DpQkQp7Sjm2A0cq+sN7EHKO6Sl0ctXeBdFZrL9T9+UywORbufTcTZxom8YqpLQt/FqNMUkOpkZrJVYSKD3A==}
    dependencies:
      lodash: 4.17.21
    dev: true

  /node-environment-flags@1.0.6:
    resolution: {integrity: sha512-5Evy2epuL+6TM0lCQGpFIj6KwiEsGh1SrHUhTbNX+sLbBtjidPZFAnVK9y5yU1+h//RitLbRHTIMyxQPtxMdHw==}
    dependencies:
      object.getownpropertydescriptors: 2.1.6
      semver: 7.5.2
    dev: true

  /node-fetch-h2@2.3.0:
    resolution: {integrity: sha512-ofRW94Ab0T4AOh5Fk8t0h8OBWrmjb0SSB20xh1H8YnPV9EJ+f5AMoYSUQ2zgJ4Iq2HAK0I2l5/Nequ8YzFS3Hg==}
    engines: {node: 4.x || >=6.0.0}
    dependencies:
      http2-client: 1.3.5
    dev: true

  /node-fetch-native@1.4.1:
    resolution: {integrity: sha512-NsXBU0UgBxo2rQLOeWNZqS3fvflWePMECr8CoSWoSTqCqGbVVsvl9vZu1HfQicYN0g5piV9Gh8RTEvo/uP752w==}
    dev: false

  /node-fetch@2.6.7:
    resolution: {integrity: sha512-ZjMPFEfVx5j+y2yF35Kzx5sF7kDzxuDj6ziH4FFbOp87zKDZNx8yExJIb05OGF4Nlt9IHFIMBkRl41VdvcNdbQ==}
    engines: {node: 4.x || >=6.0.0}
    peerDependencies:
      encoding: ^0.1.0
    peerDependenciesMeta:
      encoding:
        optional: true
    dependencies:
      whatwg-url: 5.0.0
    dev: false

  /node-fetch@2.6.9:
    resolution: {integrity: sha512-DJm/CJkZkRjKKj4Zi4BsKVZh3ValV5IR5s7LVZnW+6YMh0W1BfNA8XSs6DLMGYlId5F3KnA70uu2qepcR08Qqg==}
    engines: {node: 4.x || >=6.0.0}
    peerDependencies:
      encoding: ^0.1.0
    peerDependenciesMeta:
      encoding:
        optional: true
    dependencies:
      whatwg-url: 5.0.0

  /node-fetch@3.3.1:
    resolution: {integrity: sha512-cRVc/kyto/7E5shrWca1Wsea4y6tL9iYJE5FBCius3JQfb/4P4I295PfhgbJQBLTx6lATE4z+wK0rPM4VS2uow==}
    engines: {node: ^12.20.0 || ^14.13.1 || >=16.0.0}
    dependencies:
      data-uri-to-buffer: 4.0.1
      fetch-blob: 3.2.0
      formdata-polyfill: 4.0.10

  /node-forge@1.3.1:
    resolution: {integrity: sha512-dPEtOeMvF9VMcYV/1Wb8CPoVAXtp6MKMlcbAt4ddqmGqUJ6fQZFXkNZNkNlfevtNkGtaSoXf/vNNNSvgrdXwtA==}
    engines: {node: '>= 6.13.0'}
    dev: false

  /node-int64@0.4.0:
    resolution: {integrity: sha512-O5lz91xSOeoXP6DulyHfllpq+Eg00MWitZIbtPfoSEvqIHdl5gfcY6hYzDWnj0qD5tz52PI08u9qUvSVeUBeHw==}

  /node-readfiles@0.2.0:
    resolution: {integrity: sha512-SU00ZarexNlE4Rjdm83vglt5Y9yiQ+XI1XpflWlb7q7UTN1JUItm69xMeiQCTxtTfnzt+83T8Cx+vI2ED++VDA==}
    dependencies:
      es6-promise: 3.3.1
    dev: true

  /node-releases@2.0.10:
    resolution: {integrity: sha512-5GFldHPXVG/YZmFzJvKK2zDSzPKhEp0+ZR5SVaoSag9fsL5YgHbUHDfnG5494ISANDcK4KwPXAx2xqVEydmd7w==}

  /normalize-package-data@2.5.0:
    resolution: {integrity: sha512-/5CMN3T0R4XTj4DcGaexo+roZSdSFW/0AOOTROrjxzCG1wrWXEsGbRKevjlIL+ZDE4sZlJr5ED4YW0yqmkK+eA==}
    dependencies:
      hosted-git-info: 2.8.9
      resolve: 1.22.2
      semver: 7.5.2
      validate-npm-package-license: 3.0.4
    dev: true

  /normalize-package-data@3.0.3:
    resolution: {integrity: sha512-p2W1sgqij3zMMyRC067Dg16bfzVH+w7hyegmpIvZ4JNjqtGOVAIvLmjBx3yP7YTe9vKJgkoNOPjwQGogDoMXFA==}
    engines: {node: '>=10'}
    dependencies:
      hosted-git-info: 4.1.0
      is-core-module: 2.12.0
      semver: 7.5.2
      validate-npm-package-license: 3.0.4
    dev: true

  /normalize-path@3.0.0:
    resolution: {integrity: sha512-6eZs5Ls3WtCisHWp9S2GUy8dqkpGi4BVSz3GaqiE6ezub0512ESztXUwUB6C6IKbQkY2Pnb/mD4WYojCRwcwLA==}
    engines: {node: '>=0.10.0'}

  /npm-run-all@4.1.5:
    resolution: {integrity: sha512-Oo82gJDAVcaMdi3nuoKFavkIHBRVqQ1qvMb+9LHk/cF4P6B2m8aP04hGf7oL6wZ9BuGwX1onlLhpuoofSyoQDQ==}
    engines: {node: '>= 4'}
    hasBin: true
    dependencies:
      ansi-styles: 3.2.1
      chalk: 2.4.2
      cross-spawn: 6.0.5
      memorystream: 0.3.1
      minimatch: 3.1.2
      pidtree: 0.3.1
      read-pkg: 3.0.0
      shell-quote: 1.8.1
      string.prototype.padend: 3.1.4
    dev: true

  /npm-run-path@4.0.1:
    resolution: {integrity: sha512-S48WzZW777zhNIrn7gxOlISNAqi9ZC/uQFnRdbeIHhZhCA6UqpkOT8T1G7BvfdgP4Er8gF4sUbaS0i7QvIfCWw==}
    engines: {node: '>=8'}
    dependencies:
      path-key: 3.1.1

  /nth-check@2.1.1:
    resolution: {integrity: sha512-lqjrjmaOoAnWfMmBPL+XNnynZh2+swxiX3WUE0s4yEHI6m+AwrK2UZOimIRl3X/4QctVqS8AiZjFqyOGrMXb/w==}
    dependencies:
      boolbase: 1.0.0
    dev: true

  /oas-kit-common@1.0.8:
    resolution: {integrity: sha512-pJTS2+T0oGIwgjGpw7sIRU8RQMcUoKCDWFLdBqKB2BNmGpbBMH2sdqAaOXUg8OzonZHU0L7vfJu1mJFEiYDWOQ==}
    dependencies:
      fast-safe-stringify: 2.1.1
    dev: true

  /oas-linter@3.2.2:
    resolution: {integrity: sha512-KEGjPDVoU5K6swgo9hJVA/qYGlwfbFx+Kg2QB/kd7rzV5N8N5Mg6PlsoCMohVnQmo+pzJap/F610qTodKzecGQ==}
    dependencies:
      '@exodus/schemasafe': 1.0.0
      should: 13.2.3
      yaml: 1.10.2
    dev: true

  /oas-resolver@2.5.6:
    resolution: {integrity: sha512-Yx5PWQNZomfEhPPOphFbZKi9W93CocQj18NlD2Pa4GWZzdZpSJvYwoiuurRI7m3SpcChrnO08hkuQDL3FGsVFQ==}
    hasBin: true
    dependencies:
      node-fetch-h2: 2.3.0
      oas-kit-common: 1.0.8
      reftools: 1.1.9
      yaml: 1.10.2
      yargs: 17.7.1
    dev: true

  /oas-schema-walker@1.1.5:
    resolution: {integrity: sha512-2yucenq1a9YPmeNExoUa9Qwrt9RFkjqaMAA1X+U7sbb0AqBeTIdMHky9SQQ6iN94bO5NW0W4TRYXerG+BdAvAQ==}
    dev: true

  /oas-validator@5.0.8:
    resolution: {integrity: sha512-cu20/HE5N5HKqVygs3dt94eYJfBi0TsZvPVXDhbXQHiEityDN+RROTleefoKRKKJ9dFAF2JBkDHgvWj0sjKGmw==}
    dependencies:
      call-me-maybe: 1.0.2
      oas-kit-common: 1.0.8
      oas-linter: 3.2.2
      oas-resolver: 2.5.6
      oas-schema-walker: 1.1.5
      reftools: 1.1.9
      should: 13.2.3
      yaml: 1.10.2
    dev: true

  /object-assign@4.1.1:
    resolution: {integrity: sha512-rJgTQnkUnH1sFw8yT6VSU3zD3sWmu6sZhIseY8VX+GRu3P6F7Fu+JNDoXfklElbLJSnc3FUQHVe4cU5hj+BcUg==}
    engines: {node: '>=0.10.0'}
    dev: true

  /object-inspect@1.12.3:
    resolution: {integrity: sha512-geUvdk7c+eizMNUDkRpW1wJwgfOiOeHbxBR/hLXK1aT6zmVSO0jsQcs7fj6MGw89jC/cjGfLcNOrtMYtGqm81g==}
    dev: true

  /object-keys@1.1.1:
    resolution: {integrity: sha512-NuAESUOUMrlIXOfHKzD6bpPu3tYt3xvjNdRIQ+FeT0lNb4K8WR70CaDxhuNguS2XG+GjkyMwOzsN5ZktImfhLA==}
    engines: {node: '>= 0.4'}
    dev: true

  /object.assign@4.1.4:
    resolution: {integrity: sha512-1mxKf0e58bvyjSCtKYY4sRe9itRk3PJpquJOjeIkz885CczcI4IvJJDLPS72oowuSh+pBxUFROpX+TU++hxhZQ==}
    engines: {node: '>= 0.4'}
    dependencies:
      call-bind: 1.0.2
      define-properties: 1.2.0
      has-symbols: 1.0.3
      object-keys: 1.1.1
    dev: true

  /object.entries@1.1.6:
    resolution: {integrity: sha512-leTPzo4Zvg3pmbQ3rDK69Rl8GQvIqMWubrkxONG9/ojtFE2rD9fjMKfSI5BxW3osRH1m6VdzmqK8oAY9aT4x5w==}
    engines: {node: '>= 0.4'}
    dependencies:
      call-bind: 1.0.2
      define-properties: 1.2.0
      es-abstract: 1.21.2
    dev: true

  /object.fromentries@2.0.6:
    resolution: {integrity: sha512-VciD13dswC4j1Xt5394WR4MzmAQmlgN72phd/riNp9vtD7tp4QQWJ0R4wvclXcafgcYK8veHRed2W6XeGBvcfg==}
    engines: {node: '>= 0.4'}
    dependencies:
      call-bind: 1.0.2
      define-properties: 1.2.0
      es-abstract: 1.21.2
    dev: true

  /object.getownpropertydescriptors@2.1.6:
    resolution: {integrity: sha512-lq+61g26E/BgHv0ZTFgRvi7NMEPuAxLkFU7rukXjc/AlwH4Am5xXVnIXy3un1bg/JPbXHrixRkK1itUzzPiIjQ==}
    engines: {node: '>= 0.8'}
    dependencies:
      array.prototype.reduce: 1.0.5
      call-bind: 1.0.2
      define-properties: 1.2.0
      es-abstract: 1.21.2
      safe-array-concat: 1.0.0
    dev: true

  /object.hasown@1.1.2:
    resolution: {integrity: sha512-B5UIT3J1W+WuWIU55h0mjlwaqxiE5vYENJXIXZ4VFe05pNYrkKuK0U/6aFcb0pKywYJh7IhfoqUfKVmrJJHZHw==}
    dependencies:
      define-properties: 1.2.0
      es-abstract: 1.21.2
    dev: true

  /object.values@1.1.6:
    resolution: {integrity: sha512-FVVTkD1vENCsAcwNs9k6jea2uHC/X0+JcjG8YA60FN5CMaJmG95wT9jek/xX9nornqGRrBkKtzuAu2wuHpKqvw==}
    engines: {node: '>= 0.4'}
    dependencies:
      call-bind: 1.0.2
      define-properties: 1.2.0
      es-abstract: 1.21.2
    dev: true

  /ofetch@1.3.3:
    resolution: {integrity: sha512-s1ZCMmQWXy4b5K/TW9i/DtiN8Ku+xCiHcjQ6/J/nDdssirrQNOoB165Zu8EqLMA2lln1JUth9a0aW9Ap2ctrUg==}
    dependencies:
      destr: 2.0.2
      node-fetch-native: 1.4.1
      ufo: 1.3.2
    dev: false

  /on-exit-leak-free@0.2.0:
    resolution: {integrity: sha512-dqaz3u44QbRXQooZLTUKU41ZrzYrcvLISVgbrzbyCMxpmSLJvZ3ZamIJIZ29P6OhZIkNIQKosdeM6t1LYbA9hg==}
    dev: false

  /once@1.4.0:
    resolution: {integrity: sha512-lNaJgI+2Q5URQBkccEKHTQOPaXdUxnZZElQTZY0MFUAuaEqe1E+Nyvgdz/aIyNi6Z9MzO5dv1H8n58/GELp3+w==}
    dependencies:
      wrappy: 1.0.2

  /onetime@5.1.2:
    resolution: {integrity: sha512-kbpaSSGJTWdAY5KPVeMOKXSrPtr8C8C7wodJbcsd51jRnmD+GZu8Y0VoU6Dm5Z4vWr0Ig/1NKuWRKf7j5aaYSg==}
    engines: {node: '>=6'}
    dependencies:
      mimic-fn: 2.1.0

  /open@8.4.2:
    resolution: {integrity: sha512-7x81NCL719oNbsq/3mh+hVrAWmFuEYUqrq/Iw3kUzH8ReypT9QQ0BLoJS7/G9k6N81XjW4qHWtjWwe/9eLy1EQ==}
    engines: {node: '>=12'}
    dependencies:
      define-lazy-prop: 2.0.0
      is-docker: 2.2.1
      is-wsl: 2.2.0
    dev: true

  /openai@3.3.0:
    resolution: {integrity: sha512-uqxI/Au+aPRnsaQRe8CojU0eCR7I0mBiKjD3sNMzY6DaC1ZVrc85u98mtJW6voDug8fgGN+DIZmTDxTthxb7dQ==}
    dependencies:
      axios: 1.6.0
      form-data: 4.0.0
    transitivePeerDependencies:
      - debug
    dev: false

  /optionator@0.9.1:
    resolution: {integrity: sha512-74RlY5FCnhq4jRxVUPKDaRwrVNXMqsGsiW6AJw4XK8hmtm10wC0ypZBLw5IIp85NZMr91+qd1RvvENwg7jjRFw==}
    engines: {node: '>= 0.8.0'}
    dependencies:
      deep-is: 0.1.4
      fast-levenshtein: 2.0.6
      levn: 0.4.1
      prelude-ls: 1.2.1
      type-check: 0.4.0
      word-wrap: 1.2.4
    dev: true

  /p-defer@3.0.0:
    resolution: {integrity: sha512-ugZxsxmtTln604yeYd29EGrNhazN2lywetzpKhfmQjW/VJmhpDmWbiX+h0zL8V91R0UXkhb3KtPmyq9PZw3aYw==}
    engines: {node: '>=8'}
    dev: false

  /p-fifo@1.0.0:
    resolution: {integrity: sha512-IjoCxXW48tqdtDFz6fqo5q1UfFVjjVZe8TC1QRflvNUJtNfCUhxOUw6MOVZhDPjqhSzc26xKdugsO17gmzd5+A==}
    dependencies:
      fast-fifo: 1.3.0
      p-defer: 3.0.0
    dev: false

  /p-limit@2.3.0:
    resolution: {integrity: sha512-//88mFWSJx8lxCzwdAABTJL2MyWB12+eIY7MDL2SqLmAkeKU9qxRvWuSyTjm3FUmpBEMuFfckAIqEaVGUDxb6w==}
    engines: {node: '>=6'}
    dependencies:
      p-try: 2.2.0

  /p-limit@3.1.0:
    resolution: {integrity: sha512-TYOanM3wGwNGsZN2cVTYPArw454xnXj5qmWF1bEoAc4+cU/ol7GVh7odevjp1FNHduHc3KZMcFduxU5Xc6uJRQ==}
    engines: {node: '>=10'}
    dependencies:
      yocto-queue: 0.1.0

  /p-locate@3.0.0:
    resolution: {integrity: sha512-x+12w/To+4GFfgJhBEpiDcLozRJGegY+Ei7/z0tSLkMmxGZNybVMSfWj9aJn8Z5Fc7dBUNJOOVgPv2H7IwulSQ==}
    engines: {node: '>=6'}
    dependencies:
      p-limit: 2.3.0

  /p-locate@4.1.0:
    resolution: {integrity: sha512-R79ZZ/0wAxKGu3oYMlz8jy/kbhsNrS7SKZ7PxEHBgJ5+F2mtFW2fK2cOtBh1cHYkQsbzFV7I+EoRKe6Yt0oK7A==}
    engines: {node: '>=8'}
    dependencies:
      p-limit: 2.3.0

  /p-locate@5.0.0:
    resolution: {integrity: sha512-LaNjtRWUBY++zB5nE/NwcaoMylSPk+S+ZHNB1TzdbMJMny6dynpAGt7X/tl/QYq3TIeE6nxHppbo2LGymrG5Pw==}
    engines: {node: '>=10'}
    dependencies:
      p-limit: 3.1.0
    dev: true

  /p-map@2.1.0:
    resolution: {integrity: sha512-y3b8Kpd8OAN444hxfBbFfj1FY/RjtTd8tzYwhUqNYXx0fXx2iX4maP4Qr6qhIKbQXI02wTLAda4fYUbDagTUFw==}
    engines: {node: '>=6'}
    dev: true

  /p-map@3.0.0:
    resolution: {integrity: sha512-d3qXVTF/s+W+CdJ5A29wywV2n8CQQYahlgz2bFiA+4eVNJbHJodPZ+/gXwPGh0bOqA+j8S+6+ckmvLGPk1QpxQ==}
    engines: {node: '>=8'}
    dependencies:
      aggregate-error: 3.1.0
    dev: true

  /p-try@2.2.0:
    resolution: {integrity: sha512-R4nPAVTAU0B9D35/Gk3uJf/7XYbQcyohSKdvAxIRSNghFl4e71hVoGnBNQz9cWaXxO2I10KTC+3jMdvvoKw6dQ==}
    engines: {node: '>=6'}

  /param-case@3.0.4:
    resolution: {integrity: sha512-RXlj7zCYokReqWpOPH9oYivUzLYZ5vAPIfEmCTNViosC78F8F0H9y7T7gG2M39ymgutxF5gcFEsyZQSph9Bp3A==}
    dependencies:
      dot-case: 3.0.4
      tslib: 2.5.0
    dev: true

  /parent-module@1.0.1:
    resolution: {integrity: sha512-GQ2EWRpQV8/o+Aw8YqtfZZPfNRWZYkbidE9k5rpl/hC3vtHHBfGm2Ifi6qWV+coDGkrUKZAxE3Lot5kcsRlh+g==}
    engines: {node: '>=6'}
    dependencies:
      callsites: 3.1.0
    dev: true

  /parse-asn1@5.1.6:
    resolution: {integrity: sha512-RnZRo1EPU6JBnra2vGHj0yhp6ebyjBZpmUCLHWiFhxlzvBCCpAuZ7elsBp1PVAbQN0/04VD/19rfzlBSwLstMw==}
    dependencies:
      asn1.js: 5.4.1
      browserify-aes: 1.2.0
      evp_bytestokey: 1.0.3
      pbkdf2: 3.1.2
      safe-buffer: 5.2.1

  /parse-duration@1.1.0:
    resolution: {integrity: sha512-z6t9dvSJYaPoQq7quMzdEagSFtpGu+utzHqqxmpVWNNZRIXnvqyCvn9XsTdh7c/w0Bqmdz3RB3YnRaKtpRtEXQ==}
    dev: false

  /parse-json@4.0.0:
    resolution: {integrity: sha512-aOIos8bujGN93/8Ox/jPLh7RwVnPEysynVFE+fQZyg6jKELEHwzgKdLRFHUgXJL6kylijVSBC4BvN9OmsB48Rw==}
    engines: {node: '>=4'}
    dependencies:
      error-ex: 1.3.2
      json-parse-better-errors: 1.0.2
    dev: true

  /parse-json@5.2.0:
    resolution: {integrity: sha512-ayCKvm/phCGxOkYRSCM82iDwct8/EonSEgCSxWxD7ve6jHggsFl4fZVQBPRNgQoKiuV/odhFrGzQXZwbifC8Rg==}
    engines: {node: '>=8'}
    dependencies:
      '@babel/code-frame': 7.21.4
      error-ex: 1.3.2
      json-parse-even-better-errors: 2.3.1
      lines-and-columns: 1.2.4

  /parse-passwd@1.0.0:
    resolution: {integrity: sha512-1Y1A//QUXEZK7YKz+rD9WydcE1+EuPr6ZBgKecAB8tmoW6UFv0NREVJe1p+jRxtThkcbbKkfwIbWJe/IeE6m2Q==}
    engines: {node: '>=0.10.0'}
    dev: true

  /pascal-case@3.1.2:
    resolution: {integrity: sha512-uWlGT3YSnK9x3BQJaOdcZwrnV6hPpd8jFH1/ucpiLRPh/2zCVJKS19E4GvYHvaCcACn3foXZ0cLB9Wrx1KGe5g==}
    dependencies:
      no-case: 3.0.4
      tslib: 2.5.0
    dev: true

  /path-browserify@1.0.1:
    resolution: {integrity: sha512-b7uo2UCUOYZcnF/3ID0lulOJi/bafxa1xPe7ZPsammBSpjSWQkjNxlt635YGS2MiR9GjvuXCtz2emr3jbsz98g==}

  /path-exists@3.0.0:
    resolution: {integrity: sha512-bpC7GYwiDYQ4wYLe+FA8lhRjhQCMcQGuSgGGqDkg/QerRWw9CmGRT0iSOVRSZJ29NMLZgIzqaljJ63oaL4NIJQ==}
    engines: {node: '>=4'}

  /path-exists@4.0.0:
    resolution: {integrity: sha512-ak9Qy5Q7jYb2Wwcey5Fpvg2KoAc/ZIhLSLOSBmRmygPsGwkVVt0fZa0qrtMz+m6tJTAHfZQ8FnmB4MG4LWy7/w==}
    engines: {node: '>=8'}

  /path-is-absolute@1.0.1:
    resolution: {integrity: sha512-AVbw3UJ2e9bq64vSaS9Am0fje1Pa8pbGqTTsmXfaIiMpnr5DlDhfJOuLj9Sf95ZPVDAUerDfEk88MPmPe7UCQg==}
    engines: {node: '>=0.10.0'}

  /path-is-inside@1.0.2:
    resolution: {integrity: sha512-DUWJr3+ULp4zXmol/SZkFf3JGsS9/SIv+Y3Rt93/UjPpDpklB5f1er4O3POIbUuUJ3FXgqte2Q7SrU6zAqwk8w==}
    dev: true

  /path-key@2.0.1:
    resolution: {integrity: sha512-fEHGKCSmUSDPv4uoj8AlD+joPlq3peND+HRYyxFz4KPw4z926S/b8rIuFs2FYJg3BwsxJf6A9/3eIdLaYC+9Dw==}
    engines: {node: '>=4'}
    dev: true

  /path-key@3.1.1:
    resolution: {integrity: sha512-ojmeN0qd+y0jszEtoY48r0Peq5dwMEkIlCOu6Q5f41lfkswXuKtYrhgoTpLnyIcHm24Uhqx+5Tqm2InSwLhE6Q==}
    engines: {node: '>=8'}

  /path-parse@1.0.7:
    resolution: {integrity: sha512-LDJzPVEEEPR+y48z93A0Ed0yXb8pAByGWo/k5YYdYgpY2/2EsOsksJrq7lOHxryrVOn1ejG6oAp8ahvOIQD8sw==}

  /path-type@3.0.0:
    resolution: {integrity: sha512-T2ZUsdZFHgA3u4e5PfPbjd7HDDpxPnQb5jN0SrDsjNSuVXHJqtwTnWqG0B1jZrgmJ/7lj1EmVIByWt1gxGkWvg==}
    engines: {node: '>=4'}
    dependencies:
      pify: 3.0.0
    dev: true

  /path-type@4.0.0:
    resolution: {integrity: sha512-gDKb8aZMDeD/tZWs9P6+q0J9Mwkdl6xMV8TjnGP3qJVJ06bdMgkbBlLU8IdfOsIsFz2BW1rNVT3XuNEl8zPAvw==}
    engines: {node: '>=8'}
    dev: true

  /pathe@1.1.1:
    resolution: {integrity: sha512-d+RQGp0MAYTIaDBIMmOfMwz3E+LOZnxx1HZd5R18mmCZY0QBlK0LDZfPc8FW8Ed2DlvsuE6PRjroDY+wg4+j/Q==}
    dev: false

  /pbkdf2@3.1.2:
    resolution: {integrity: sha512-iuh7L6jA7JEGu2WxDwtQP1ddOpaJNC4KlDEFfdQajSGgGPNi4OyDc2R7QnbY2bR9QjBVGwgvTdNJZoE7RaxUMA==}
    engines: {node: '>=0.12'}
    dependencies:
      create-hash: 1.2.0
      create-hmac: 1.1.7
      ripemd160: 2.0.2
      safe-buffer: 5.2.1
      sha.js: 2.4.11

  /picocolors@1.0.0:
    resolution: {integrity: sha512-1fygroTLlHu66zi26VoTDv8yRgm0Fccecssto+MhsZ0D/DGW2sm8E8AjW7NU5VVTRt5GxbeZ5qBuJr+HyLYkjQ==}

  /picomatch@2.3.1:
    resolution: {integrity: sha512-JU3teHTNjmE2VCGFzuY8EXzCDVwEqB2a8fsIvwaStHhAWJEeVd1o1QD80CU6+ZdEXXSLbSsuLwJjkCBWqRQUVA==}
    engines: {node: '>=8.6'}

  /pidtree@0.3.1:
    resolution: {integrity: sha512-qQbW94hLHEqCg7nhby4yRC7G2+jYHY4Rguc2bjw7Uug4GIJuu1tvf2uHaZv5Q8zdt+WKJ6qK1FOI6amaWUo5FA==}
    engines: {node: '>=0.10'}
    hasBin: true
    dev: true

  /pify@2.3.0:
    resolution: {integrity: sha512-udgsAY+fTnvv7kI7aaxbqwWNb0AHiB0qBO89PZKPkoTmGOgdbrHDKD+0B2X4uTfJ/FT1R09r9gTsjUjNJotuog==}
    engines: {node: '>=0.10.0'}
    dev: true

  /pify@3.0.0:
    resolution: {integrity: sha512-C3FsVNH1udSEX48gGX1xfvwTWfsYWj5U+8/uK15BGzIGrKoUpghX8hWZwa/OFnakBiiVNmBvemTJR5mcy7iPcg==}
    engines: {node: '>=4'}
    dev: true

  /pify@4.0.1:
    resolution: {integrity: sha512-uB80kBFb/tfd68bVleG9T5GGsGPjJrLAUpR5PZIrhBnIaRTQRjqdJSsIKkOP6OAIFbj7GOrcudc5pNjZ+geV2g==}
    engines: {node: '>=6'}
    dev: true

  /pinkie-promise@2.0.1:
    resolution: {integrity: sha512-0Gni6D4UcLTbv9c57DfxDGdr41XfgUjqWZu492f0cIGr16zDU06BWP/RAEvOuo7CQ0CNjHaLlM59YJJFm3NWlw==}
    engines: {node: '>=0.10.0'}
    dependencies:
      pinkie: 2.0.4
    dev: true

  /pinkie@2.0.4:
    resolution: {integrity: sha512-MnUuEycAemtSaeFSjXKW/aroV7akBbY+Sv+RkyqFjgAe73F+MR0TBWKBRDkmfWq/HiFmdavfZ1G7h4SPZXaCSg==}
    engines: {node: '>=0.10.0'}
    dev: true

  /pino-abstract-transport@0.5.0:
    resolution: {integrity: sha512-+KAgmVeqXYbTtU2FScx1XS3kNyfZ5TrXY07V96QnUSFqo2gAqlvmaxH67Lj7SWazqsMabf+58ctdTcBgnOLUOQ==}
    dependencies:
      duplexify: 4.1.2
      split2: 4.2.0
    dev: false

  /pino-std-serializers@4.0.0:
    resolution: {integrity: sha512-cK0pekc1Kjy5w9V2/n+8MkZwusa6EyyxfeQCB799CQRhRt/CqYKiWs5adeu8Shve2ZNffvfC/7J64A2PJo1W/Q==}
    dev: false

  /pino@7.11.0:
    resolution: {integrity: sha512-dMACeu63HtRLmCG8VKdy4cShCPKaYDR4youZqoSWLxl5Gu99HUw8bw75thbPv9Nip+H+QYX8o3ZJbTdVZZ2TVg==}
    hasBin: true
    dependencies:
      atomic-sleep: 1.0.0
      fast-redact: 3.1.2
      on-exit-leak-free: 0.2.0
      pino-abstract-transport: 0.5.0
      pino-std-serializers: 4.0.0
      process-warning: 1.0.0
      quick-format-unescaped: 4.0.4
      real-require: 0.1.0
      safe-stable-stringify: 2.4.3
      sonic-boom: 2.8.0
      thread-stream: 0.15.2
    dev: false

  /pirates@4.0.5:
    resolution: {integrity: sha512-8V9+HQPupnaXMA23c5hvl69zXvTwTzyAYasnkb0Tts4XvO4CliqONMOnvlq26rkhLC3nWDFBJf73LU1e1VZLaQ==}
    engines: {node: '>= 6'}

  /pkg-dir@3.0.0:
    resolution: {integrity: sha512-/E57AYkoeQ25qkxMj5PBOVgF8Kiu/h7cYS30Z5+R7WaiCCBfLq58ZI/dSeaEKb9WVJV5n/03QwrN3IeWIFllvw==}
    engines: {node: '>=6'}
    dependencies:
      find-up: 3.0.0
    dev: true

  /pkg-dir@4.2.0:
    resolution: {integrity: sha512-HRDzbaKjC+AOWVXxAU/x54COGeIv9eb+6CkDSQoNTt4XyWoIJvuPsXizxu/Fr23EiekbtZwmh1IcIG/l/a10GQ==}
    engines: {node: '>=8'}
    dependencies:
      find-up: 4.1.0

  /pkg-types@1.0.3:
    resolution: {integrity: sha512-nN7pYi0AQqJnoLPC9eHFQ8AcyaixBUOwvqc5TDnIKCMEE6I0y8P7OKA7fPexsXGCGxQDl/cmrLAp26LhcwxZ4A==}
    dependencies:
      jsonc-parser: 3.2.0
      mlly: 1.4.2
      pathe: 1.1.1
    dev: false

  /pngjs@3.4.0:
    resolution: {integrity: sha512-NCrCHhWmnQklfH4MtJMRjZ2a8c80qXeMlQMv2uVp9ISJMTt562SbGd6n2oq0PaPgKm7Z6pL9E2UlLIhC+SHL3w==}
    engines: {node: '>=4.0.0'}
    dev: false

  /pngjs@5.0.0:
    resolution: {integrity: sha512-40QW5YalBNfQo5yRYmiw7Yz6TKKVr3h6970B2YE+3fQpsWcrbj1PzJgxeJ19DRQjhMbKPIuMY8rFaXc8moolVw==}
    engines: {node: '>=10.13.0'}
    dev: false

  /popmotion@11.0.3:
    resolution: {integrity: sha512-Y55FLdj3UxkR7Vl3s7Qr4e9m0onSnP8W7d/xQLsoJM40vs6UKHFdygs6SWryasTZYqugMjm3BepCF4CWXDiHgA==}
    dependencies:
      framesync: 6.0.1
      hey-listen: 1.0.8
      style-value-types: 5.0.0
      tslib: 2.5.0
    dev: false

  /postcss-value-parser@4.2.0:
    resolution: {integrity: sha512-1NNCs6uurfkVbeXG4S8JFT9t19m45ICnif8zWLd5oPSZ50QnwMfK+H3jv408d4jw/7Bttv5axS5IiHoLaVNHeQ==}
    dev: false

  /postcss@8.4.33:
    resolution: {integrity: sha512-Kkpbhhdjw2qQs2O2DGX+8m5OVqEcbB9HRBvuYM9pgrjEFUg30A9LmXNlTAUj4S9kgtGyrMbTzVjH7E+s5Re2yg==}
    engines: {node: ^10 || ^12 || >=14}
    dependencies:
      nanoid: 3.3.7
      picocolors: 1.0.0
      source-map-js: 1.0.2
    dev: true

  /preact@10.4.1:
    resolution: {integrity: sha512-WKrRpCSwL2t3tpOOGhf2WfTpcmbpxaWtDbdJdKdjd0aEiTkvOmS4NBkG6kzlaAHI9AkQ3iVqbFWM3Ei7mZ4o1Q==}
    dev: false

  /prelude-ls@1.2.1:
    resolution: {integrity: sha512-vkcDPrRZo1QZLbn5RLGPpg/WmIQ65qoWWhcGKf/b5eplkkarX0m9z8ppCat4mlOqUsWpyNuYgO3VRyrYHSzX5g==}
    engines: {node: '>= 0.8.0'}
    dev: true

  /prettier-linter-helpers@1.0.0:
    resolution: {integrity: sha512-GbK2cP9nraSSUF9N2XwUwqfzlAFlMNYYl+ShE/V+H8a9uNl/oUqB1w2EL54Jh0OlyRSd8RfWYJ3coVS4TROP2w==}
    engines: {node: '>=6.0.0'}
    dependencies:
      fast-diff: 1.2.0
    dev: true

  /prettier@2.7.1:
    resolution: {integrity: sha512-ujppO+MkdPqoVINuDFDRLClm7D78qbDt0/NR+wp5FqEZOoTNAjPHWj17QRhu7geIHJfcNhRk1XVQmF8Bp3ye+g==}
    engines: {node: '>=10.13.0'}
    hasBin: true
    dev: true

  /prettier@2.8.7:
    resolution: {integrity: sha512-yPngTo3aXUUmyuTjeTUT75txrf+aMh9FiD7q9ZE/i6r0bPb22g4FsE6Y338PQX1bmfy08i9QQCB7/rcUAVntfw==}
    engines: {node: '>=10.13.0'}
    hasBin: true

  /pretty-error@4.0.0:
    resolution: {integrity: sha512-AoJ5YMAcXKYxKhuJGdcvse+Voc6v1RgnsR3nWcYU7q4t6z0Q6T86sv5Zq8VIRbOWWFpvdGE83LtdSMNd+6Y0xw==}
    dependencies:
      lodash: 4.17.21
      renderkid: 3.0.0
    dev: true

  /pretty-format@27.5.1:
    resolution: {integrity: sha512-Qb1gy5OrP5+zDf2Bvnzdl3jsTf1qXVMazbvCoKhtKqVs4/YK4ozX4gKQJJVyNe+cajNPn0KoC0MC3FUmaHWEmQ==}
    engines: {node: ^10.13.0 || ^12.13.0 || ^14.15.0 || >=15.0.0}
    dependencies:
      ansi-regex: 5.0.1
      ansi-styles: 5.2.0
      react-is: 17.0.2
    dev: true

  /pretty-format@28.1.3:
    resolution: {integrity: sha512-8gFb/To0OmxHR9+ZTb14Df2vNxdGCX8g1xWGUTqUw5TiZvcQf5sHKObd5UcPyLLyowNwDAMTF3XWOG1B6mxl1Q==}
    engines: {node: ^12.13.0 || ^14.15.0 || ^16.10.0 || >=17.0.0}
    dependencies:
      '@jest/schemas': 28.1.3
      ansi-regex: 5.0.1
      ansi-styles: 5.2.0
      react-is: 18.2.0

  /pretty-format@29.5.0:
    resolution: {integrity: sha512-V2mGkI31qdttvTFX7Mt4efOqHXqJWMu4/r66Xh3Z3BwZaPfPJgp6/gbwoujRpPUtfEF6AUUWx3Jim3GCw5g/Qw==}
    engines: {node: ^14.15.0 || ^16.10.0 || >=18.0.0}
    dependencies:
      '@jest/schemas': 29.4.3
      ansi-styles: 5.2.0
      react-is: 18.2.0
    dev: true

  /process-warning@1.0.0:
    resolution: {integrity: sha512-du4wfLyj4yCZq1VupnVSZmRsPJsNuxoDQFdCFHLaYiEbFBD7QE0a+I4D7hOxrVnh78QE/YipFAj9lXHiXocV+Q==}
    dev: false

  /process@0.11.10:
    resolution: {integrity: sha512-cdGef/drWFoydD1JsMzuFf8100nZl+GT+yacc2bEced5f9Rjk4z+WtFUTBu9PhOi9j/jfmBPu0mMEY4wIdAF8A==}
    engines: {node: '>= 0.6.0'}
    dev: true

  /progress@2.0.3:
    resolution: {integrity: sha512-7PiHtLll5LdnKIMw100I+8xJXR5gW2QwWYkT6iJva0bXitZKa/XMrSbdmg3r2Xnaidz9Qumd0VPaMrZlF9V9sA==}
    engines: {node: '>=0.4.0'}
    dev: true

  /prompts@2.4.2:
    resolution: {integrity: sha512-NxNv/kLguCA7p3jE8oL2aEBsrJWgAakBpgmgK6lpPWV+WuOmY6r2/zbAVnP+T8bQlA0nzHXSJSJW0Hq7ylaD2Q==}
    engines: {node: '>= 6'}
    dependencies:
      kleur: 3.0.3
      sisteransi: 1.0.5

  /prop-types@15.8.1:
    resolution: {integrity: sha512-oj87CgZICdulUohogVAR7AjlC0327U4el4L6eAvOqCeudMDVU0NThNaV+b9Df4dXgSP1gXMTnPdhfe/2qDH5cg==}
    dependencies:
      loose-envify: 1.4.0
      object-assign: 4.1.1
      react-is: 16.13.1
    dev: true

  /protobufjs@7.2.6:
    resolution: {integrity: sha512-dgJaEDDL6x8ASUZ1YqWciTRrdOuYNzoOf27oHNfdyvKqHr5i0FV7FSLU+aIeFjyFgVxrpTOtQUi0BLLBymZaBw==}
    engines: {node: '>=12.0.0'}
    requiresBuild: true
    dependencies:
      '@protobufjs/aspromise': 1.1.2
      '@protobufjs/base64': 1.1.2
      '@protobufjs/codegen': 2.0.4
      '@protobufjs/eventemitter': 1.1.0
      '@protobufjs/fetch': 1.1.0
      '@protobufjs/float': 1.0.2
      '@protobufjs/inquire': 1.1.0
      '@protobufjs/path': 1.1.2
      '@protobufjs/pool': 1.1.0
      '@protobufjs/utf8': 1.1.0
      '@types/node': 16.18.24
      long: 5.2.3
    dev: false

  /proxy-from-env@1.1.0:
    resolution: {integrity: sha512-D+zkORCbA9f1tdWRK0RaCR3GPv50cMxcrz4X8k5LTSUD1Dkw47mKJEZQNunItRTkWwgtaUSo1RVFRIG9ZXiFYg==}
    dev: false

  /public-encrypt@4.0.3:
    resolution: {integrity: sha512-zVpa8oKZSz5bTMTFClc1fQOnyyEzpl5ozpi1B5YcvBrdohMjH2rfsBtyXcuNuwjsDIXmBYlF2N5FlJYhR29t8Q==}
    dependencies:
      bn.js: 4.12.0
      browserify-rsa: 4.1.0
      create-hash: 1.2.0
      parse-asn1: 5.1.6
      randombytes: 2.1.0
      safe-buffer: 5.2.1

  /punycode@2.3.0:
    resolution: {integrity: sha512-rRV+zQD8tVFys26lAGR9WUuS4iUAngJScM+ZRSKtvl5tKeZ2t5bvdNFdNHBW9FWR4guGHlgmsZ1G7BSm2wTbuA==}
    engines: {node: '>=6'}
    dev: true

  /pure-rand@6.0.1:
    resolution: {integrity: sha512-t+x1zEHDjBwkDGY5v5ApnZ/utcd4XYDiJsaQQoptTXgUXX95sDg1elCdJghzicm7n2mbCBJ3uYWr6M22SO19rg==}
    dev: true

  /q@1.5.1:
    resolution: {integrity: sha512-kV/CThkXo6xyFEZUugw/+pIOywXcDbFYgSct5cT3gqlbkBE1SJdwy6UQoZvodiWF/ckQLZyDE/Bu1M6gVu5lVw==}
    engines: {node: '>=0.6.0', teleport: '>=0.2.0'}
    dev: true

  /qrcode@1.4.4:
    resolution: {integrity: sha512-oLzEC5+NKFou9P0bMj5+v6Z40evexeE29Z9cummZXZ9QXyMr3lphkURzxjXgPJC5azpxcshoDWV1xE46z+/c3Q==}
    engines: {node: '>=4'}
    hasBin: true
    dependencies:
      buffer: 5.7.1
      buffer-alloc: 1.2.0
      buffer-from: 1.1.2
      dijkstrajs: 1.0.3
      isarray: 2.0.5
      pngjs: 3.4.0
      yargs: 13.3.2
    dev: false

  /qrcode@1.5.1:
    resolution: {integrity: sha512-nS8NJ1Z3md8uTjKtP+SGGhfqmTCs5flU/xR623oI0JX+Wepz9R8UrRVCTBTJm3qGw3rH6jJ6MUHjkDx15cxSSg==}
    engines: {node: '>=10.13.0'}
    hasBin: true
    dependencies:
      dijkstrajs: 1.0.3
      encode-utf8: 1.0.3
      pngjs: 5.0.0
      yargs: 15.4.1
    dev: false

  /query-string@7.1.3:
    resolution: {integrity: sha512-hh2WYhq4fi8+b+/2Kg9CEge4fDPvHS534aOOvOZeQ3+Vf2mCFsaFBYj0i+iXcAq6I9Vzp5fjMFBlONvayDC1qg==}
    engines: {node: '>=6'}
    dependencies:
      decode-uri-component: 0.2.2
      filter-obj: 1.1.0
      split-on-first: 1.1.0
      strict-uri-encode: 2.0.0
    dev: false

  /queue-microtask@1.2.3:
    resolution: {integrity: sha512-NuaNSa6flKT5JaSYQzJok04JzTL1CA6aGhv5rfLW3PgqA+M2ChpZQnAC8h8i4ZFkBS8X5RqkDBHA7r4hej3K9A==}
    dev: true

  /quick-format-unescaped@4.0.4:
    resolution: {integrity: sha512-tYC1Q1hgyRuHgloV/YXs2w15unPVh8qfu/qCTfhTYamaw7fyhumKa2yGpdSo87vY32rIclj+4fWYQXUMs9EHvg==}
    dev: false

  /quick-lru@4.0.1:
    resolution: {integrity: sha512-ARhCpm70fzdcvNQfPoy49IaanKkTlRWF2JMzqhcJbhSFRZv7nPTvZJdcY7301IPmvW+/p0RgIWnQDLJxifsQ7g==}
    engines: {node: '>=8'}
    dev: true

  /radix3@1.1.0:
    resolution: {integrity: sha512-pNsHDxbGORSvuSScqNJ+3Km6QAVqk8CfsCBIEoDgpqLrkD2f3QM4I7d1ozJJ172OmIcoUcerZaNWqtLkRXTV3A==}
    dev: false

  /randombytes@2.1.0:
    resolution: {integrity: sha512-vYl3iOX+4CKUWuxGi9Ukhie6fsqXqS9FE2Zaic4tNFD2N2QQaXOMFbuKK4QmDHC0JO6B1Zp41J0LpT0oR68amQ==}
    dependencies:
      safe-buffer: 5.2.1

  /randomfill@1.0.4:
    resolution: {integrity: sha512-87lcbR8+MhcWcUiQ+9e+Rwx8MyR2P7qnt15ynUlbm3TU/fjbgz4GsvfSUDTemtCCtVCqb4ZcEFlyPNTh9bBTLw==}
    dependencies:
      randombytes: 2.1.0
      safe-buffer: 5.2.1

  /react-dom@18.2.0(react@18.2.0):
    resolution: {integrity: sha512-6IMTriUmvsjHUjNtEDudZfuDQUoWXVxKHhlEGSk81n4YFS+r/Kl99wXiwlVXtPBtJenozv2P+hxDsw9eA7Xo6g==}
    peerDependencies:
      react: ^18.2.0
    dependencies:
      loose-envify: 1.4.0
      react: 18.2.0
      scheduler: 0.23.0
    dev: false

  /react-is@16.13.1:
    resolution: {integrity: sha512-24e6ynE2H+OKt4kqsOvNd8kBpV65zoxbA4BVsEOB3ARVWQki/DHzaUoC5KuON/BiccDaCCTZBuOcfZs70kR8bQ==}

  /react-is@17.0.2:
    resolution: {integrity: sha512-w2GsyukL62IJnlaff/nRegPQR94C/XXamvMWmSHRJ4y7Ts/4ocGRmTHvOs8PSE6pB3dWOrD/nueuU5sduBsQ4w==}
    dev: true

  /react-is@18.2.0:
    resolution: {integrity: sha512-xWGDIW6x921xtzPkhiULtthJHoJvBbF3q26fzloPCK0hsvxtPVelvftw3zjbHWSkR2km9Z+4uxbDDK/6Zw9B8w==}

  /react-native-fetch-api@3.0.0:
    resolution: {integrity: sha512-g2rtqPjdroaboDKTsJCTlcmtw54E25OjyaunUP0anOZn4Fuo2IKs8BVfe02zVggA/UysbmfSnRJIqtNkAgggNA==}
    dependencies:
      p-defer: 3.0.0
    dev: false

  /react-transition-state@1.1.5(react-dom@18.2.0)(react@18.2.0):
    resolution: {integrity: sha512-ITY2mZqc2dWG2eitJkYNdcSFW8aKeOlkL2A/vowRrLL8GH3J6Re/SpD/BLvQzrVOTqjsP0b5S9N10vgNNzwMUQ==}
    peerDependencies:
      react: '>=16.8.0'
      react-dom: '>=16.8.0'
    dependencies:
      react: 18.2.0
      react-dom: 18.2.0(react@18.2.0)
    dev: false

  /react-use-measure@2.1.1(react-dom@18.2.0)(react@18.2.0):
    resolution: {integrity: sha512-nocZhN26cproIiIduswYpV5y5lQpSQS1y/4KuvUCjSKmw7ZWIS/+g3aFnX3WdBkyuGUtTLif3UTqnLLhbDoQig==}
    peerDependencies:
      react: '>=16.13'
      react-dom: '>=16.13'
    dependencies:
      debounce: 1.2.1
      react: 18.2.0
      react-dom: 18.2.0(react@18.2.0)
    dev: false

  /react@18.2.0:
    resolution: {integrity: sha512-/3IjMdb2L9QbBdWiW5e3P2/npwMBaU9mHCSCUzNln0ZCYbcfTsGbTJrU/kGemdH2IWmB2ioZ+zkxtmq6g09fGQ==}
    engines: {node: '>=0.10.0'}
    dependencies:
      loose-envify: 1.4.0
    dev: false

  /read-pkg-up@7.0.1:
    resolution: {integrity: sha512-zK0TB7Xd6JpCLmlLmufqykGE+/TlOePD6qKClNW7hHDKFh/J7/7gCWGR7joEQEW1bKq3a3yUZSObOoWLFQ4ohg==}
    engines: {node: '>=8'}
    dependencies:
      find-up: 4.1.0
      read-pkg: 5.2.0
      type-fest: 0.8.1
    dev: true

  /read-pkg@3.0.0:
    resolution: {integrity: sha512-BLq/cCO9two+lBgiTYNqD6GdtK8s4NpaWrl6/rCO9w0TUS8oJl7cmToOZfRYllKTISY6nt1U7jQ53brmKqY6BA==}
    engines: {node: '>=4'}
    dependencies:
      load-json-file: 4.0.0
      normalize-package-data: 2.5.0
      path-type: 3.0.0
    dev: true

  /read-pkg@5.2.0:
    resolution: {integrity: sha512-Ug69mNOpfvKDAc2Q8DRpMjjzdtrnv9HcSMX+4VsZxD1aZ6ZzrIE7rlzXBtWTyhULSMKg076AW6WR5iZpD0JiOg==}
    engines: {node: '>=8'}
    dependencies:
      '@types/normalize-package-data': 2.4.1
      normalize-package-data: 2.5.0
      parse-json: 5.2.0
      type-fest: 0.6.0
    dev: true

  /readable-stream@3.6.2:
    resolution: {integrity: sha512-9u/sniCrY3D5WdsERHzHE4G2YCXqoG5FTHUiCC4SIbr6XcLZBY05ya9EKjYek9O5xOAwjGq+1JdGBAS7Q9ScoA==}
    engines: {node: '>= 6'}
    dependencies:
      inherits: 2.0.4
      string_decoder: 1.3.0
      util-deprecate: 1.0.2

  /readdirp@3.6.0:
    resolution: {integrity: sha512-hOS089on8RduqdbhvQ5Z37A0ESjsqz6qnRcffsMU3495FuTdqSm+7bhJ29JvIOsBDEEnan5DPu9t3To9VRlMzA==}
    engines: {node: '>=8.10.0'}
    dependencies:
      picomatch: 2.3.1

  /real-require@0.1.0:
    resolution: {integrity: sha512-r/H9MzAWtrv8aSVjPCMFpDMl5q66GqtmmRkRjpHTsp4zBAa+snZyiQNlMONiUmEJcsnaw0wCauJ2GWODr/aFkg==}
    engines: {node: '>= 12.13.0'}
    dev: false

  /receptacle@1.3.2:
    resolution: {integrity: sha512-HrsFvqZZheusncQRiEE7GatOAETrARKV/lnfYicIm8lbvp/JQOdADOfhjBd2DajvoszEyxSM6RlAAIZgEoeu/A==}
    dependencies:
      ms: 2.1.3
    dev: false

  /rechoir@0.6.2:
    resolution: {integrity: sha512-HFM8rkZ+i3zrV+4LQjwQ0W+ez98pApMGM3HUrN04j3CqzPOzl9nmP15Y8YXNm8QHGv/eacOVEjqhmWpkRV0NAw==}
    engines: {node: '>= 0.10'}
    dependencies:
      resolve: 1.22.2
    dev: true

  /rechoir@0.7.1:
    resolution: {integrity: sha512-/njmZ8s1wVeR6pjTZ+0nCnv8SpZNRMT2D1RLOJQESlYFDBvwpTA4KWJpZ+sBJ4+vhjILRcK7JIFdGCdxEAAitg==}
    engines: {node: '>= 0.10'}
    dependencies:
      resolve: 1.22.2
    dev: true

  /redent@3.0.0:
    resolution: {integrity: sha512-6tDA8g98We0zd0GvVeMT9arEOnTw9qM03L9cJXaCjrip1OO764RDBLBfrB4cwzNGDj5OA5ioymC9GkizgWJDUg==}
    engines: {node: '>=8'}
    dependencies:
      indent-string: 4.0.0
      strip-indent: 3.0.0
    dev: true

  /redis-errors@1.2.0:
    resolution: {integrity: sha512-1qny3OExCf0UvUV/5wpYKf2YwPcOqXzkwKKSmKHiE6ZMQs5heeE/c8eXK+PNllPvmjgAbfnsbpkGZWy8cBpn9w==}
    engines: {node: '>=4'}
    dev: false

  /redis-parser@3.0.0:
    resolution: {integrity: sha512-DJnGAeenTdpMEH6uAJRK/uiyEIH9WVsUmoLwzudwGJUwZPp80PDBWPHXSAGNPwNvIXAbe7MSUB1zQFugFml66A==}
    engines: {node: '>=4'}
    dependencies:
      redis-errors: 1.2.0
    dev: false

  /reftools@1.1.9:
    resolution: {integrity: sha512-OVede/NQE13xBQ+ob5CKd5KyeJYU2YInb1bmV4nRoOfquZPkAkxuOXicSe1PvqIuZZ4kD13sPKBbR7UFDmli6w==}
    dev: true

  /regenerate-unicode-properties@10.1.0:
    resolution: {integrity: sha512-d1VudCLoIGitcU/hEg2QqvyGZQmdC0Lf8BqdOMXGFSvJP4bNV1+XqbPQeHHLD51Jh4QJJ225dlIFvY4Ly6MXmQ==}
    engines: {node: '>=4'}
    dependencies:
      regenerate: 1.4.2
    dev: true

  /regenerate@1.4.2:
    resolution: {integrity: sha512-zrceR/XhGYU/d/opr2EKO7aRHUeiBI8qjtfHqADTwZd6Szfy16la6kqD0MIUs5z5hx6AaKa+PixpPrR289+I0A==}
    dev: true

  /regenerator-runtime@0.13.11:
    resolution: {integrity: sha512-kY1AZVr2Ra+t+piVaJ4gxaFaReZVH40AKNo7UCX6W+dEwBo/2oZJzqfuN1qLq1oL45o56cPaTXELwrTh8Fpggg==}
    dev: true

  /regenerator-transform@0.15.1:
    resolution: {integrity: sha512-knzmNAcuyxV+gQCufkYcvOqX/qIIfHLv0u5x79kRxuGojfYVky1f15TzZEu2Avte8QGepvUNTnLskf8E6X6Vyg==}
    dependencies:
      '@babel/runtime': 7.21.0
    dev: true

  /regexp-tree@0.1.25:
    resolution: {integrity: sha512-szcL3aqw+vEeuxhL1AMYRyeMP+goYF5I/guaH10uJX5xbGyeQeNPPneaj3ZWVmGLCDxrVaaYekkr5R12gk4dJw==}
    hasBin: true
    dev: true

  /regexp.prototype.flags@1.5.0:
    resolution: {integrity: sha512-0SutC3pNudRKgquxGoRGIz946MZVHqbNfPjBdxeOhBrdgDKlRoXmYLQN9xRbrR09ZXWeGAdPuif7egofn6v5LA==}
    engines: {node: '>= 0.4'}
    dependencies:
      call-bind: 1.0.2
      define-properties: 1.2.0
      functions-have-names: 1.2.3
    dev: true

  /regexpp@3.2.0:
    resolution: {integrity: sha512-pq2bWo9mVD43nbts2wGv17XLiNLya+GklZ8kaDLV2Z08gDCsGpnKn9BFMepvWuHCbyVvY7J5o5+BVvoQbmlJLg==}
    engines: {node: '>=8'}
    dev: true

  /regexpu-core@5.3.2:
    resolution: {integrity: sha512-RAM5FlZz+Lhmo7db9L298p2vHP5ZywrVXmVXpmAD9GuL5MPH6t9ROw1iA/wfHkQ76Qe7AaPF0nGuim96/IrQMQ==}
    engines: {node: '>=4'}
    dependencies:
      '@babel/regjsgen': 0.8.0
      regenerate: 1.4.2
      regenerate-unicode-properties: 10.1.0
      regjsparser: 0.9.1
      unicode-match-property-ecmascript: 2.0.0
      unicode-match-property-value-ecmascript: 2.1.0
    dev: true

  /regjsparser@0.9.1:
    resolution: {integrity: sha512-dQUtn90WanSNl+7mQKcXAgZxvUe7Z0SqXlgzv0za4LwiUhyzBC58yQO3liFoUgu8GiJVInAhJjkj1N0EtQ5nkQ==}
    hasBin: true
    dependencies:
      jsesc: 0.5.0
    dev: true

  /relateurl@0.2.7:
    resolution: {integrity: sha512-G08Dxvm4iDN3MLM0EsP62EDV9IuhXPR6blNz6Utcp7zyV3tr4HVNINt6MpaRWbxoOHT3Q7YN2P+jaHX8vUbgog==}
    engines: {node: '>= 0.10'}
    dev: true

  /renderkid@3.0.0:
    resolution: {integrity: sha512-q/7VIQA8lmM1hF+jn+sFSPWGlMkSAeNYcPLmDQx2zzuiDfaLrOmumR8iaUKlenFgh0XRPIUeSPlH3A+AW3Z5pg==}
    dependencies:
      css-select: 4.3.0
      dom-converter: 0.2.0
      htmlparser2: 6.1.0
      lodash: 4.17.21
      strip-ansi: 6.0.1
    dev: true

  /require-directory@2.1.1:
    resolution: {integrity: sha512-fGxEI7+wsG9xrvdjsrlmL22OMTTiHRwAMroiEeMgq8gzoLC/PQr7RsRDSTLUg/bZAZtF+TVIkHc6/4RIKrui+Q==}
    engines: {node: '>=0.10.0'}

  /require-from-string@2.0.2:
    resolution: {integrity: sha512-Xf0nWe6RseziFMu+Ap9biiUbmplq6S9/p+7w7YXP/JBHhrUDDUhwa+vANyubuqfZWTveU//DYVGsDG7RKL/vEw==}
    engines: {node: '>=0.10.0'}
    dev: true

  /require-main-filename@2.0.0:
    resolution: {integrity: sha512-NKN5kMDylKuldxYLSUfrbo5Tuzh4hd+2E8NPPX02mZtn1VuREQToYe/ZdlJy+J3uCpfaiGF05e7B8W0iXbQHmg==}
    dev: false

  /resize-observer-polyfill@1.5.1:
    resolution: {integrity: sha512-LwZrotdHOo12nQuZlHEmtuXdqGoOD0OhaxopaNFxWzInpEgaLWoVuAMbTzixuosCx2nEG58ngzW3vxdWoxIgdg==}
    dev: false

  /resolve-cwd@3.0.0:
    resolution: {integrity: sha512-OrZaX2Mb+rJCpH/6CpSqt9xFVpN++x01XnN2ie9g6P5/3xelLAkXWVADpdz1IHD/KFfEXyE6V0U01OQ3UO2rEg==}
    engines: {node: '>=8'}
    dependencies:
      resolve-from: 5.0.0

  /resolve-from@4.0.0:
    resolution: {integrity: sha512-pb/MYmXstAkysRFx8piNI1tGFNQIFA3vkE3Gq4EuA1dF6gHp/+vgZqsCGJapvy8N3Q+4o7FwvquPJcnZ7RYy4g==}
    engines: {node: '>=4'}
    dev: true

  /resolve-from@5.0.0:
    resolution: {integrity: sha512-qYg9KP24dD5qka9J47d0aVky0N+b4fTU89LN9iDnjB5waksiC49rvMB0PrUJQGoTmH50XPiqOvAjDfaijGxYZw==}
    engines: {node: '>=8'}

  /resolve-global@1.0.0:
    resolution: {integrity: sha512-zFa12V4OLtT5XUX/Q4VLvTfBf+Ok0SPc1FNGM/z9ctUdiU618qwKpWnd0CHs3+RqROfyEg/DhuHbMWYqcgljEw==}
    engines: {node: '>=8'}
    dependencies:
      global-dirs: 0.1.1
    dev: true

  /resolve.exports@1.1.1:
    resolution: {integrity: sha512-/NtpHNDN7jWhAaQ9BvBUYZ6YTXsRBgfqWFWP7BZBaoMJO/I3G5OFzvTuWNlZC3aPjins1F+TNrLKsGbH4rfsRQ==}
    engines: {node: '>=10'}

  /resolve.exports@2.0.2:
    resolution: {integrity: sha512-X2UW6Nw3n/aMgDVy+0rSqgHlv39WZAlZrXCdnbyEiKm17DSqHX4MmQMaST3FbeWR5FTuRcUwYAziZajji0Y7mg==}
    engines: {node: '>=10'}
    dev: true

  /resolve@1.22.2:
    resolution: {integrity: sha512-Sb+mjNHOULsBv818T40qSPeRiuWLyaGMa5ewydRLFimneixmVy2zdivRl+AF6jaYPC8ERxGDmFSiqui6SfPd+g==}
    hasBin: true
    dependencies:
      is-core-module: 2.12.0
      path-parse: 1.0.7
      supports-preserve-symlinks-flag: 1.0.0

  /resolve@2.0.0-next.4:
    resolution: {integrity: sha512-iMDbmAWtfU+MHpxt/I5iWI7cY6YVEZUQ3MBgPQ++XD1PELuJHIl82xBmObyP2KyQmkNB2dsqF7seoQQiAn5yDQ==}
    hasBin: true
    dependencies:
      is-core-module: 2.12.0
      path-parse: 1.0.7
      supports-preserve-symlinks-flag: 1.0.0
    dev: true

  /retimer@3.0.0:
    resolution: {integrity: sha512-WKE0j11Pa0ZJI5YIk0nflGI7SQsfl2ljihVy7ogh7DeQSeYAUi0ubZ/yEueGtDfUPk6GH5LRw1hBdLq4IwUBWA==}
    dev: false

  /reusify@1.0.4:
    resolution: {integrity: sha512-U9nH88a3fc/ekCF1l0/UP1IosiuIjyTh7hBvXVMHYgVcfGvt897Xguj2UOLDeI5BG2m7/uwyaLVT6fbtCwTyzw==}
    engines: {iojs: '>=1.0.0', node: '>=0.10.0'}
    dev: true

  /rewire@6.0.0:
    resolution: {integrity: sha512-7sZdz5dptqBCapJYocw9EcppLU62KMEqDLIILJnNET2iqzXHaQfaVP5SOJ06XvjX+dNIDJbzjw0ZWzrgDhtjYg==}
    dependencies:
      eslint: 7.32.0
    transitivePeerDependencies:
      - supports-color
    dev: true

  /rimraf@2.7.1:
    resolution: {integrity: sha512-uWjbaKIK3T1OSVptzX7Nl6PvQ3qAGtKEtVRjRuazjfL3Bx5eI409VZSqgND+4UNnmzLVdPj9FqFJNPqBZFve4w==}
    hasBin: true
    dependencies:
      glob: 7.2.3
    dev: true

  /rimraf@3.0.2:
    resolution: {integrity: sha512-JZkJMZkAGFFPP2YqXZXPbMlMBgsxzE8ILs4lMIX/2o0L9UBw9O/Y3o6wFw/i9YLapcUJWwqbi3kdxIPdC62TIA==}
    hasBin: true
    dependencies:
      glob: 7.2.3

  /ripemd160@2.0.2:
    resolution: {integrity: sha512-ii4iagi25WusVoiC4B4lq7pbXfAp3D9v5CwfkY33vffw2+pkDjY1D8GaN7spsxvCSx8dkPqOZCEZyfxcmJG2IA==}
    dependencies:
      hash-base: 3.1.0
      inherits: 2.0.4

  /rollup-plugin-delete@2.0.0:
    resolution: {integrity: sha512-/VpLMtDy+8wwRlDANuYmDa9ss/knGsAgrDhM+tEwB1npHwNu4DYNmDfUL55csse/GHs9Q+SMT/rw9uiaZ3pnzA==}
    engines: {node: '>=10'}
    dependencies:
      del: 5.1.0
    dev: true

  /rollup-plugin-esbuild@4.10.3(esbuild@0.14.54)(rollup@2.79.1):
    resolution: {integrity: sha512-RILwUCgnCL5vo8vyZ/ZpwcqRuE5KmLizEv6BujBQfgXFZ6ggcS0FiYvQN+gsTJfWCMaU37l0Fosh4eEufyO97Q==}
    engines: {node: '>=12'}
    peerDependencies:
      esbuild: '>=0.10.1'
      rollup: ^1.20.0 || ^2.0.0
    dependencies:
      '@rollup/pluginutils': 4.2.1
      debug: 4.3.4(supports-color@5.5.0)
      es-module-lexer: 0.9.3
      esbuild: 0.14.54
      joycon: 3.1.1
      jsonc-parser: 3.2.0
      rollup: 2.79.1
    transitivePeerDependencies:
      - supports-color
    dev: true

  /rollup-plugin-generate-declarations@1.1.1(rollup@2.79.1)(typescript@4.9.5):
    resolution: {integrity: sha512-tiPdRjyUYFqOHQSj7hjr6rRSPMebpRPVOwjQJEQWK41cdzr7eUQNiXwT98JEMAvJAkO9rBhQ2BjAgv02ZGcq4A==}
    peerDependencies:
      rollup: '>=2.30.0'
      typescript: '>=4.0.0'
    dependencies:
      rollup: 2.79.1
      typescript: 4.9.5
    dev: true

  /rollup-plugin-peer-deps-external@2.2.4(rollup@2.79.1):
    resolution: {integrity: sha512-AWdukIM1+k5JDdAqV/Cxd+nejvno2FVLVeZ74NKggm3Q5s9cbbcOgUPGdbxPi4BXu7xGaZ8HG12F+thImYu/0g==}
    peerDependencies:
      rollup: '*'
    dependencies:
      rollup: 2.79.1
    dev: true

  /rollup-plugin-terser@7.0.2(rollup@2.79.1):
    resolution: {integrity: sha512-w3iIaU4OxcF52UUXiZNsNeuXIMDvFrr+ZXK6bFZ0Q60qyVfq4uLptoS4bbq3paG3x216eQllFZX7zt6TIImguQ==}
    deprecated: This package has been deprecated and is no longer maintained. Please use @rollup/plugin-terser
    peerDependencies:
      rollup: ^2.0.0
    dependencies:
      '@babel/code-frame': 7.21.4
      jest-worker: 26.6.2
      rollup: 2.79.1
      serialize-javascript: 4.0.0
      terser: 5.17.1
    dev: true

  /rollup-plugin-typescript2@0.34.1(rollup@2.79.1)(typescript@4.9.5):
    resolution: {integrity: sha512-P4cHLtGikESmqi1CA+tdMDUv8WbQV48mzPYt77TSTOPJpERyZ9TXdDgjSDix8Fkqce6soYz3+fa4lrC93IEkcw==}
    peerDependencies:
      rollup: '>=1.26.3'
      typescript: '>=2.4.0'
    dependencies:
      '@rollup/pluginutils': 4.2.1
      find-cache-dir: 3.3.2
      fs-extra: 10.1.0
      rollup: 2.79.1
      semver: 7.5.2
      tslib: 2.5.0
      typescript: 4.9.5
    dev: true

  /rollup-plugin-visualizer@5.9.0(rollup@2.79.1):
    resolution: {integrity: sha512-bbDOv47+Bw4C/cgs0czZqfm8L82xOZssk4ayZjG40y9zbXclNk7YikrZTDao6p7+HDiGxrN0b65SgZiVm9k1Cg==}
    engines: {node: '>=14'}
    hasBin: true
    peerDependencies:
      rollup: 2.x || 3.x
    peerDependenciesMeta:
      rollup:
        optional: true
    dependencies:
      open: 8.4.2
      picomatch: 2.3.1
      rollup: 2.79.1
      source-map: 0.7.4
      yargs: 17.7.1
    dev: true

  /rollup@2.79.1:
    resolution: {integrity: sha512-uKxbd0IhMZOhjAiD5oAFp7BqvkA4Dv47qpOCtaNvng4HBwdbWtdOh8f5nZNuk2rp51PMGk3bzfWu5oayNEuYnw==}
    engines: {node: '>=10.0.0'}
    hasBin: true
    optionalDependencies:
      fsevents: 2.3.2
    dev: true

  /run-parallel@1.2.0:
    resolution: {integrity: sha512-5l4VyZR86LZ/lDxZTR6jqL8AFE2S0IFLMP26AbjsLVADxHdhB/c0GUsH+y39UfCi3dzz8OlQuPmnaJOMoDHQBA==}
    dependencies:
      queue-microtask: 1.2.3
    dev: true

  /safe-array-concat@1.0.0:
    resolution: {integrity: sha512-9dVEFruWIsnie89yym+xWTAYASdpw3CJV7Li/6zBewGf9z2i1j31rP6jnY0pHEO4QZh6N0K11bFjWmdR8UGdPQ==}
    engines: {node: '>=0.4'}
    dependencies:
      call-bind: 1.0.2
      get-intrinsic: 1.2.0
      has-symbols: 1.0.3
      isarray: 2.0.5
    dev: true

  /safe-buffer@5.2.1:
    resolution: {integrity: sha512-rp3So07KcdmmKbGvgaNxQSJr7bGVSVk5S9Eq1F+ppbRo70+YeaDxkw5Dd8NPN+GD6bjnYm2VuPuCXmpuYvmCXQ==}

  /safe-regex-test@1.0.0:
    resolution: {integrity: sha512-JBUUzyOgEwXQY1NuPtvcj/qcBDbDmEvWufhlnXZIm75DEHp+afM1r1ujJpJsV/gSM4t59tpDyPi1sd6ZaPFfsA==}
    dependencies:
      call-bind: 1.0.2
      get-intrinsic: 1.2.0
      is-regex: 1.1.4
    dev: true

  /safe-regex@2.1.1:
    resolution: {integrity: sha512-rx+x8AMzKb5Q5lQ95Zoi6ZbJqwCLkqi3XuJXp5P3rT8OEc6sZCJG5AE5dU3lsgRr/F4Bs31jSlVN+j5KrsGu9A==}
    dependencies:
      regexp-tree: 0.1.25
    dev: true

  /safe-stable-stringify@2.4.3:
    resolution: {integrity: sha512-e2bDA2WJT0wxseVd4lsDP4+3ONX6HpMXQa1ZhFQ7SU+GjvORCmShbCMltrtIDfkYhVHrOcPtj+KhmDBdPdZD1g==}
    engines: {node: '>=10'}
    dev: false

  /safer-buffer@2.1.2:
    resolution: {integrity: sha512-YZo3K82SD7Riyi0E1EQPojLz7kpepnSQI9IyPbHHg1XXXevb5dJI7tpyN2ADxGcQbHG7vcyRHk0cbwqcQriUtg==}

  /sass@1.62.0:
    resolution: {integrity: sha512-Q4USplo4pLYgCi+XlipZCWUQz5pkg/ruSSgJ0WRDSb/+3z9tXUOkQ7QPYn4XrhZKYAK4HlpaQecRwKLJX6+DBg==}
    engines: {node: '>=14.0.0'}
    hasBin: true
    dependencies:
      chokidar: 3.5.3
      immutable: 4.3.0
      source-map-js: 1.0.2
    dev: true

  /scheduler@0.23.0:
    resolution: {integrity: sha512-CtuThmgHNg7zIZWAXi3AsyIzA3n4xx7aNyjwC2VJldO2LMVDhFK+63xGqq6CsJH4rTAt6/M+N4GhZiDYPx9eUw==}
    dependencies:
      loose-envify: 1.4.0
    dev: false

  /schema-utils@3.1.2:
    resolution: {integrity: sha512-pvjEHOgWc9OWA/f/DE3ohBWTD6EleVLf7iFUkoSwAxttdBhB9QUebQgxER2kWueOvRJXPHNnyrvvh9eZINB8Eg==}
    engines: {node: '>= 10.13.0'}
    dependencies:
      '@types/json-schema': 7.0.11
      ajv: 6.12.6
      ajv-keywords: 3.5.2(ajv@6.12.6)
    dev: true

  /semver@7.5.2:
    resolution: {integrity: sha512-SoftuTROv/cRjCze/scjGyiDtcUyxw1rgYQSZY7XTmtR5hX+dm76iDbTH8TkLPHCQmlbQVSSbNZCPM2hb0knnQ==}
    engines: {node: '>=10'}
    hasBin: true
    dependencies:
      lru-cache: 6.0.0

  /serialize-javascript@4.0.0:
    resolution: {integrity: sha512-GaNA54380uFefWghODBWEGisLZFj00nS5ACs6yHa9nLqlLpVLO8ChDGeKRjZnV4Nh4n0Qi7nhYZD/9fCPzEqkw==}
    dependencies:
      randombytes: 2.1.0
    dev: true

  /serialize-javascript@6.0.1:
    resolution: {integrity: sha512-owoXEFjWRllis8/M1Q+Cw5k8ZH40e3zhp/ovX+Xr/vi1qj6QesbyXXViFbpNvWvPNAD62SutwEXavefrLJWj7w==}
    dependencies:
      randombytes: 2.1.0
    dev: true

  /set-blocking@2.0.0:
    resolution: {integrity: sha512-KiKBS8AnWGEyLzofFfmvKwpdPzqiy16LvQfK3yv/fVH7Bj13/wl3JSR1J+rfgRE9q7xUJK4qvgS8raSOeLUehw==}
    dev: false

  /sha.js@2.4.11:
    resolution: {integrity: sha512-QMEp5B7cftE7APOjk5Y6xgrbWu+WkLVQwk8JNjZ8nKRciZaByEW6MubieAiToS7+dwvrjGhH8jRXz3MVd0AYqQ==}
    hasBin: true
    dependencies:
      inherits: 2.0.4
      safe-buffer: 5.2.1

  /shallow-clone@3.0.1:
    resolution: {integrity: sha512-/6KqX+GVUdqPuPPd2LxDDxzX6CAbjJehAAOKlNpqqUpAqPM6HeL8f+o3a+JsyGjn2lv0WY8UsTgUJjU9Ok55NA==}
    engines: {node: '>=8'}
    dependencies:
      kind-of: 6.0.3
    dev: true

  /shallowequal@1.1.0:
    resolution: {integrity: sha512-y0m1JoUZSlPAjXVtPPW70aZWfIL/dSP7AFkRnniLCrK/8MDKog3TySTBmckD+RObVxH0v4Tox67+F14PdED2oQ==}
    dev: false

  /shebang-command@1.2.0:
    resolution: {integrity: sha512-EV3L1+UQWGor21OmnvojK36mhg+TyIKDh3iFBKBohr5xeXIhNBcx8oWdgkTEEQ+BEFFYdLRuqMfd5L84N1V5Vg==}
    engines: {node: '>=0.10.0'}
    dependencies:
      shebang-regex: 1.0.0
    dev: true

  /shebang-command@2.0.0:
    resolution: {integrity: sha512-kHxr2zZpYtdmrN1qDjrrX/Z1rR1kG8Dx+gkpK1G4eXmvXswmcE1hTWBWYUzlraYw1/yZp6YuDY77YtvbN0dmDA==}
    engines: {node: '>=8'}
    dependencies:
      shebang-regex: 3.0.0

  /shebang-regex@1.0.0:
    resolution: {integrity: sha512-wpoSFAxys6b2a2wHZ1XpDSgD7N9iVjg29Ph9uV/uaP9Ex/KXlkTZTeddxDPSYQpgvzKLGJke2UU0AzoGCjNIvQ==}
    engines: {node: '>=0.10.0'}
    dev: true

  /shebang-regex@3.0.0:
    resolution: {integrity: sha512-7++dFhtcx3353uBaq8DDR4NuxBetBzC7ZQOhmTQInHEd6bSrXdiEyzCvG07Z44UYdLShWUyXt5M/yhz8ekcb1A==}
    engines: {node: '>=8'}

  /shell-quote@1.8.1:
    resolution: {integrity: sha512-6j1W9l1iAs/4xYBI1SYOVZyFcCis9b4KCLQ8fgAGG07QvzaRLVVRQvAy85yNmmZSjYjg4MWh4gNvlPujU/5LpA==}
    dev: true

  /shelljs@0.8.5:
    resolution: {integrity: sha512-TiwcRcrkhHvbrZbnRcFYMLl30Dfov3HKqzp5tO5b4pt6G/SezKcYhmDg15zXVBswHmctSAQKznqNW2LO5tTDow==}
    engines: {node: '>=4'}
    hasBin: true
    dependencies:
      glob: 7.2.3
      interpret: 1.4.0
      rechoir: 0.6.2
    dev: true

  /should-equal@2.0.0:
    resolution: {integrity: sha512-ZP36TMrK9euEuWQYBig9W55WPC7uo37qzAEmbjHz4gfyuXrEUgF8cUvQVO+w+d3OMfPvSRQJ22lSm8MQJ43LTA==}
    dependencies:
      should-type: 1.4.0
    dev: true

  /should-format@3.0.3:
    resolution: {integrity: sha512-hZ58adtulAk0gKtua7QxevgUaXTTXxIi8t41L3zo9AHvjXO1/7sdLECuHeIN2SRtYXpNkmhoUP2pdeWgricQ+Q==}
    dependencies:
      should-type: 1.4.0
      should-type-adaptors: 1.1.0
    dev: true

  /should-type-adaptors@1.1.0:
    resolution: {integrity: sha512-JA4hdoLnN+kebEp2Vs8eBe9g7uy0zbRo+RMcU0EsNy+R+k049Ki+N5tT5Jagst2g7EAja+euFuoXFCa8vIklfA==}
    dependencies:
      should-type: 1.4.0
      should-util: 1.0.1
    dev: true

  /should-type@1.4.0:
    resolution: {integrity: sha512-MdAsTu3n25yDbIe1NeN69G4n6mUnJGtSJHygX3+oN0ZbO3DTiATnf7XnYJdGT42JCXurTb1JI0qOBR65shvhPQ==}
    dev: true

  /should-util@1.0.1:
    resolution: {integrity: sha512-oXF8tfxx5cDk8r2kYqlkUJzZpDBqVY/II2WhvU0n9Y3XYvAYRmeaf1PvvIvTgPnv4KJ+ES5M0PyDq5Jp+Ygy2g==}
    dev: true

  /should@13.2.3:
    resolution: {integrity: sha512-ggLesLtu2xp+ZxI+ysJTmNjh2U0TsC+rQ/pfED9bUZZ4DKefP27D+7YJVVTvKsmjLpIi9jAa7itwDGkDDmt1GQ==}
    dependencies:
      should-equal: 2.0.0
      should-format: 3.0.3
      should-type: 1.4.0
      should-type-adaptors: 1.1.0
      should-util: 1.0.1
    dev: true

  /side-channel@1.0.4:
    resolution: {integrity: sha512-q5XPytqFEIKHkGdiMIrY10mvLRvnQh42/+GoBlFW3b2LXLE2xxJpZFdm94we0BaoV3RwJyGqg5wS7epxTv0Zvw==}
    dependencies:
      call-bind: 1.0.2
      get-intrinsic: 1.2.0
      object-inspect: 1.12.3
    dev: true

  /signal-exit@3.0.7:
    resolution: {integrity: sha512-wnD2ZE+l+SPC/uoS0vXeE9L1+0wuaMqKlfz9AMUo38JsyLSBWSFcHR1Rri62LZc12vLr1gb3jl7iwQhgwpAbGQ==}

  /sisteransi@1.0.5:
    resolution: {integrity: sha512-bLGGlR1QxBcynn2d5YmDX4MGjlZvy2MRBDRNHLJ8VI6l6+9FUiyTFNJ0IveOSP0bcXgVDPRcfGqA0pjaqUpfVg==}

  /slash@2.0.0:
    resolution: {integrity: sha512-ZYKh3Wh2z1PpEXWr0MpSBZ0V6mZHAQfYevttO11c51CaWjGTaadiKZ+wVt1PbMlDV5qhMFslpZCemhwOK7C89A==}
    engines: {node: '>=6'}
    dev: true

  /slash@3.0.0:
    resolution: {integrity: sha512-g9Q1haeby36OSStwb4ntCGGGaKsaVSjQ68fBxoQcutl5fS1vuY18H3wSt3jFyFtrkx+Kz0V1G85A4MyAdDMi2Q==}
    engines: {node: '>=8'}

  /slice-ansi@4.0.0:
    resolution: {integrity: sha512-qMCMfhY040cVHT43K9BFygqYbUPFZKHOg7K73mtTWJRb8pyP3fzf4Ixd5SzdEJQ6MRUg/WBnOLxghZtKKurENQ==}
    engines: {node: '>=10'}
    dependencies:
      ansi-styles: 4.3.0
      astral-regex: 2.0.0
      is-fullwidth-code-point: 3.0.0
    dev: true

  /sonic-boom@2.8.0:
    resolution: {integrity: sha512-kuonw1YOYYNOve5iHdSahXPOK49GqwA+LZhI6Wz/l0rP57iKyXXIHaRagOBHAPmGwJC6od2Z9zgvZ5loSgMlVg==}
    dependencies:
      atomic-sleep: 1.0.0
    dev: false

  /source-map-js@1.0.2:
    resolution: {integrity: sha512-R0XvVJ9WusLiqTCEiGCmICCMplcCkIwwR11mOSD9CR5u+IXYdiseeEuXCVAjS54zqwkLcPNnmU4OeJ6tUrWhDw==}
    engines: {node: '>=0.10.0'}
    dev: true

  /source-map-support@0.5.13:
    resolution: {integrity: sha512-SHSKFHadjVA5oR4PPqhtAVdcBWwRYVd6g6cAXnIbRiIwc2EhPrTuKUBdSLvlEKyIP3GCf89fltvcZiP9MMFA1w==}
    dependencies:
      buffer-from: 1.1.2
      source-map: 0.6.1

  /source-map-support@0.5.21:
    resolution: {integrity: sha512-uBHU3L3czsIyYXKX88fdrGovxdSCoTGDRZ6SYXtSRxLZUzHg5P/66Ht6uoUlHu9EZod+inXhKo3qQgwXUT/y1w==}
    dependencies:
      buffer-from: 1.1.2
      source-map: 0.6.1
    dev: true

  /source-map@0.6.1:
    resolution: {integrity: sha512-UjgapumWlbMhkBgzT7Ykc5YXUT46F0iKu8SGXq0bcwP5dz/h0Plj6enJqjz1Zbq2l5WaqYnrVbwWOWMyF3F47g==}
    engines: {node: '>=0.10.0'}

  /source-map@0.7.4:
    resolution: {integrity: sha512-l3BikUxvPOcn5E74dZiq5BGsTb5yEwhaTSzccU6t4sDOH8NWJCstKO5QT2CvtFoK6F0saL7p9xHAqHOlCPJygA==}
    engines: {node: '>= 8'}
    dev: true

  /spdx-correct@3.2.0:
    resolution: {integrity: sha512-kN9dJbvnySHULIluDHy32WHRUu3Og7B9sbY7tsFLctQkIqnMh3hErYgdMjTYuqmcXX+lK5T1lnUt3G7zNswmZA==}
    dependencies:
      spdx-expression-parse: 3.0.1
      spdx-license-ids: 3.0.13
    dev: true

  /spdx-exceptions@2.3.0:
    resolution: {integrity: sha512-/tTrYOC7PPI1nUAgx34hUpqXuyJG+DTHJTnIULG4rDygi4xu/tfgmq1e1cIRwRzwZgo4NLySi+ricLkZkw4i5A==}
    dev: true

  /spdx-expression-parse@3.0.1:
    resolution: {integrity: sha512-cbqHunsQWnJNE6KhVSMsMeH5H/L9EpymbzqTQ3uLwNCLZ1Q481oWaofqH7nO6V07xlXwY6PhQdQ2IedWx/ZK4Q==}
    dependencies:
      spdx-exceptions: 2.3.0
      spdx-license-ids: 3.0.13
    dev: true

  /spdx-license-ids@3.0.13:
    resolution: {integrity: sha512-XkD+zwiqXHikFZm4AX/7JSCXA98U5Db4AFd5XUg/+9UNtnH75+Z9KxtpYiJZx36mUDVOwH83pl7yvCer6ewM3w==}
    dev: true

  /split-on-first@1.1.0:
    resolution: {integrity: sha512-43ZssAJaMusuKWL8sKUBQXHWOpq8d6CfN/u1p4gUzfJkM05C8rxTmYrkIPTXapZpORA6LkkzcUulJ8FqA7Uudw==}
    engines: {node: '>=6'}
    dev: false

  /split2@3.2.2:
    resolution: {integrity: sha512-9NThjpgZnifTkJpzTZ7Eue85S49QwpNhZTq6GRJwObb6jnLFNGB7Qm73V5HewTROPyxD0C29xqmaI68bQtV+hg==}
    dependencies:
      readable-stream: 3.6.2
    dev: true

  /split2@4.2.0:
    resolution: {integrity: sha512-UcjcJOWknrNkF6PLX83qcHM6KHgVKNkV62Y8a5uYDVv9ydGQVwAHMKqHdJje1VTWpljG0WYpCDhrCdAOYH4TWg==}
    engines: {node: '>= 10.x'}
    dev: false

  /sprintf-js@1.0.3:
    resolution: {integrity: sha512-D9cPgkvLlV3t3IzL0D0YLvGA9Ahk4PcvVwUbN0dSGr1aP0Nrt4AEnTUbuGvquEC0mA64Gqt1fzirlRs5ibXx8g==}

  /stack-utils@2.0.6:
    resolution: {integrity: sha512-XlkWvfIm6RmsWtNJx+uqtKLS8eqFbxUg0ZzLXqY0caEy9l7hruX8IpiDnjsLavoBgqCCR71TqWO8MaXYheJ3RQ==}
    engines: {node: '>=10'}
    dependencies:
      escape-string-regexp: 2.0.0

  /standard-as-callback@2.1.0:
    resolution: {integrity: sha512-qoRRSyROncaz1z0mvYqIE4lCd9p2R90i6GxW3uZv5ucSu8tU7B5HXUP1gG8pVZsYNVaXjk8ClXHPttLyxAL48A==}
    dev: false

  /std-env@3.6.0:
    resolution: {integrity: sha512-aFZ19IgVmhdB2uX599ve2kE6BIE3YMnQ6Gp6BURhW/oIzpXGKr878TQfAQZn1+i0Flcc/UKUy1gOlcfaUBCryg==}
    dev: false

  /stream-browserify@3.0.0:
    resolution: {integrity: sha512-H73RAHsVBapbim0tU2JwwOiXUj+fikfiaoYAKHF3VJfA0pe2BCzkhAHBlLG6REzE+2WNZcxOXjK7lkso+9euLA==}
    dependencies:
      inherits: 2.0.4
      readable-stream: 3.6.2

  /stream-shift@1.0.1:
    resolution: {integrity: sha512-AiisoFqQ0vbGcZgQPY1cdP2I76glaVA/RauYR4G4thNFgkTqr90yXTo4LYX60Jl+sIlPNHHdGSwo01AvbKUSVQ==}
    dev: false

  /stream-to-it@0.2.4:
    resolution: {integrity: sha512-4vEbkSs83OahpmBybNJXlJd7d6/RxzkkSdT3I0mnGt79Xd2Kk+e1JqbvAvsQfCeKj3aKb0QIWkyK3/n0j506vQ==}
    dependencies:
      get-iterator: 1.0.2
    dev: false

  /strict-uri-encode@2.0.0:
    resolution: {integrity: sha512-QwiXZgpRcKkhTj2Scnn++4PKtWsH0kpzZ62L2R6c/LUVYv7hVnZqcg2+sMuT6R7Jusu1vviK/MFsu6kNJfWlEQ==}
    engines: {node: '>=4'}
    dev: false

  /string-length@4.0.2:
    resolution: {integrity: sha512-+l6rNN5fYHNhZZy41RXsYptCjA2Igmq4EG7kZAYFQI1E1VTXarr6ZPXBg6eq7Y6eK4FEhY6AJlyuFIb/v/S0VQ==}
    engines: {node: '>=10'}
    dependencies:
      char-regex: 1.0.2
      strip-ansi: 6.0.1

  /string-width@3.1.0:
    resolution: {integrity: sha512-vafcv6KjVZKSgz06oM/H6GDBrAtz8vdhQakGjFIvNrHA6y3HCF1CInLy+QLq8dTJPQ1b+KDUqDFctkdRW44e1w==}
    engines: {node: '>=6'}
    dependencies:
      emoji-regex: 7.0.3
      is-fullwidth-code-point: 2.0.0
      strip-ansi: 5.2.0
    dev: false

  /string-width@4.2.3:
    resolution: {integrity: sha512-wKyQRQpjJ0sIp62ErSZdGsjMJWsap5oRNihHhu6G7JVO/9jIB6UyevL+tXuOqrng8j/cxKTWyWUwvSTriiZz/g==}
    engines: {node: '>=8'}
    dependencies:
      emoji-regex: 8.0.0
      is-fullwidth-code-point: 3.0.0
      strip-ansi: 6.0.1

  /string.prototype.matchall@4.0.8:
    resolution: {integrity: sha512-6zOCOcJ+RJAQshcTvXPHoxoQGONa3e/Lqx90wUA+wEzX78sg5Bo+1tQo4N0pohS0erG9qtCqJDjNCQBjeWVxyg==}
    dependencies:
      call-bind: 1.0.2
      define-properties: 1.2.0
      es-abstract: 1.21.2
      get-intrinsic: 1.2.0
      has-symbols: 1.0.3
      internal-slot: 1.0.5
      regexp.prototype.flags: 1.5.0
      side-channel: 1.0.4
    dev: true

  /string.prototype.padend@3.1.4:
    resolution: {integrity: sha512-67otBXoksdjsnXXRUq+KMVTdlVRZ2af422Y0aTyTjVaoQkGr3mxl2Bc5emi7dOQ3OGVVQQskmLEWwFXwommpNw==}
    engines: {node: '>= 0.4'}
    dependencies:
      call-bind: 1.0.2
      define-properties: 1.2.0
      es-abstract: 1.21.2
    dev: true

  /string.prototype.trim@1.2.7:
    resolution: {integrity: sha512-p6TmeT1T3411M8Cgg9wBTMRtY2q9+PNy9EV1i2lIXUN/btt763oIfxwN3RR8VU6wHX8j/1CFy0L+YuThm6bgOg==}
    engines: {node: '>= 0.4'}
    dependencies:
      call-bind: 1.0.2
      define-properties: 1.2.0
      es-abstract: 1.21.2
    dev: true

  /string.prototype.trimend@1.0.6:
    resolution: {integrity: sha512-JySq+4mrPf9EsDBEDYMOb/lM7XQLulwg5R/m1r0PXEFqrV0qHvl58sdTilSXtKOflCsK2E8jxf+GKC0T07RWwQ==}
    dependencies:
      call-bind: 1.0.2
      define-properties: 1.2.0
      es-abstract: 1.21.2
    dev: true

  /string.prototype.trimstart@1.0.6:
    resolution: {integrity: sha512-omqjMDaY92pbn5HOX7f9IccLA+U1tA9GvtU4JrodiXFfYB7jPzzHpRzpglLAjtUV6bB557zwClJezTqnAiYnQA==}
    dependencies:
      call-bind: 1.0.2
      define-properties: 1.2.0
      es-abstract: 1.21.2
    dev: true

  /string_decoder@1.3.0:
    resolution: {integrity: sha512-hkRX8U1WjJFd8LsDJ2yQ/wWWxaopEsABU1XfkM8A+j0+85JAGppt16cr1Whg6KIbb4okU6Mql6BOj+uup/wKeA==}
    dependencies:
      safe-buffer: 5.2.1

  /strip-ansi@5.2.0:
    resolution: {integrity: sha512-DuRs1gKbBqsMKIZlrffwlug8MHkcnpjs5VPmL1PAh+mA30U0DTotfDZ0d2UUsXpPmPmMMJ6W773MaA3J+lbiWA==}
    engines: {node: '>=6'}
    dependencies:
      ansi-regex: 4.1.1
    dev: false

  /strip-ansi@6.0.1:
    resolution: {integrity: sha512-Y38VPSHcqkFrCpFnQ9vuSXmquuv5oXOKpGeT6aGrr3o3Gc9AlVa6JBfUSOCnbxGGZF+/0ooI7KrPuUSztUdU5A==}
    engines: {node: '>=8'}
    dependencies:
      ansi-regex: 5.0.1

  /strip-bom@3.0.0:
    resolution: {integrity: sha512-vavAMRXOgBVNF6nyEEmL3DBK19iRpDcoIwW+swQ+CbGiu7lju6t+JklA1MHweoWtadgt4ISVUsXLyDq34ddcwA==}
    engines: {node: '>=4'}
    dev: true

  /strip-bom@4.0.0:
    resolution: {integrity: sha512-3xurFv5tEgii33Zi8Jtp55wEIILR9eh34FAW00PZf+JnSsTmV/ioewSgQl97JHvgjoRGwPShsWm+IdrxB35d0w==}
    engines: {node: '>=8'}

  /strip-final-newline@2.0.0:
    resolution: {integrity: sha512-BrpvfNAE3dcvq7ll3xVumzjKjZQ5tI1sEUIKr3Uoks0XUl45St3FlatVqef9prk4jRDzhW6WZg+3bk93y6pLjA==}
    engines: {node: '>=6'}

  /strip-indent@3.0.0:
    resolution: {integrity: sha512-laJTa3Jb+VQpaC6DseHhF7dXVqHTfJPCRDaEbid/drOhgitgYku/letMUqOXFoWV0zIIUbjpdH2t+tYj4bQMRQ==}
    engines: {node: '>=8'}
    dependencies:
      min-indent: 1.0.1
    dev: true

  /strip-json-comments@3.1.1:
    resolution: {integrity: sha512-6fPc+R4ihwqP6N/aIv2f1gMH8lOVtWQHoqC4yK6oSDVVocumAsfCqjkXnqiYMhmMwS/mEHLp7Vehlt3ql6lEig==}
    engines: {node: '>=8'}

  /style-value-types@5.0.0:
    resolution: {integrity: sha512-08yq36Ikn4kx4YU6RD7jWEv27v4V+PUsOGa4n/as8Et3CuODMJQ00ENeAVXAeydX4Z2j1XHZF1K2sX4mGl18fA==}
    dependencies:
      hey-listen: 1.0.8
      tslib: 2.5.0
    dev: false

  /styled-components@5.3.9(react-dom@18.2.0)(react-is@18.2.0)(react@18.2.0):
    resolution: {integrity: sha512-Aj3kb13B75DQBo2oRwRa/APdB5rSmwUfN5exyarpX+x/tlM/rwZA2vVk2vQgVSP6WKaZJHWwiFrzgHt+CLtB4A==}
    engines: {node: '>=10'}
    peerDependencies:
      react: '>= 16.8.0'
      react-dom: '>= 16.8.0'
      react-is: '>= 16.8.0'
    dependencies:
      '@babel/helper-module-imports': 7.21.4
      '@babel/traverse': 7.23.2(supports-color@5.5.0)
      '@emotion/is-prop-valid': 1.2.0
      '@emotion/stylis': 0.8.5
      '@emotion/unitless': 0.7.5
      babel-plugin-styled-components: 2.1.1(styled-components@5.3.9)
      css-to-react-native: 3.2.0
      hoist-non-react-statics: 3.3.2
      react: 18.2.0
      react-dom: 18.2.0(react@18.2.0)
      react-is: 18.2.0
      shallowequal: 1.1.0
      supports-color: 5.5.0
    dev: false

  /supports-color@5.5.0:
    resolution: {integrity: sha512-QjVjwdXIt408MIiAqCX4oUKsgU2EqAGzs2Ppkm4aQYbjm+ZEWEcW4SfFNTr4uMNZma0ey4f5lgLrkB0aX0QMow==}
    engines: {node: '>=4'}
    dependencies:
      has-flag: 3.0.0

  /supports-color@7.2.0:
    resolution: {integrity: sha512-qpCAvRl9stuOHveKsn7HncJRvv501qIacKzQlO/+Lwxc9+0q2wLyv4Dfvt80/DPn2pqOBsJdDiogXGR9+OvwRw==}
    engines: {node: '>=8'}
    dependencies:
      has-flag: 4.0.0

  /supports-color@8.1.1:
    resolution: {integrity: sha512-MpUEN2OodtUzxvKQl72cUF7RQ5EiHsGvSsVG0ia9c5RbWGL2CI4C7EpPS8UTBIplnlzZiNuV56w+FuNxy3ty2Q==}
    engines: {node: '>=10'}
    dependencies:
      has-flag: 4.0.0

  /supports-hyperlinks@2.3.0:
    resolution: {integrity: sha512-RpsAZlpWcDwOPQA22aCH4J0t7L8JmAvsCxfOSEwm7cQs3LshN36QaTkwd70DnBOXDWGssw2eUoc8CaRWT0XunA==}
    engines: {node: '>=8'}
    dependencies:
      has-flag: 4.0.0
      supports-color: 7.2.0

  /supports-preserve-symlinks-flag@1.0.0:
    resolution: {integrity: sha512-ot0WnXS9fgdkgIcePe6RHNk1WA8+muPa6cSjeR3V8K27q9BB1rTE3R1p7Hv0z1ZyAc8s6Vvv8DIyWf681MAt0w==}
    engines: {node: '>= 0.4'}

  /swagger-schema-official@2.0.0-bab6bed:
    resolution: {integrity: sha512-rCC0NWGKr/IJhtRuPq/t37qvZHI/mH4I4sxflVM+qgVe5Z2uOCivzWaVbuioJaB61kvm5UvB7b49E+oBY0M8jA==}
    dev: true

  /swagger-typescript-api@12.0.3:
    resolution: {integrity: sha512-T2ioLmWuABtoxvJSp2y54yocr6ARhNMaJw8LLegf8G0tBWy6Xj3OvEM//5fv+LwkvTWPcMvCsbKQ+d4AnphzmA==}
    hasBin: true
    dependencies:
      '@types/swagger-schema-official': 2.0.22
      cosmiconfig: 7.0.1
      didyoumean: 1.2.2
      eta: 2.0.1
      js-yaml: 4.1.0
      lodash: 4.17.21
      make-dir: 3.1.0
      nanoid: 3.3.4
      node-emoji: 1.11.0
      node-fetch: 3.3.1
      prettier: 2.7.1
      swagger-schema-official: 2.0.0-bab6bed
      swagger2openapi: 7.0.8
      typescript: 4.8.4
    transitivePeerDependencies:
      - encoding
    dev: true

  /swagger2openapi@7.0.8:
    resolution: {integrity: sha512-upi/0ZGkYgEcLeGieoz8gT74oWHA0E7JivX7aN9mAf+Tc7BQoRBvnIGHoPDw+f9TXTW4s6kGYCZJtauP6OYp7g==}
    hasBin: true
    dependencies:
      call-me-maybe: 1.0.2
      node-fetch: 2.6.9
      node-fetch-h2: 2.3.0
      node-readfiles: 0.2.0
      oas-kit-common: 1.0.8
      oas-resolver: 2.5.6
      oas-schema-walker: 1.1.5
      oas-validator: 5.0.8
      reftools: 1.1.9
      yaml: 1.10.2
      yargs: 17.7.1
    transitivePeerDependencies:
      - encoding
    dev: true

  /table@6.8.1:
    resolution: {integrity: sha512-Y4X9zqrCftUhMeH2EptSSERdVKt/nEdijTOacGD/97EKjhQ/Qs8RTlEGABSJNNN8lac9kheH+af7yAkEWlgneA==}
    engines: {node: '>=10.0.0'}
    dependencies:
      ajv: 8.12.0
      lodash.truncate: 4.4.2
      slice-ansi: 4.0.0
      string-width: 4.2.3
      strip-ansi: 6.0.1
    dev: true

  /tapable@2.2.1:
    resolution: {integrity: sha512-GNzQvQTOIP6RyTfE2Qxb8ZVlNmw0n88vp1szwWRimP02mnTsx3Wtn5qRdqY9w2XduFNUgvOwhNnQsjwCp+kqaQ==}
    engines: {node: '>=6'}
    dev: true

  /terminal-link@2.1.1:
    resolution: {integrity: sha512-un0FmiRUQNr5PJqy9kP7c40F5BOfpGlYTrxonDChEZB7pzZxRNp/bt+ymiy9/npwXya9KH99nJ/GXFIiUkYGFQ==}
    engines: {node: '>=8'}
    dependencies:
      ansi-escapes: 4.3.2
      supports-hyperlinks: 2.3.0

  /terser-webpack-plugin@5.3.7(webpack@5.77.0):
    resolution: {integrity: sha512-AfKwIktyP7Cu50xNjXF/6Qb5lBNzYaWpU6YfoX3uZicTx0zTy0stDDCsvjDapKsSDvOeWo5MEq4TmdBy2cNoHw==}
    engines: {node: '>= 10.13.0'}
    peerDependencies:
      '@swc/core': '*'
      esbuild: '*'
      uglify-js: '*'
      webpack: ^5.1.0
    peerDependenciesMeta:
      '@swc/core':
        optional: true
      esbuild:
        optional: true
      uglify-js:
        optional: true
    dependencies:
      '@jridgewell/trace-mapping': 0.3.18
      jest-worker: 27.5.1
      schema-utils: 3.1.2
      serialize-javascript: 6.0.1
      terser: 5.17.1
      webpack: 5.77.0(webpack-cli@4.10.0)
    dev: true

  /terser-webpack-plugin@5.3.7(webpack@5.80.0):
    resolution: {integrity: sha512-AfKwIktyP7Cu50xNjXF/6Qb5lBNzYaWpU6YfoX3uZicTx0zTy0stDDCsvjDapKsSDvOeWo5MEq4TmdBy2cNoHw==}
    engines: {node: '>= 10.13.0'}
    peerDependencies:
      '@swc/core': '*'
      esbuild: '*'
      uglify-js: '*'
      webpack: ^5.1.0
    peerDependenciesMeta:
      '@swc/core':
        optional: true
      esbuild:
        optional: true
      uglify-js:
        optional: true
    dependencies:
      '@jridgewell/trace-mapping': 0.3.18
      jest-worker: 27.5.1
      schema-utils: 3.1.2
      serialize-javascript: 6.0.1
      terser: 5.17.1
      webpack: 5.80.0(webpack-cli@4.10.0)
    dev: true

  /terser@5.17.1:
    resolution: {integrity: sha512-hVl35zClmpisy6oaoKALOpS0rDYLxRFLHhRuDlEGTKey9qHjS1w9GMORjuwIMt70Wan4lwsLYyWDVnWgF+KUEw==}
    engines: {node: '>=10'}
    hasBin: true
    dependencies:
      '@jridgewell/source-map': 0.3.3
      acorn: 8.8.2
      commander: 2.20.3
      source-map-support: 0.5.21
    dev: true

  /test-exclude@6.0.0:
    resolution: {integrity: sha512-cAGWPIyOHU6zlmg88jwm7VRyXnMN7iV68OGAbYDk/Mh/xC/pzVPlQtY6ngoIH/5/tciuhGfvESU8GrHrcxD56w==}
    engines: {node: '>=8'}
    dependencies:
      '@istanbuljs/schema': 0.1.3
      glob: 7.2.3
      minimatch: 3.1.2

  /text-extensions@1.9.0:
    resolution: {integrity: sha512-wiBrwC1EhBelW12Zy26JeOUkQ5mRu+5o8rpsJk5+2t+Y5vE7e842qtZDQ2g1NpX/29HdyFeJ4nSIhI47ENSxlQ==}
    engines: {node: '>=0.10'}
    dev: true

  /text-table@0.2.0:
    resolution: {integrity: sha512-N+8UisAXDGk8PFXP4HAzVR9nbfmVJ3zYLAWiTIoqC5v5isinhr+r5uaO8+7r3BMfuNIufIsA7RdpVgacC2cSpw==}
    dev: true

  /thread-stream@0.15.2:
    resolution: {integrity: sha512-UkEhKIg2pD+fjkHQKyJO3yoIvAP3N6RlNFt2dUhcS1FGvCD1cQa1M/PGknCLFIyZdtJOWQjejp7bdNqmN7zwdA==}
    dependencies:
      real-require: 0.1.0
    dev: false

  /through2@4.0.2:
    resolution: {integrity: sha512-iOqSav00cVxEEICeD7TjLB1sueEL+81Wpzp2bY17uZjZN0pWZPuo4suZ/61VujxmqSGFfgOcNuTZ85QJwNZQpw==}
    dependencies:
      readable-stream: 3.6.2
    dev: true

  /through@2.3.8:
    resolution: {integrity: sha512-w89qg7PI8wAdvX60bMDP+bFoD5Dvhm9oLheFp5O4a2QF0cSBGsBX4qZmadPMvVqlLJBBci+WqGGOAPvcDeNSVg==}
    dev: true

  /timeout-abort-controller@3.0.0:
    resolution: {integrity: sha512-O3e+2B8BKrQxU2YRyEjC/2yFdb33slI22WRdUaDx6rvysfi9anloNZyR2q0l6LnePo5qH7gSM7uZtvvwZbc2yA==}
    dependencies:
      retimer: 3.0.0
    dev: false

  /tmpl@1.0.5:
    resolution: {integrity: sha512-3f0uOEAQwIqGuWW2MVzYg8fV/QNnc/IpuJNG837rLuczAaLVHslWHZQj4IGiEl5Hs3kkbhwL9Ab7Hrsmuj+Smw==}

  /to-fast-properties@2.0.0:
    resolution: {integrity: sha512-/OaKK0xYrs3DmxRYqL/yDc+FxFUVYhDlXMhRmv3z915w2HF1tnN1omB354j8VUGO/hbRzyD6Y3sA7v7GS/ceog==}
    engines: {node: '>=4'}

  /to-regex-range@5.0.1:
    resolution: {integrity: sha512-65P7iz6X5yEr1cwcgvQxbbIw7Uk3gOy5dIdtZ4rDveLqhrdJP+Li/Hx6tyK0NEb+2GCyneCMJiGqrADCSNk8sQ==}
    engines: {node: '>=8.0'}
    dependencies:
      is-number: 7.0.0

  /toggle-selection@1.0.6:
    resolution: {integrity: sha1-bkWxJj8gF/oKzH2J14sVuL932jI=}
    dev: false

  /tr46@0.0.3:
    resolution: {integrity: sha512-N3WMsuqV66lT30CrXNbEjx4GEwlow3v6rr4mCcv6prnfwhS01rkgyFdjPNBYd9br7LpXV1+Emh01fHnq2Gdgrw==}

  /trim-newlines@3.0.1:
    resolution: {integrity: sha512-c1PTsA3tYrIsLGkJkzHF+w9F2EyxfXGo4UyJc4pFL++FMjnq0HJS69T3M7d//gKrFKwy429bouPescbjecU+Zw==}
    engines: {node: '>=8'}
    dev: true

  /ts-jest@28.0.8(@babel/core@7.21.4)(jest@28.1.3)(typescript@4.9.5):
    resolution: {integrity: sha512-5FaG0lXmRPzApix8oFG8RKjAz4ehtm8yMKOTy5HX3fY6W8kmvOrmcY0hKDElW52FJov+clhUbrKAqofnj4mXTg==}
    engines: {node: ^12.13.0 || ^14.15.0 || ^16.10.0 || >=17.0.0}
    hasBin: true
    peerDependencies:
      '@babel/core': '>=7.0.0-beta.0 <8'
      '@jest/types': ^28.0.0
      babel-jest: ^28.0.0
      esbuild: '*'
      jest: ^28.0.0
      typescript: '>=4.3'
    peerDependenciesMeta:
      '@babel/core':
        optional: true
      '@jest/types':
        optional: true
      babel-jest:
        optional: true
      esbuild:
        optional: true
    dependencies:
      '@babel/core': 7.21.4
      bs-logger: 0.2.6
      fast-json-stable-stringify: 2.1.0
      jest: 28.1.3(@types/node@16.18.24)(ts-node@10.9.1)
      jest-util: 28.1.3
      json5: 2.2.3
      lodash.memoize: 4.1.2
      make-error: 1.3.6
      semver: 7.5.2
      typescript: 4.9.5
      yargs-parser: 21.1.1
    dev: true

  /ts-jest@29.1.0(@babel/core@7.21.4)(jest@29.5.0)(typescript@4.9.5):
    resolution: {integrity: sha512-ZhNr7Z4PcYa+JjMl62ir+zPiNJfXJN6E8hSLnaUKhOgqcn8vb3e537cpkd0FuAfRK3sR1LSqM1MOhliXNgOFPA==}
    engines: {node: ^14.15.0 || ^16.10.0 || >=18.0.0}
    hasBin: true
    peerDependencies:
      '@babel/core': '>=7.0.0-beta.0 <8'
      '@jest/types': ^29.0.0
      babel-jest: ^29.0.0
      esbuild: '*'
      jest: ^29.0.0
      typescript: '>=4.3 <6'
    peerDependenciesMeta:
      '@babel/core':
        optional: true
      '@jest/types':
        optional: true
      babel-jest:
        optional: true
      esbuild:
        optional: true
    dependencies:
      '@babel/core': 7.21.4
      bs-logger: 0.2.6
      fast-json-stable-stringify: 2.1.0
      jest: 29.5.0(@types/node@16.18.24)(ts-node@10.9.1)
      jest-util: 29.5.0
      json5: 2.2.3
      lodash.memoize: 4.1.2
      make-error: 1.3.6
      semver: 7.5.2
      typescript: 4.9.5
      yargs-parser: 21.1.1
    dev: true

<<<<<<< HEAD
  /ts-node@10.9.1(@types/node@16.18.24)(typescript@4.7.4):
=======
  /ts-node/10.9.1_c4san5sm7ck6sxlpw5cf66wwaq:
>>>>>>> e9440086
    resolution: {integrity: sha512-NtVysVPkxxrwFGUUxGYhfux8k78pQB3JqYBXlLRZgdGUqTO5wU/UyHop5p70iEbGhB7q5KmiZiU0Y3KlJrScEw==}
    hasBin: true
    peerDependencies:
      '@swc/core': '>=1.2.50'
      '@swc/wasm': '>=1.2.50'
      '@types/node': '*'
      typescript: '>=2.7'
    peerDependenciesMeta:
      '@swc/core':
        optional: true
      '@swc/wasm':
        optional: true
    dependencies:
      '@cspotcode/source-map-support': 0.8.1
      '@swc/core': 1.4.1
      '@tsconfig/node10': 1.0.9
      '@tsconfig/node12': 1.0.11
      '@tsconfig/node14': 1.0.3
      '@tsconfig/node16': 1.0.3
      '@types/node': 16.18.24
      acorn: 8.8.2
      acorn-walk: 8.2.0
      arg: 4.1.3
      create-require: 1.1.1
      diff: 4.0.2
      make-error: 1.3.6
      typescript: 4.7.4
      v8-compile-cache-lib: 3.0.1
      yn: 3.1.1

<<<<<<< HEAD
  /ts-node@10.9.1(@types/node@16.18.24)(typescript@4.9.5):
=======
  /ts-node/10.9.1_cwojc2olpahe3nx3jolgzharh4:
>>>>>>> e9440086
    resolution: {integrity: sha512-NtVysVPkxxrwFGUUxGYhfux8k78pQB3JqYBXlLRZgdGUqTO5wU/UyHop5p70iEbGhB7q5KmiZiU0Y3KlJrScEw==}
    hasBin: true
    peerDependencies:
      '@swc/core': '>=1.2.50'
      '@swc/wasm': '>=1.2.50'
      '@types/node': '*'
      typescript: '>=2.7'
    peerDependenciesMeta:
      '@swc/core':
        optional: true
      '@swc/wasm':
        optional: true
    dependencies:
      '@cspotcode/source-map-support': 0.8.1
      '@swc/core': 1.4.1
      '@tsconfig/node10': 1.0.9
      '@tsconfig/node12': 1.0.11
      '@tsconfig/node14': 1.0.3
      '@tsconfig/node16': 1.0.3
      '@types/node': 16.18.24
<<<<<<< HEAD
=======
      acorn: 8.8.2
      acorn-walk: 8.2.0
      arg: 4.1.3
      create-require: 1.1.1
      diff: 4.0.2
      make-error: 1.3.6
      typescript: 4.7.4
      v8-compile-cache-lib: 3.0.1
      yn: 3.1.1

  /ts-node/10.9.1_w54sdqipc73jotruhgwxx2vkae:
    resolution: {integrity: sha512-NtVysVPkxxrwFGUUxGYhfux8k78pQB3JqYBXlLRZgdGUqTO5wU/UyHop5p70iEbGhB7q5KmiZiU0Y3KlJrScEw==}
    hasBin: true
    peerDependencies:
      '@swc/core': '>=1.2.50'
      '@swc/wasm': '>=1.2.50'
      '@types/node': '*'
      typescript: '>=2.7'
    peerDependenciesMeta:
      '@swc/core':
        optional: true
      '@swc/wasm':
        optional: true
    dependencies:
      '@cspotcode/source-map-support': 0.8.1
      '@tsconfig/node10': 1.0.9
      '@tsconfig/node12': 1.0.11
      '@tsconfig/node14': 1.0.3
      '@tsconfig/node16': 1.0.3
      '@types/node': 16.18.24
>>>>>>> e9440086
      acorn: 8.8.2
      acorn-walk: 8.2.0
      arg: 4.1.3
      create-require: 1.1.1
      diff: 4.0.2
      make-error: 1.3.6
      typescript: 4.9.5
      v8-compile-cache-lib: 3.0.1
      yn: 3.1.1
    dev: true

<<<<<<< HEAD
  /ts-node@10.9.1(@types/node@18.15.13)(typescript@4.9.5):
=======
  /ts-node/10.9.1_xurvhcgxvpyq6nmqpc66yjq5ka:
>>>>>>> e9440086
    resolution: {integrity: sha512-NtVysVPkxxrwFGUUxGYhfux8k78pQB3JqYBXlLRZgdGUqTO5wU/UyHop5p70iEbGhB7q5KmiZiU0Y3KlJrScEw==}
    hasBin: true
    peerDependencies:
      '@swc/core': '>=1.2.50'
      '@swc/wasm': '>=1.2.50'
      '@types/node': '*'
      typescript: '>=2.7'
    peerDependenciesMeta:
      '@swc/core':
        optional: true
      '@swc/wasm':
        optional: true
    dependencies:
      '@cspotcode/source-map-support': 0.8.1
      '@tsconfig/node10': 1.0.9
      '@tsconfig/node12': 1.0.11
      '@tsconfig/node14': 1.0.3
      '@tsconfig/node16': 1.0.3
      '@types/node': 18.15.13
      acorn: 8.8.2
      acorn-walk: 8.2.0
      arg: 4.1.3
      create-require: 1.1.1
      diff: 4.0.2
      make-error: 1.3.6
      typescript: 4.9.5
      v8-compile-cache-lib: 3.0.1
      yn: 3.1.1
    dev: true

  /tsconfig-paths@3.14.2:
    resolution: {integrity: sha512-o/9iXgCYc5L/JxCHPe3Hvh8Q/2xm5Z+p18PESBU6Ff33695QnCHBEjcytY2q19ua7Mbl/DavtBOLq+oG0RCL+g==}
    dependencies:
      '@types/json5': 0.0.29
      json5: 1.0.2
      minimist: 1.2.8
      strip-bom: 3.0.0
    dev: true

  /tslib@1.14.1:
    resolution: {integrity: sha512-Xni35NKzjgMrwevysHTCArtLDpPvye8zV/0E4EyYn43P7/7qvQwPh9BGkHewbMulVntbigmcT7rdX3BNo9wRJg==}

  /tslib@2.5.0:
    resolution: {integrity: sha512-336iVw3rtn2BUK7ORdIAHTyxHGRIHVReokCR3XjbckJMK7ms8FysBfhLR8IXnAgy7T0PTPNBWKiH514FOW/WSg==}

  /tsutils@3.21.0(typescript@4.9.5):
    resolution: {integrity: sha512-mHKK3iUXL+3UF6xL5k0PEhKRUBKPBCv/+RkEOpjRWxxx27KKRBmmA60A9pgOUvMi8GKhRMPEmjBRPzs2W7O1OA==}
    engines: {node: '>= 6'}
    peerDependencies:
      typescript: '>=2.8.0 || >= 3.2.0-dev || >= 3.3.0-dev || >= 3.4.0-dev || >= 3.5.0-dev || >= 3.6.0-dev || >= 3.6.0-beta || >= 3.7.0-dev || >= 3.7.0-beta'
    dependencies:
      tslib: 1.14.1
      typescript: 4.9.5
    dev: true

  /type-check@0.4.0:
    resolution: {integrity: sha512-XleUoc9uwGXqjWwXaUTZAmzMcFZ5858QA2vvx1Ur5xIcixXIP+8LnFDgRplU30us6teqdlskFfu+ae4K79Ooew==}
    engines: {node: '>= 0.8.0'}
    dependencies:
      prelude-ls: 1.2.1
    dev: true

  /type-detect@4.0.8:
    resolution: {integrity: sha512-0fr/mIH1dlO+x7TlcMy+bIDqKPsw/70tVyeHW787goQjhmqaZe10uwLujubK9q9Lg6Fiho1KUKDYz0Z7k7g5/g==}
    engines: {node: '>=4'}

  /type-fest@0.18.1:
    resolution: {integrity: sha512-OIAYXk8+ISY+qTOwkHtKqzAuxchoMiD9Udx+FSGQDuiRR+PJKJHc2NJAXlbhkGwTt/4/nKZxELY1w3ReWOL8mw==}
    engines: {node: '>=10'}
    dev: true

  /type-fest@0.20.2:
    resolution: {integrity: sha512-Ne+eE4r0/iWnpAxD852z3A+N0Bt5RN//NjJwRd2VFHEmrywxf5vsZlh4R6lixl6B+wz/8d+maTSAkN1FIkI3LQ==}
    engines: {node: '>=10'}
    dev: true

  /type-fest@0.21.3:
    resolution: {integrity: sha512-t0rzBq87m3fVcduHDUFhKmyyX+9eo6WQjZvf51Ea/M0Q7+T374Jp1aUiyUl0GKxp8M/OETVHSDvmkyPgvX+X2w==}
    engines: {node: '>=10'}

  /type-fest@0.6.0:
    resolution: {integrity: sha512-q+MB8nYR1KDLrgr4G5yemftpMC7/QLqVndBmEEdqzmNj5dcFOO4Oo8qlwZE3ULT3+Zim1F8Kq4cBnikNhlCMlg==}
    engines: {node: '>=8'}
    dev: true

  /type-fest@0.8.1:
    resolution: {integrity: sha512-4dbzIzqvjtgiM5rw1k5rEHtBANKmdudhGyBEajN01fEyhaAIhsoKNy6y7+IN93IfpFtwY9iqi7kD+xwKhQsNJA==}
    engines: {node: '>=8'}
    dev: true

  /typed-array-length@1.0.4:
    resolution: {integrity: sha512-KjZypGq+I/H7HI5HlOoGHkWUUGq+Q0TPhQurLbyrVrvnKTBgzLhIJ7j6J/XTQOi0d1RjyZ0wdas8bKs2p0x3Ng==}
    dependencies:
      call-bind: 1.0.2
      for-each: 0.3.3
      is-typed-array: 1.1.10
    dev: true

  /typeforce@1.18.0:
    resolution: {integrity: sha512-7uc1O8h1M1g0rArakJdf0uLRSSgFcYexrVoKo+bzJd32gd4gDy2L/Z+8/FjPnU9ydY3pEnVPtr9FyscYY60K1g==}
    dev: false

  /typescript@4.7.4:
    resolution: {integrity: sha512-C0WQT0gezHuw6AdY1M2jxUO83Rjf0HP7Sk1DtXj6j1EwkQNZrHAg2XPWlq62oqEhYvONq5pkC2Y9oPljWToLmQ==}
    engines: {node: '>=4.2.0'}
    hasBin: true

  /typescript@4.8.4:
    resolution: {integrity: sha512-QCh+85mCy+h0IGff8r5XWzOVSbBO+KfeYrMQh7NJ58QujwcE22u+NUSmUxqF+un70P9GXKxa2HCNiTTMJknyjQ==}
    engines: {node: '>=4.2.0'}
    hasBin: true
    dev: true

  /typescript@4.9.5:
    resolution: {integrity: sha512-1FXk9E2Hm+QzZQ7z+McJiHL4NW1F2EzMu9Nq9i3zAaGqibafqYwCVU6WyWAuyQRRzOlxou8xZSyXLEN8oKj24g==}
    engines: {node: '>=4.2.0'}
    hasBin: true
    dev: true

  /ufo@1.3.2:
    resolution: {integrity: sha512-o+ORpgGwaYQXgqGDwd+hkS4PuZ3QnmqMMxRuajK/a38L6fTpcE5GPIfrf+L/KemFzfUpeUQc1rRS1iDBozvnFA==}
    dev: false

  /uint8arrays@3.1.1:
    resolution: {integrity: sha512-+QJa8QRnbdXVpHYjLoTpJIdCTiw9Ir62nocClWuXIq2JIh4Uta0cQsTSpFL678p2CN8B+XSApwcU+pQEqVpKWg==}
    dependencies:
      multiformats: 9.9.0
    dev: false

  /unbox-primitive@1.0.2:
    resolution: {integrity: sha512-61pPlCD9h51VoreyJ0BReideM3MDKMKnh6+V9L08331ipq6Q8OFXZYiqP6n/tbHx4s5I9uRhcye6BrbkizkBDw==}
    dependencies:
      call-bind: 1.0.2
      has-bigints: 1.0.2
      has-symbols: 1.0.3
      which-boxed-primitive: 1.0.2
    dev: true

  /uncrypto@0.1.3:
    resolution: {integrity: sha512-Ql87qFHB3s/De2ClA9e0gsnS6zXG27SkTiSJwjCc9MebbfapQfuPzumMIUMi38ezPZVNFcHI9sUIepeQfw8J8Q==}
    dev: false

  /unenv@1.8.0:
    resolution: {integrity: sha512-uIGbdCWZfhRRmyKj1UioCepQ0jpq638j/Cf0xFTn4zD1nGJ2lSdzYHLzfdXN791oo/0juUiSWW1fBklXMTsuqg==}
    dependencies:
      consola: 3.2.3
      defu: 6.1.3
      mime: 3.0.0
      node-fetch-native: 1.4.1
      pathe: 1.1.1
    dev: false

  /unfetch@4.2.0:
    resolution: {integrity: sha512-F9p7yYCn6cIW9El1zi0HI6vqpeIvBsr3dSuRO6Xuppb1u5rXpCPmMvLSyECLhybr9isec8Ohl0hPekMVrEinDA==}
    dev: false

  /unicode-canonical-property-names-ecmascript@2.0.0:
    resolution: {integrity: sha512-yY5PpDlfVIU5+y/BSCxAJRBIS1Zc2dDG3Ujq+sR0U+JjUevW2JhocOF+soROYDSaAezOzOKuyyixhD6mBknSmQ==}
    engines: {node: '>=4'}
    dev: true

  /unicode-match-property-ecmascript@2.0.0:
    resolution: {integrity: sha512-5kaZCrbp5mmbz5ulBkDkbY0SsPOjKqVS35VpL9ulMPfSl0J0Xsm+9Evphv9CoIZFwre7aJoa94AY6seMKGVN5Q==}
    engines: {node: '>=4'}
    dependencies:
      unicode-canonical-property-names-ecmascript: 2.0.0
      unicode-property-aliases-ecmascript: 2.1.0
    dev: true

  /unicode-match-property-value-ecmascript@2.1.0:
    resolution: {integrity: sha512-qxkjQt6qjg/mYscYMC0XKRn3Rh0wFPlfxB0xkt9CfyTvpX1Ra0+rAmdX2QyAobptSEvuy4RtpPRui6XkV+8wjA==}
    engines: {node: '>=4'}
    dev: true

  /unicode-property-aliases-ecmascript@2.1.0:
    resolution: {integrity: sha512-6t3foTQI9qne+OZoVQB/8x8rk2k1eVy1gRXhV3oFQ5T6R1dqQ1xtin3XqSlx3+ATBkliTaR/hHyJBm+LVPNM8w==}
    engines: {node: '>=4'}
    dev: true

  /universalify@2.0.0:
    resolution: {integrity: sha512-hAZsKq7Yy11Zu1DE0OzWjw7nnLZmJZYTDZZyEFHZdUhV8FkH5MCfoU1XMaxXovpyW5nq5scPqq0ZDP9Zyl04oQ==}
    engines: {node: '>= 10.0.0'}

  /unstorage@1.10.1(idb-keyval@6.2.1):
    resolution: {integrity: sha512-rWQvLRfZNBpF+x8D3/gda5nUCQL2PgXy2jNG4U7/Rc9BGEv9+CAJd0YyGCROUBKs9v49Hg8huw3aih5Bf5TAVw==}
    peerDependencies:
      '@azure/app-configuration': ^1.4.1
      '@azure/cosmos': ^4.0.0
      '@azure/data-tables': ^13.2.2
      '@azure/identity': ^3.3.2
      '@azure/keyvault-secrets': ^4.7.0
      '@azure/storage-blob': ^12.16.0
      '@capacitor/preferences': ^5.0.6
      '@netlify/blobs': ^6.2.0
      '@planetscale/database': ^1.11.0
      '@upstash/redis': ^1.23.4
      '@vercel/kv': ^0.2.3
      idb-keyval: ^6.2.1
    peerDependenciesMeta:
      '@azure/app-configuration':
        optional: true
      '@azure/cosmos':
        optional: true
      '@azure/data-tables':
        optional: true
      '@azure/identity':
        optional: true
      '@azure/keyvault-secrets':
        optional: true
      '@azure/storage-blob':
        optional: true
      '@capacitor/preferences':
        optional: true
      '@netlify/blobs':
        optional: true
      '@planetscale/database':
        optional: true
      '@upstash/redis':
        optional: true
      '@vercel/kv':
        optional: true
      idb-keyval:
        optional: true
    dependencies:
      anymatch: 3.1.3
      chokidar: 3.5.3
      destr: 2.0.2
      h3: 1.9.0
      idb-keyval: 6.2.1
      ioredis: 5.3.2
      listhen: 1.5.5
      lru-cache: 10.1.0
      mri: 1.2.0
      node-fetch-native: 1.4.1
      ofetch: 1.3.3
      ufo: 1.3.2
    transitivePeerDependencies:
      - supports-color
    dev: false

  /untun@0.1.2:
    resolution: {integrity: sha512-wLAMWvxfqyTiBODA1lg3IXHQtjggYLeTK7RnSfqtOXixWJ3bAa2kK/HHmOOg19upteqO3muLvN6O/icbyQY33Q==}
    hasBin: true
    dependencies:
      citty: 0.1.5
      consola: 3.2.3
      pathe: 1.1.1
    dev: false

  /update-browserslist-db@1.0.11(browserslist@4.21.5):
    resolution: {integrity: sha512-dCwEFf0/oT85M1fHBg4F0jtLwJrutGoHSQXCh7u4o2t1drG+c0a9Flnqww6XUKSfQMPpJBRjU8d4RXB09qtvaA==}
    hasBin: true
    peerDependencies:
      browserslist: '>= 4.21.0'
    dependencies:
      browserslist: 4.21.5
      escalade: 3.1.1
      picocolors: 1.0.0

  /uqr@0.1.2:
    resolution: {integrity: sha512-MJu7ypHq6QasgF5YRTjqscSzQp/W11zoUk6kvmlH+fmWEs63Y0Eib13hYFwAzagRJcVY8WVnlV+eBDUGMJ5IbA==}
    dev: false

  /uri-js@4.4.1:
    resolution: {integrity: sha512-7rKUyy33Q1yc98pQ1DAmLtwX109F7TIfWlW1Ydo8Wl1ii1SeHieeh0HHfPeL2fMXK6z0s8ecKs9frCuLJvndBg==}
    dependencies:
      punycode: 2.3.0
    dev: true

  /util-deprecate@1.0.2:
    resolution: {integrity: sha512-EPD5q1uXyFxJpCrLnCc1nHnq3gOa6DZBocAIiI2TaSCA7VCJ1UJDMagCzIkXNsUYfD1daK//LTEQ8xiIbrHtcw==}

  /utila@0.4.0:
    resolution: {integrity: sha512-Z0DbgELS9/L/75wZbro8xAnT50pBVFQZ+hUEueGDU5FN51YSCYM+jdxsfCiHjwNP/4LCDD0i/graKpeBnOXKRA==}
    dev: true

  /v8-compile-cache-lib@3.0.1:
    resolution: {integrity: sha512-wa7YjyUGfNZngI/vtK0UHAN+lgDCxBPCylVXGp0zu59Fz5aiGtNXaq3DhIov063MorB+VfufLh3JlF2KdTK3xg==}

  /v8-compile-cache@2.3.0:
    resolution: {integrity: sha512-l8lCEmLcLYZh4nbunNZvQCJc5pv7+RCwa8q/LdUx8u7lsWvPDKmpodJAJNwkAhJC//dFY48KuIEmjtd4RViDrA==}
    dev: true

  /v8-to-istanbul@9.1.0:
    resolution: {integrity: sha512-6z3GW9x8G1gd+JIIgQQQxXuiJtCXeAjp6RaPEPLv62mH3iPHPxV6W3robxtCzNErRo6ZwTmzWhsbNvjyEBKzKA==}
    engines: {node: '>=10.12.0'}
    dependencies:
      '@jridgewell/trace-mapping': 0.3.18
      '@types/istanbul-lib-coverage': 2.0.4
      convert-source-map: 1.9.0

  /v8flags@3.2.0:
    resolution: {integrity: sha512-mH8etigqMfiGWdeXpaaqGfs6BndypxusHHcv2qSHyZkGEznCd/qAXCWWRzeowtL54147cktFOC4P5y+kl8d8Jg==}
    engines: {node: '>= 0.10'}
    dependencies:
      homedir-polyfill: 1.0.3
    dev: true

  /validate-npm-package-license@3.0.4:
    resolution: {integrity: sha512-DpKm2Ui/xN7/HQKCtpZxoRWBhZ9Z0kqtygG8XCgNQ8ZlDnxuQmWhj566j8fN4Cu3/JmbhsDo7fcAJq4s9h27Ew==}
    dependencies:
      spdx-correct: 3.2.0
      spdx-expression-parse: 3.0.1
    dev: true

  /varint@6.0.0:
    resolution: {integrity: sha512-cXEIW6cfr15lFv563k4GuVuW/fiwjknytD37jIOLSdSWuOI6WnO/oKwmP2FQTU2l01LP8/M5TSAJpzUaGe3uWg==}
    dev: false

  /walker@1.0.8:
    resolution: {integrity: sha512-ts/8E8l5b7kY0vlWLewOkDXMmPdLcVV4GmOQLyxuSswIJsweeFZtAsMF7k1Nszz+TYBQrlYRmzOnr398y1JemQ==}
    dependencies:
      makeerror: 1.0.12

  /watchpack@2.4.0:
    resolution: {integrity: sha512-Lcvm7MGST/4fup+ifyKi2hjyIAwcdI4HRgtvTpIUxBRhB+RFtUh8XtDOxUfctVCnhVi+QQj49i91OyvzkJl6cg==}
    engines: {node: '>=10.13.0'}
    dependencies:
      glob-to-regexp: 0.4.1
      graceful-fs: 4.2.11
    dev: true

  /web-streams-polyfill@3.2.1:
    resolution: {integrity: sha512-e0MO3wdXWKrLbL0DgGnUV7WHVuw9OUvL4hjgnPkIeEvESk74gAITi5G606JtZPp39cd8HA9VQzCIvA49LpPN5Q==}
    engines: {node: '>= 8'}

  /webidl-conversions@3.0.1:
    resolution: {integrity: sha512-2JAn3z8AR6rjK8Sm8orRC0h/bcl/DqL7tRPdGZ4I1CjdF+EaMLmYxBHyXuKL849eucPFhvBoxMsflfOb8kxaeQ==}

  /webpack-cli@4.10.0(webpack@5.77.0):
    resolution: {integrity: sha512-NLhDfH/h4O6UOy+0LSso42xvYypClINuMNBVVzX4vX98TmTaTUxwRbXdhucbFMd2qLaCTcLq/PdYrvi8onw90w==}
    engines: {node: '>=10.13.0'}
    hasBin: true
    peerDependencies:
      '@webpack-cli/generators': '*'
      '@webpack-cli/migrate': '*'
      webpack: 4.x.x || 5.x.x
      webpack-bundle-analyzer: '*'
      webpack-dev-server: '*'
    peerDependenciesMeta:
      '@webpack-cli/generators':
        optional: true
      '@webpack-cli/migrate':
        optional: true
      webpack-bundle-analyzer:
        optional: true
      webpack-dev-server:
        optional: true
    dependencies:
      '@discoveryjs/json-ext': 0.5.7
      '@webpack-cli/configtest': 1.2.0(webpack-cli@4.10.0)(webpack@5.77.0)
      '@webpack-cli/info': 1.5.0(webpack-cli@4.10.0)
      '@webpack-cli/serve': 1.7.0(webpack-cli@4.10.0)
      colorette: 2.0.20
      commander: 7.2.0
      cross-spawn: 7.0.3
      fastest-levenshtein: 1.0.16
      import-local: 3.1.0
      interpret: 2.2.0
      rechoir: 0.7.1
      webpack: 5.77.0(webpack-cli@4.10.0)
      webpack-merge: 5.8.0
    dev: true

  /webpack-cli@4.10.0(webpack@5.80.0):
    resolution: {integrity: sha512-NLhDfH/h4O6UOy+0LSso42xvYypClINuMNBVVzX4vX98TmTaTUxwRbXdhucbFMd2qLaCTcLq/PdYrvi8onw90w==}
    engines: {node: '>=10.13.0'}
    hasBin: true
    peerDependencies:
      '@webpack-cli/generators': '*'
      '@webpack-cli/migrate': '*'
      webpack: 4.x.x || 5.x.x
      webpack-bundle-analyzer: '*'
      webpack-dev-server: '*'
    peerDependenciesMeta:
      '@webpack-cli/generators':
        optional: true
      '@webpack-cli/migrate':
        optional: true
      webpack-bundle-analyzer:
        optional: true
      webpack-dev-server:
        optional: true
    dependencies:
      '@discoveryjs/json-ext': 0.5.7
      '@webpack-cli/configtest': 1.2.0(webpack-cli@4.10.0)(webpack@5.80.0)
      '@webpack-cli/info': 1.5.0(webpack-cli@4.10.0)
      '@webpack-cli/serve': 1.7.0(webpack-cli@4.10.0)
      colorette: 2.0.20
      commander: 7.2.0
      cross-spawn: 7.0.3
      fastest-levenshtein: 1.0.16
      import-local: 3.1.0
      interpret: 2.2.0
      rechoir: 0.7.1
      webpack: 5.80.0(webpack-cli@4.10.0)
      webpack-merge: 5.8.0
    dev: true

  /webpack-merge@5.8.0:
    resolution: {integrity: sha512-/SaI7xY0831XwP6kzuwhKWVKDP9t1QY1h65lAFLbZqMPIuYcD9QAW4u9STIbU9kaJbPBB/geU/gLr1wDjOhQ+Q==}
    engines: {node: '>=10.0.0'}
    dependencies:
      clone-deep: 4.0.1
      wildcard: 2.0.0
    dev: true

  /webpack-sources@3.2.3:
    resolution: {integrity: sha512-/DyMEOrDgLKKIG0fmvtz+4dUX/3Ghozwgm6iPp8KRhvn+eQf9+Q7GWxVNMk3+uCPWfdXYC4ExGBckIXdFEfH1w==}
    engines: {node: '>=10.13.0'}
    dev: true

  /webpack@5.77.0(webpack-cli@4.10.0):
    resolution: {integrity: sha512-sbGNjBr5Ya5ss91yzjeJTLKyfiwo5C628AFjEa6WSXcZa4E+F57om3Cc8xLb1Jh0b243AWuSYRf3dn7HVeFQ9Q==}
    engines: {node: '>=10.13.0'}
    hasBin: true
    peerDependencies:
      webpack-cli: '*'
    peerDependenciesMeta:
      webpack-cli:
        optional: true
    dependencies:
      '@types/eslint-scope': 3.7.4
      '@types/estree': 0.0.51
      '@webassemblyjs/ast': 1.11.1
      '@webassemblyjs/wasm-edit': 1.11.1
      '@webassemblyjs/wasm-parser': 1.11.1
      acorn: 8.8.2
      acorn-import-assertions: 1.8.0(acorn@8.8.2)
      browserslist: 4.21.5
      chrome-trace-event: 1.0.3
      enhanced-resolve: 5.13.0
      es-module-lexer: 0.9.3
      eslint-scope: 5.1.1
      events: 3.3.0
      glob-to-regexp: 0.4.1
      graceful-fs: 4.2.11
      json-parse-even-better-errors: 2.3.1
      loader-runner: 4.3.0
      mime-types: 2.1.35
      neo-async: 2.6.2
      schema-utils: 3.1.2
      tapable: 2.2.1
      terser-webpack-plugin: 5.3.7(webpack@5.77.0)
      watchpack: 2.4.0
      webpack-cli: 4.10.0(webpack@5.77.0)
      webpack-sources: 3.2.3
    transitivePeerDependencies:
      - '@swc/core'
      - esbuild
      - uglify-js
    dev: true

  /webpack@5.80.0(webpack-cli@4.10.0):
    resolution: {integrity: sha512-OIMiq37XK1rWO8mH9ssfFKZsXg4n6klTEDL7S8/HqbAOBBaiy8ABvXvz0dDCXeEF9gqwxSvVk611zFPjS8hJxA==}
    engines: {node: '>=10.13.0'}
    hasBin: true
    peerDependencies:
      webpack-cli: '*'
    peerDependenciesMeta:
      webpack-cli:
        optional: true
    dependencies:
      '@types/eslint-scope': 3.7.4
      '@types/estree': 1.0.1
      '@webassemblyjs/ast': 1.11.5
      '@webassemblyjs/wasm-edit': 1.11.5
      '@webassemblyjs/wasm-parser': 1.11.5
      acorn: 8.8.2
      acorn-import-assertions: 1.8.0(acorn@8.8.2)
      browserslist: 4.21.5
      chrome-trace-event: 1.0.3
      enhanced-resolve: 5.13.0
      es-module-lexer: 1.2.1
      eslint-scope: 5.1.1
      events: 3.3.0
      glob-to-regexp: 0.4.1
      graceful-fs: 4.2.11
      json-parse-even-better-errors: 2.3.1
      loader-runner: 4.3.0
      mime-types: 2.1.35
      neo-async: 2.6.2
      schema-utils: 3.1.2
      tapable: 2.2.1
      terser-webpack-plugin: 5.3.7(webpack@5.80.0)
      watchpack: 2.4.0
      webpack-cli: 4.10.0(webpack@5.80.0)
      webpack-sources: 3.2.3
    transitivePeerDependencies:
      - '@swc/core'
      - esbuild
      - uglify-js
    dev: true

  /whatwg-url@5.0.0:
    resolution: {integrity: sha512-saE57nupxk6v3HY35+jzBwYa0rKSy0XR8JSxZPwgLr7ys0IBzhGviA1/TUGJLmSVqs8pb9AnvICXEuOHLprYTw==}
    dependencies:
      tr46: 0.0.3
      webidl-conversions: 3.0.1

  /which-boxed-primitive@1.0.2:
    resolution: {integrity: sha512-bwZdv0AKLpplFY2KZRX6TvyuN7ojjr7lwkg6ml0roIy9YeuSr7JS372qlNW18UQYzgYK9ziGcerWqZOmEn9VNg==}
    dependencies:
      is-bigint: 1.0.4
      is-boolean-object: 1.1.2
      is-number-object: 1.0.7
      is-string: 1.0.7
      is-symbol: 1.0.4
    dev: true

  /which-module@2.0.0:
    resolution: {integrity: sha512-B+enWhmw6cjfVC7kS8Pj9pCrKSc5txArRyaYGe088shv/FGWH+0Rjx/xPgtsWfsUtS27FkP697E4DDhgrgoc0Q==}
    dev: false

  /which-typed-array@1.1.9:
    resolution: {integrity: sha512-w9c4xkx6mPidwp7180ckYWfMmvxpjlZuIudNtDf4N/tTAUB8VJbX25qZoAsrtGuYNnGw3pa0AXgbGKRB8/EceA==}
    engines: {node: '>= 0.4'}
    dependencies:
      available-typed-arrays: 1.0.5
      call-bind: 1.0.2
      for-each: 0.3.3
      gopd: 1.0.1
      has-tostringtag: 1.0.0
      is-typed-array: 1.1.10
    dev: true

  /which@1.3.1:
    resolution: {integrity: sha512-HxJdYWq1MTIQbJ3nw0cqssHoTNU267KlrDuGZ1WYlxDStUtKUhOaJmh112/TZmHxxUfuJqPXSOm7tDyas0OSIQ==}
    hasBin: true
    dependencies:
      isexe: 2.0.0
    dev: true

  /which@2.0.2:
    resolution: {integrity: sha512-BLI3Tl1TW3Pvl70l3yq3Y64i+awpwXqsGBYWkkqMtnbXgrMD+yj7rhW0kuEDxzJaYXGjEW5ogapKNMEKNMjibA==}
    engines: {node: '>= 8'}
    hasBin: true
    dependencies:
      isexe: 2.0.0

  /wif@2.0.6:
    resolution: {integrity: sha512-HIanZn1zmduSF+BQhkE+YXIbEiH0xPr1012QbFEGB0xsKqJii0/SqJjyn8dFv6y36kOznMgMB+LGcbZTJ1xACQ==}
    dependencies:
      bs58check: 2.1.2
    dev: false

  /wildcard@2.0.0:
    resolution: {integrity: sha512-JcKqAHLPxcdb9KM49dufGXn2x3ssnfjbcaQdLlfZsL9rH9wgDQjUtDxbo8NE0F6SFvydeu1VhZe7hZuHsB2/pw==}
    dev: true

  /word-wrap@1.2.4:
    resolution: {integrity: sha512-2V81OA4ugVo5pRo46hAoD2ivUJx8jXmWXfUkY4KFNw0hEptvN0QfH3K4nHiwzGeKl5rFKedV48QVoqYavy4YpA==}
    engines: {node: '>=0.10.0'}
    dev: true

  /wrap-ansi@5.1.0:
    resolution: {integrity: sha512-QC1/iN/2/RPVJ5jYK8BGttj5z83LmSKmvbvrXPNCLZSEb32KKVDJDl/MOt2N01qU2H/FkzEa9PKto1BqDjtd7Q==}
    engines: {node: '>=6'}
    dependencies:
      ansi-styles: 3.2.1
      string-width: 3.1.0
      strip-ansi: 5.2.0
    dev: false

  /wrap-ansi@6.2.0:
    resolution: {integrity: sha512-r6lPcBGxZXlIcymEu7InxDMhdW0KDxpLgoFLcguasxCaJ/SOIZwINatK9KY/tf+ZrlywOKU0UDj3ATXUBfxJXA==}
    engines: {node: '>=8'}
    dependencies:
      ansi-styles: 4.3.0
      string-width: 4.2.3
      strip-ansi: 6.0.1
    dev: false

  /wrap-ansi@7.0.0:
    resolution: {integrity: sha512-YVGIj2kamLSTxw6NsZjoBxfSwsn0ycdesmc4p+Q21c5zPuZ1pl+NfxVdxPtdHvmNVOQ6XSYG4AUtyt/Fi7D16Q==}
    engines: {node: '>=10'}
    dependencies:
      ansi-styles: 4.3.0
      string-width: 4.2.3
      strip-ansi: 6.0.1

  /wrappy@1.0.2:
    resolution: {integrity: sha512-l4Sp/DRseor9wL6EvV2+TuQn63dMkPjZ/sp9XkghTEbV9KlPS1xUsZ3u7/IQO4wxtcFB4bgpQPRcR3QCvezPcQ==}

  /write-file-atomic@4.0.2:
    resolution: {integrity: sha512-7KxauUdBmSdWnmpaGFg+ppNjKF8uNLry8LyzjauQDOVONfFLNKrKvQOxZ/VuTIcS/gge/YNahf5RIIQWTSarlg==}
    engines: {node: ^12.13.0 || ^14.15.0 || >=16.0.0}
    dependencies:
      imurmurhash: 0.1.4
      signal-exit: 3.0.7

  /ws@7.5.9:
    resolution: {integrity: sha512-F+P9Jil7UiSKSkppIiD94dN07AwvFixvLIj1Og1Rl9GGMuNipJnV9JzjD6XuqmAeiswGvUmNLjr5cFuXwNS77Q==}
    engines: {node: '>=8.3.0'}
    peerDependencies:
      bufferutil: ^4.0.1
      utf-8-validate: ^5.0.2
    peerDependenciesMeta:
      bufferutil:
        optional: true
      utf-8-validate:
        optional: true
    dev: false

  /y18n@4.0.3:
    resolution: {integrity: sha512-JKhqTOwSrqNA1NY5lSztJ1GrBiUodLMmIZuLiDaMRJ+itFd+ABVE8XBjOvIWL+rSqNDC74LCSFmlb/U4UZ4hJQ==}
    dev: false

  /y18n@5.0.8:
    resolution: {integrity: sha512-0pfFzegeDWJHJIAmTLRP2DwHjdF5s7jo9tuztdQxAhINCdvS+3nGINqPd00AphqJR/0LhANUS6/+7SCb98YOfA==}
    engines: {node: '>=10'}

  /yallist@3.1.1:
    resolution: {integrity: sha512-a4UGQaWPH59mOXUYnAG2ewncQS4i4F43Tv3JoAM+s2VDAmS9NsK8GpDMLrCHPksFT7h3K6TOoUNn2pb7RoXx4g==}

  /yallist@4.0.0:
    resolution: {integrity: sha512-3wdGidZyq5PB084XLES5TpOSRA3wjXAlIWMhum2kRcv/41Sn2emQ0dycQW4uZXLejwKvg6EsvbdlVL+FYEct7A==}

  /yaml@1.10.2:
    resolution: {integrity: sha512-r3vXyErRCYJ7wg28yvBY5VSoAF8ZvlcW9/BwUzEtUsjvX/DKs24dIkuwjtuprwJJHsbyUbLApepYTR1BN4uHrg==}
    engines: {node: '>= 6'}
    dev: true

  /yaml@2.3.1:
    resolution: {integrity: sha512-2eHWfjaoXgTBC2jNM1LRef62VQa0umtvRiDSk6HSzW7RvS5YtkabJrwYLLEKWBc8a5U2PTSCs+dJjUTJdlHsWQ==}
    engines: {node: '>= 14'}
    dev: false

  /yargs-parser@13.1.2:
    resolution: {integrity: sha512-3lbsNRf/j+A4QuSZfDRA7HRSfWrzO0YjqTJd5kjAq37Zep1CEgaYmrH9Q3GwPiB9cHyd1Y1UwggGhJGoxipbzg==}
    dependencies:
      camelcase: 5.3.1
      decamelize: 1.2.0
    dev: false

  /yargs-parser@18.1.3:
    resolution: {integrity: sha512-o50j0JeToy/4K6OZcaQmW6lyXXKhq7csREXcDwk2omFPJEwUNOVtJKvmDr9EI1fAJZUyZcRF7kxGBWmRXudrCQ==}
    engines: {node: '>=6'}
    dependencies:
      camelcase: 5.3.1
      decamelize: 1.2.0
    dev: false

  /yargs-parser@20.2.9:
    resolution: {integrity: sha512-y11nGElTIV+CT3Zv9t7VKl+Q3hTQoT9a1Qzezhhl6Rp21gJ/IVTW7Z3y9EWXhuUBC2Shnf+DX0antecpAwSP8w==}
    engines: {node: '>=10'}
    dev: true

  /yargs-parser@21.1.1:
    resolution: {integrity: sha512-tVpsJW7DdjecAiFpbIB1e3qxIQsE6NoPc5/eTdrbbIC4h0LVsWhnoa3g+m2HclBIujHzsxZ4VJVA+GUuc2/LBw==}
    engines: {node: '>=12'}

  /yargs@13.3.2:
    resolution: {integrity: sha512-AX3Zw5iPruN5ie6xGRIDgqkT+ZhnRlZMLMHAs8tg7nRruy2Nb+i5o9bwghAogtM08q1dpr2LVoS8KSTMYpWXUw==}
    dependencies:
      cliui: 5.0.0
      find-up: 3.0.0
      get-caller-file: 2.0.5
      require-directory: 2.1.1
      require-main-filename: 2.0.0
      set-blocking: 2.0.0
      string-width: 3.1.0
      which-module: 2.0.0
      y18n: 4.0.3
      yargs-parser: 13.1.2
    dev: false

  /yargs@15.4.1:
    resolution: {integrity: sha512-aePbxDmcYW++PaqBsJ+HYUFwCdv4LVvdnhBy78E57PIor8/OVvhMrADFFEDh8DHDFRv/O9i3lPhsENjO7QX0+A==}
    engines: {node: '>=8'}
    dependencies:
      cliui: 6.0.0
      decamelize: 1.2.0
      find-up: 4.1.0
      get-caller-file: 2.0.5
      require-directory: 2.1.1
      require-main-filename: 2.0.0
      set-blocking: 2.0.0
      string-width: 4.2.3
      which-module: 2.0.0
      y18n: 4.0.3
      yargs-parser: 18.1.3
    dev: false

  /yargs@17.7.1:
    resolution: {integrity: sha512-cwiTb08Xuv5fqF4AovYacTFNxk62th7LKJ6BL9IGUpTJrWoU7/7WdQGTP2SjKf1dUNBGzDd28p/Yfs/GI6JrLw==}
    engines: {node: '>=12'}
    dependencies:
      cliui: 8.0.1
      escalade: 3.1.1
      get-caller-file: 2.0.5
      require-directory: 2.1.1
      string-width: 4.2.3
      y18n: 5.0.8
      yargs-parser: 21.1.1

  /yn@3.1.1:
    resolution: {integrity: sha512-Ux4ygGWsu2c7isFWe8Yu1YluJmqVhxqK2cLXNQA5AcC3QfbGNpM7fu0Y8b/z16pXLnFxZYvWhd3fhBY9DLmC6Q==}
    engines: {node: '>=6'}

  /yocto-queue@0.1.0:
    resolution: {integrity: sha512-rVksvsnNCdJ/ohGc6xgPwyN8eheCxsiLM8mxuE/t/mOVqJewPuO1miLpTHQiRgTKCLexL4MeAFVagts7HmNZ2Q==}
    engines: {node: '>=10'}<|MERGE_RESOLUTION|>--- conflicted
+++ resolved
@@ -16,7 +16,6 @@
 importers:
 
   .:
-<<<<<<< HEAD
     dependencies:
       '@alephium/cli':
         specifier: workspace:*
@@ -31,6 +30,9 @@
         specifier: workspace:*
         version: link:packages/web3-wallet
     devDependencies:
+      '@swc/core':
+        specifier: ^1.4.1
+        version: 1.4.2
       '@types/jest':
         specifier: ^28.1.8
         version: 28.1.8
@@ -51,7 +53,7 @@
         version: 28.1.3(@types/node@16.18.24)(ts-node@10.9.1)
       ts-node:
         specifier: ^10.9.1
-        version: 10.9.1(@types/node@16.18.24)(typescript@4.9.5)
+        version: 10.9.1(@swc/core@1.4.2)(@types/node@16.18.24)(typescript@4.9.5)
       typescript:
         specifier: ^4.9.5
         version: 4.9.5
@@ -64,6 +66,9 @@
       '@alephium/web3-wallet':
         specifier: workspace:^
         version: link:../web3-wallet
+      '@swc/core':
+        specifier: ^1.4.1
+        version: 1.4.2
       commander:
         specifier: ^9.5.0
         version: 9.5.0
@@ -106,82 +111,10 @@
         version: 2.7.2
       ts-node:
         specifier: ^10.9.1
-        version: 10.9.1(@types/node@16.18.24)(typescript@4.7.4)
+        version: 10.9.1(@swc/core@1.4.2)(@types/node@16.18.24)(typescript@4.7.4)
       typescript:
         specifier: 4.7.4
         version: 4.7.4
-=======
-    specifiers:
-      '@alephium/cli': workspace:*
-      '@alephium/web3': workspace:*
-      '@alephium/web3-test': workspace:*
-      '@alephium/web3-wallet': workspace:*
-      '@swc/core': ^1.4.1
-      '@types/jest': ^28.1.8
-      '@types/node': ^16.18.23
-      bip39: 3.0.4
-      eslint: ^8.37.0
-      eslint-plugin-jest: ^27.2.1
-      jest: ^28.1.3
-      ts-node: ^10.9.1
-      typescript: ^4.9.5
-    dependencies:
-      '@alephium/cli': link:packages/cli
-      '@alephium/web3': link:packages/web3
-      '@alephium/web3-test': link:packages/web3-test
-      '@alephium/web3-wallet': link:packages/web3-wallet
-    devDependencies:
-      '@swc/core': 1.4.1
-      '@types/jest': 28.1.8
-      '@types/node': 16.18.24
-      bip39: 3.0.4
-      eslint: 8.38.0
-      eslint-plugin-jest: 27.2.1_pemb35m2h6wyq2o7ahesasy6li
-      jest: 28.1.3_iexojlkm67agnxlqoru7qsjvga
-      ts-node: 10.9.1_c4san5sm7ck6sxlpw5cf66wwaq
-      typescript: 4.9.5
-
-  packages/cli:
-    specifiers:
-      '@alephium/web3': workspace:^
-      '@alephium/web3-wallet': workspace:^
-      '@swc/core': ^1.4.1
-      '@types/jest': ^27.5.2
-      '@types/node': ^16.18.23
-      '@types/prettier': ^2.7.2
-      commander: ^9.5.0
-      cross-fetch: ^3.1.5
-      crypto-js: ^4.2.0
-      fetch-retry: ^5.0.6
-      fs-extra: ^10.1.0
-      ipfs-http-client: ^56.0.0
-      jest: ^28.1.3
-      openai: ^3.3.0
-      prettier: ^2.8.7
-      ts-node: ^10.9.1
-      typescript: 4.7.4
-      yaml: ^2.3.1
-    dependencies:
-      '@alephium/web3': link:../web3
-      '@alephium/web3-wallet': link:../web3-wallet
-      '@swc/core': 1.4.1
-      commander: 9.5.0
-      cross-fetch: 3.1.5
-      crypto-js: 4.2.0
-      fetch-retry: 5.0.6
-      fs-extra: 10.1.0
-      ipfs-http-client: 56.0.3_node-fetch@3.3.1
-      jest: 28.1.3_iexojlkm67agnxlqoru7qsjvga
-      openai: 3.3.0
-      prettier: 2.8.7
-      yaml: 2.3.1
-    devDependencies:
-      '@types/jest': 27.5.2
-      '@types/node': 16.18.24
-      '@types/prettier': 2.7.2
-      ts-node: 10.9.1_cwojc2olpahe3nx3jolgzharh4
-      typescript: 4.7.4
->>>>>>> e9440086
 
   packages/get-extension-wallet:
     dependencies:
@@ -194,7 +127,7 @@
     devDependencies:
       '@commitlint/cli':
         specifier: ^17.5.1
-        version: 17.6.1
+        version: 17.6.1(@swc/core@1.4.2)
       '@commitlint/config-conventional':
         specifier: ^17.4.4
         version: 17.6.1
@@ -384,7 +317,7 @@
         version: 29.1.0(@babel/core@7.21.4)(jest@29.5.0)(typescript@4.9.5)
       ts-node:
         specifier: ^10.9.1
-        version: 10.9.1(@types/node@16.18.24)(typescript@4.9.5)
+        version: 10.9.1(@swc/core@1.4.2)(@types/node@16.18.24)(typescript@4.9.5)
       tslib:
         specifier: ^2.5.0
         version: 2.5.0
@@ -393,7 +326,7 @@
         version: 4.9.5
       webpack:
         specifier: 5.77.0
-        version: 5.77.0(webpack-cli@4.10.0)
+        version: 5.77.0(@swc/core@1.4.2)(webpack-cli@4.10.0)
       webpack-cli:
         specifier: 4.10.0
         version: 4.10.0(webpack@5.77.0)
@@ -523,13 +456,13 @@
         version: 12.0.3
       terser-webpack-plugin:
         specifier: ^5.3.7
-        version: 5.3.7(webpack@5.80.0)
+        version: 5.3.7(@swc/core@1.4.2)(webpack@5.80.0)
       ts-jest:
         specifier: ^28.0.8
         version: 28.0.8(@babel/core@7.21.4)(jest@28.1.3)(typescript@4.9.5)
       ts-node:
         specifier: ^10.9.1
-        version: 10.9.1(@types/node@16.18.24)(typescript@4.9.5)
+        version: 10.9.1(@swc/core@1.4.2)(@types/node@16.18.24)(typescript@4.9.5)
       tslib:
         specifier: ^2.5.0
         version: 2.5.0
@@ -538,7 +471,7 @@
         version: 4.9.5
       webpack:
         specifier: ^5.77.0
-        version: 5.80.0(webpack-cli@4.10.0)
+        version: 5.80.0(@swc/core@1.4.2)(webpack-cli@4.10.0)
       webpack-cli:
         specifier: ^4.10.0
         version: 4.10.0(webpack@5.80.0)
@@ -2071,14 +2004,14 @@
   /@bcoe/v8-coverage@0.2.3:
     resolution: {integrity: sha512-0hYQ8SB4Db5zvZB4axdMHGwEaQjkZzFjQiN9LVYvIFB2nSUHW9tYpxWriPrWDASIxiaXax83REcLxuSdnGPZtw==}
 
-  /@commitlint/cli@17.6.1:
+  /@commitlint/cli@17.6.1(@swc/core@1.4.2):
     resolution: {integrity: sha512-kCnDD9LE2ySiTnj/VPaxy4/oRayRcdv4aCuVxtoum8SxIU7OADHc0nJPQfheE8bHcs3zZdWzDMWltRosuT13bg==}
     engines: {node: '>=v14'}
     hasBin: true
     dependencies:
       '@commitlint/format': 17.4.4
       '@commitlint/lint': 17.6.1
-      '@commitlint/load': 17.5.0
+      '@commitlint/load': 17.5.0(@swc/core@1.4.2)
       '@commitlint/read': 17.5.1
       '@commitlint/types': 17.4.4
       execa: 5.1.1
@@ -2149,7 +2082,7 @@
       '@commitlint/types': 17.4.4
     dev: true
 
-  /@commitlint/load@17.5.0:
+  /@commitlint/load@17.5.0(@swc/core@1.4.2):
     resolution: {integrity: sha512-l+4W8Sx4CD5rYFsrhHH8HP01/8jEP7kKf33Xlx2Uk2out/UKoKPYMOIRcDH5ppT8UXLMV+x6Wm5osdRKKgaD1Q==}
     engines: {node: '>=v14'}
     dependencies:
@@ -2165,7 +2098,7 @@
       lodash.merge: 4.6.2
       lodash.uniq: 4.5.0
       resolve-from: 5.0.0
-      ts-node: 10.9.1(@types/node@18.15.13)(typescript@4.9.5)
+      ts-node: 10.9.1(@swc/core@1.4.2)(@types/node@18.15.13)(typescript@4.9.5)
       typescript: 4.9.5
     transitivePeerDependencies:
       - '@swc/core'
@@ -3389,91 +3322,88 @@
       '@stablelib/wipe': 1.0.1
     dev: false
 
-<<<<<<< HEAD
-  /@tsconfig/node10@1.0.9:
-=======
-  /@swc/core-darwin-arm64/1.4.1:
-    resolution: {integrity: sha512-ePyfx0348UbR4DOAW24TedeJbafnzha8liXFGuQ4bdXtEVXhLfPngprrxKrAddCuv42F9aTxydlF6+adD3FBhA==}
+  /@swc/core-darwin-arm64@1.4.2:
+    resolution: {integrity: sha512-1uSdAn1MRK5C1m/TvLZ2RDvr0zLvochgrZ2xL+lRzugLlCTlSA+Q4TWtrZaOz+vnnFVliCpw7c7qu0JouhgQIw==}
     engines: {node: '>=10'}
     cpu: [arm64]
     os: [darwin]
     requiresBuild: true
     optional: true
 
-  /@swc/core-darwin-x64/1.4.1:
-    resolution: {integrity: sha512-eLf4JSe6VkCMdDowjM8XNC5rO+BrgfbluEzAVtKR8L2HacNYukieumN7EzpYCi0uF1BYwu1ku6tLyG2r0VcGxA==}
+  /@swc/core-darwin-x64@1.4.2:
+    resolution: {integrity: sha512-TYD28+dCQKeuxxcy7gLJUCFLqrwDZnHtC2z7cdeGfZpbI2mbfppfTf2wUPzqZk3gEC96zHd4Yr37V3Tvzar+lQ==}
     engines: {node: '>=10'}
     cpu: [x64]
     os: [darwin]
     requiresBuild: true
     optional: true
 
-  /@swc/core-linux-arm-gnueabihf/1.4.1:
-    resolution: {integrity: sha512-K8VtTLWMw+rkN/jDC9o/Q9SMmzdiHwYo2CfgkwVT29NsGccwmNhCQx6XoYiPKyKGIFKt4tdQnJHKUFzxUqQVtQ==}
+  /@swc/core-linux-arm-gnueabihf@1.4.2:
+    resolution: {integrity: sha512-Eyqipf7ZPGj0vplKHo8JUOoU1un2sg5PjJMpEesX0k+6HKE2T8pdyeyXODN0YTFqzndSa/J43EEPXm+rHAsLFQ==}
     engines: {node: '>=10'}
     cpu: [arm]
     os: [linux]
     requiresBuild: true
     optional: true
 
-  /@swc/core-linux-arm64-gnu/1.4.1:
-    resolution: {integrity: sha512-0e8p4g0Bfkt8lkiWgcdiENH3RzkcqKtpRXIVNGOmVc0OBkvc2tpm2WTx/eoCnes2HpTT4CTtR3Zljj4knQ4Fvw==}
+  /@swc/core-linux-arm64-gnu@1.4.2:
+    resolution: {integrity: sha512-wZn02DH8VYPv3FC0ub4my52Rttsus/rFw+UUfzdb3tHMHXB66LqN+rR0ssIOZrH6K+VLN6qpTw9VizjyoH0BxA==}
     engines: {node: '>=10'}
     cpu: [arm64]
     os: [linux]
     requiresBuild: true
     optional: true
 
-  /@swc/core-linux-arm64-musl/1.4.1:
-    resolution: {integrity: sha512-b/vWGQo2n7lZVUnSQ7NBq3Qrj85GrAPPiRbpqaIGwOytiFSk8VULFihbEUwDe0rXgY4LDm8z8wkgADZcLnmdUA==}
+  /@swc/core-linux-arm64-musl@1.4.2:
+    resolution: {integrity: sha512-3G0D5z9hUj9bXNcwmA1eGiFTwe5rWkuL3DsoviTj73TKLpk7u64ND0XjEfO0huVv4vVu9H1jodrKb7nvln/dlw==}
     engines: {node: '>=10'}
     cpu: [arm64]
     os: [linux]
     requiresBuild: true
     optional: true
 
-  /@swc/core-linux-x64-gnu/1.4.1:
-    resolution: {integrity: sha512-AFMQlvkKEdNi1Vk2GFTxxJzbICttBsOQaXa98kFTeWTnFFIyiIj2w7Sk8XRTEJ/AjF8ia8JPKb1zddBWr9+bEQ==}
+  /@swc/core-linux-x64-gnu@1.4.2:
+    resolution: {integrity: sha512-LFxn9U8cjmYHw3jrdPNqPAkBGglKE3tCZ8rA7hYyp0BFxuo7L2ZcEnPm4RFpmSCCsExFH+LEJWuMGgWERoktvg==}
     engines: {node: '>=10'}
     cpu: [x64]
     os: [linux]
     requiresBuild: true
     optional: true
 
-  /@swc/core-linux-x64-musl/1.4.1:
-    resolution: {integrity: sha512-QX2MxIECX1gfvUVZY+jk528/oFkS9MAl76e3ZRvG2KC/aKlCQL0KSzcTSm13mOxkDKS30EaGRDRQWNukGpMeRg==}
+  /@swc/core-linux-x64-musl@1.4.2:
+    resolution: {integrity: sha512-dp0fAmreeVVYTUcb4u9njTPrYzKnbIH0EhH2qvC9GOYNNREUu2GezSIDgonjOXkHiTCvopG4xU7y56XtXj4VrQ==}
     engines: {node: '>=10'}
     cpu: [x64]
     os: [linux]
     requiresBuild: true
     optional: true
 
-  /@swc/core-win32-arm64-msvc/1.4.1:
-    resolution: {integrity: sha512-OklkJYXXI/tntD2zaY8i3iZldpyDw5q+NAP3k9OlQ7wXXf37djRsHLV0NW4+ZNHBjE9xp2RsXJ0jlOJhfgGoFA==}
+  /@swc/core-win32-arm64-msvc@1.4.2:
+    resolution: {integrity: sha512-HlVIiLMQkzthAdqMslQhDkoXJ5+AOLUSTV6fm6shFKZKqc/9cJvr4S8UveNERL9zUficA36yM3bbfo36McwnvQ==}
     engines: {node: '>=10'}
     cpu: [arm64]
     os: [win32]
     requiresBuild: true
     optional: true
 
-  /@swc/core-win32-ia32-msvc/1.4.1:
-    resolution: {integrity: sha512-MBuc3/QfKX9FnLOU7iGN+6yHRTQaPQ9WskiC8s8JFiKQ+7I2p25tay2RplR9dIEEGgVAu6L7auv96LbNTh+FaA==}
+  /@swc/core-win32-ia32-msvc@1.4.2:
+    resolution: {integrity: sha512-WCF8faPGjCl4oIgugkp+kL9nl3nUATlzKXCEGFowMEmVVCFM0GsqlmGdPp1pjZoWc9tpYanoXQDnp5IvlDSLhA==}
     engines: {node: '>=10'}
     cpu: [ia32]
     os: [win32]
     requiresBuild: true
     optional: true
 
-  /@swc/core-win32-x64-msvc/1.4.1:
-    resolution: {integrity: sha512-lu4h4wFBb/bOK6N2MuZwg7TrEpwYXgpQf5R7ObNSXL65BwZ9BG8XRzD+dLJmALu8l5N08rP/TrpoKRoGT4WSxw==}
+  /@swc/core-win32-x64-msvc@1.4.2:
+    resolution: {integrity: sha512-oV71rwiSpA5xre2C5570BhCsg1HF97SNLsZ/12xv7zayGzqr3yvFALFJN8tHKpqUdCB4FGPjoP3JFdV3i+1wUw==}
     engines: {node: '>=10'}
     cpu: [x64]
     os: [win32]
     requiresBuild: true
     optional: true
 
-  /@swc/core/1.4.1:
-    resolution: {integrity: sha512-3y+Y8js+e7BbM16iND+6Rcs3jdiL28q3iVtYsCviYSSpP2uUVKkp5sJnCY4pg8AaVvyN7CGQHO7gLEZQ5ByozQ==}
+  /@swc/core@1.4.2:
+    resolution: {integrity: sha512-vWgY07R/eqj1/a0vsRKLI9o9klGZfpLNOVEnrv4nrccxBgYPjcf22IWwAoaBJ+wpA7Q4fVjCUM8lP0m01dpxcg==}
     engines: {node: '>=10'}
     requiresBuild: true
     peerDependencies:
@@ -3485,25 +3415,24 @@
       '@swc/counter': 0.1.3
       '@swc/types': 0.1.5
     optionalDependencies:
-      '@swc/core-darwin-arm64': 1.4.1
-      '@swc/core-darwin-x64': 1.4.1
-      '@swc/core-linux-arm-gnueabihf': 1.4.1
-      '@swc/core-linux-arm64-gnu': 1.4.1
-      '@swc/core-linux-arm64-musl': 1.4.1
-      '@swc/core-linux-x64-gnu': 1.4.1
-      '@swc/core-linux-x64-musl': 1.4.1
-      '@swc/core-win32-arm64-msvc': 1.4.1
-      '@swc/core-win32-ia32-msvc': 1.4.1
-      '@swc/core-win32-x64-msvc': 1.4.1
-
-  /@swc/counter/0.1.3:
+      '@swc/core-darwin-arm64': 1.4.2
+      '@swc/core-darwin-x64': 1.4.2
+      '@swc/core-linux-arm-gnueabihf': 1.4.2
+      '@swc/core-linux-arm64-gnu': 1.4.2
+      '@swc/core-linux-arm64-musl': 1.4.2
+      '@swc/core-linux-x64-gnu': 1.4.2
+      '@swc/core-linux-x64-musl': 1.4.2
+      '@swc/core-win32-arm64-msvc': 1.4.2
+      '@swc/core-win32-ia32-msvc': 1.4.2
+      '@swc/core-win32-x64-msvc': 1.4.2
+
+  /@swc/counter@0.1.3:
     resolution: {integrity: sha512-e2BR4lsJkkRlKZ/qCHPw9ZaSxc0MVUd7gtbtaB7aMvHeJVYe8sOB8DBZkP2DtISHGSku9sCK6T6cnY0CtXrOCQ==}
 
-  /@swc/types/0.1.5:
+  /@swc/types@0.1.5:
     resolution: {integrity: sha512-myfUej5naTBWnqOCc/MdVOLVjXUXtIA+NpDrDBKJtLLg2shUjBu3cZmB/85RyitKc55+lUUyl7oRfLOvkr2hsw==}
 
-  /@tsconfig/node10/1.0.9:
->>>>>>> e9440086
+  /@tsconfig/node10@1.0.9:
     resolution: {integrity: sha512-jNsYVVxU8v5g43Erja32laIDHXeoNvFEpX33OK4d6hljo3jDhCBDhx5dhCCTMWUojscpAagGiRkBKxpdl9fxqA==}
 
   /@tsconfig/node12@1.0.11:
@@ -4405,7 +4334,7 @@
       webpack: 4.x.x || 5.x.x
       webpack-cli: 4.x.x
     dependencies:
-      webpack: 5.77.0(webpack-cli@4.10.0)
+      webpack: 5.77.0(@swc/core@1.4.2)(webpack-cli@4.10.0)
       webpack-cli: 4.10.0(webpack@5.77.0)
     dev: true
 
@@ -4415,7 +4344,7 @@
       webpack: 4.x.x || 5.x.x
       webpack-cli: 4.x.x
     dependencies:
-      webpack: 5.80.0(webpack-cli@4.10.0)
+      webpack: 5.80.0(@swc/core@1.4.2)(webpack-cli@4.10.0)
       webpack-cli: 4.10.0(webpack@5.80.0)
     dev: true
 
@@ -5232,7 +5161,7 @@
       webpack: '>=4.0.0 <6.0.0'
     dependencies:
       del: 4.1.1
-      webpack: 5.80.0(webpack-cli@4.10.0)
+      webpack: 5.80.0(@swc/core@1.4.2)(webpack-cli@4.10.0)
     dev: true
 
   /clipboardy@3.0.0:
@@ -5435,7 +5364,7 @@
     dependencies:
       '@types/node': 18.15.13
       cosmiconfig: 8.1.3
-      ts-node: 10.9.1(@types/node@18.15.13)(typescript@4.9.5)
+      ts-node: 10.9.1(@swc/core@1.4.2)(@types/node@18.15.13)(typescript@4.9.5)
       typescript: 4.9.5
     dev: true
 
@@ -7322,7 +7251,7 @@
       lodash: 4.17.21
       pretty-error: 4.0.0
       tapable: 2.2.1
-      webpack: 5.80.0(webpack-cli@4.10.0)
+      webpack: 5.80.0(@swc/core@1.4.2)(webpack-cli@4.10.0)
     dev: true
 
   /htmlparser2@6.1.0:
@@ -8073,11 +8002,7 @@
       pretty-format: 28.1.3
       slash: 3.0.0
       strip-json-comments: 3.1.1
-<<<<<<< HEAD
-      ts-node: 10.9.1(@types/node@16.18.24)(typescript@4.7.4)
-=======
-      ts-node: 10.9.1_cwojc2olpahe3nx3jolgzharh4
->>>>>>> e9440086
+      ts-node: 10.9.1(@swc/core@1.4.2)(@types/node@16.18.24)(typescript@4.7.4)
     transitivePeerDependencies:
       - supports-color
 
@@ -8116,7 +8041,7 @@
       pretty-format: 29.5.0
       slash: 3.0.0
       strip-json-comments: 3.1.1
-      ts-node: 10.9.1(@types/node@16.18.24)(typescript@4.9.5)
+      ts-node: 10.9.1(@swc/core@1.4.2)(@types/node@16.18.24)(typescript@4.9.5)
     transitivePeerDependencies:
       - supports-color
     dev: true
@@ -11089,7 +11014,7 @@
       ansi-escapes: 4.3.2
       supports-hyperlinks: 2.3.0
 
-  /terser-webpack-plugin@5.3.7(webpack@5.77.0):
+  /terser-webpack-plugin@5.3.7(@swc/core@1.4.2)(webpack@5.77.0):
     resolution: {integrity: sha512-AfKwIktyP7Cu50xNjXF/6Qb5lBNzYaWpU6YfoX3uZicTx0zTy0stDDCsvjDapKsSDvOeWo5MEq4TmdBy2cNoHw==}
     engines: {node: '>= 10.13.0'}
     peerDependencies:
@@ -11106,14 +11031,15 @@
         optional: true
     dependencies:
       '@jridgewell/trace-mapping': 0.3.18
+      '@swc/core': 1.4.2
       jest-worker: 27.5.1
       schema-utils: 3.1.2
       serialize-javascript: 6.0.1
       terser: 5.17.1
-      webpack: 5.77.0(webpack-cli@4.10.0)
-    dev: true
-
-  /terser-webpack-plugin@5.3.7(webpack@5.80.0):
+      webpack: 5.77.0(@swc/core@1.4.2)(webpack-cli@4.10.0)
+    dev: true
+
+  /terser-webpack-plugin@5.3.7(@swc/core@1.4.2)(webpack@5.80.0):
     resolution: {integrity: sha512-AfKwIktyP7Cu50xNjXF/6Qb5lBNzYaWpU6YfoX3uZicTx0zTy0stDDCsvjDapKsSDvOeWo5MEq4TmdBy2cNoHw==}
     engines: {node: '>= 10.13.0'}
     peerDependencies:
@@ -11130,11 +11056,12 @@
         optional: true
     dependencies:
       '@jridgewell/trace-mapping': 0.3.18
+      '@swc/core': 1.4.2
       jest-worker: 27.5.1
       schema-utils: 3.1.2
       serialize-javascript: 6.0.1
       terser: 5.17.1
-      webpack: 5.80.0(webpack-cli@4.10.0)
+      webpack: 5.80.0(@swc/core@1.4.2)(webpack-cli@4.10.0)
     dev: true
 
   /terser@5.17.1:
@@ -11280,11 +11207,7 @@
       yargs-parser: 21.1.1
     dev: true
 
-<<<<<<< HEAD
-  /ts-node@10.9.1(@types/node@16.18.24)(typescript@4.7.4):
-=======
-  /ts-node/10.9.1_c4san5sm7ck6sxlpw5cf66wwaq:
->>>>>>> e9440086
+  /ts-node@10.9.1(@swc/core@1.4.2)(@types/node@16.18.24)(typescript@4.7.4):
     resolution: {integrity: sha512-NtVysVPkxxrwFGUUxGYhfux8k78pQB3JqYBXlLRZgdGUqTO5wU/UyHop5p70iEbGhB7q5KmiZiU0Y3KlJrScEw==}
     hasBin: true
     peerDependencies:
@@ -11299,7 +11222,7 @@
         optional: true
     dependencies:
       '@cspotcode/source-map-support': 0.8.1
-      '@swc/core': 1.4.1
+      '@swc/core': 1.4.2
       '@tsconfig/node10': 1.0.9
       '@tsconfig/node12': 1.0.11
       '@tsconfig/node14': 1.0.3
@@ -11315,11 +11238,7 @@
       v8-compile-cache-lib: 3.0.1
       yn: 3.1.1
 
-<<<<<<< HEAD
-  /ts-node@10.9.1(@types/node@16.18.24)(typescript@4.9.5):
-=======
-  /ts-node/10.9.1_cwojc2olpahe3nx3jolgzharh4:
->>>>>>> e9440086
+  /ts-node@10.9.1(@swc/core@1.4.2)(@types/node@16.18.24)(typescript@4.9.5):
     resolution: {integrity: sha512-NtVysVPkxxrwFGUUxGYhfux8k78pQB3JqYBXlLRZgdGUqTO5wU/UyHop5p70iEbGhB7q5KmiZiU0Y3KlJrScEw==}
     hasBin: true
     peerDependencies:
@@ -11334,25 +11253,24 @@
         optional: true
     dependencies:
       '@cspotcode/source-map-support': 0.8.1
-      '@swc/core': 1.4.1
+      '@swc/core': 1.4.2
       '@tsconfig/node10': 1.0.9
       '@tsconfig/node12': 1.0.11
       '@tsconfig/node14': 1.0.3
       '@tsconfig/node16': 1.0.3
       '@types/node': 16.18.24
-<<<<<<< HEAD
-=======
       acorn: 8.8.2
       acorn-walk: 8.2.0
       arg: 4.1.3
       create-require: 1.1.1
       diff: 4.0.2
       make-error: 1.3.6
-      typescript: 4.7.4
+      typescript: 4.9.5
       v8-compile-cache-lib: 3.0.1
       yn: 3.1.1
-
-  /ts-node/10.9.1_w54sdqipc73jotruhgwxx2vkae:
+    dev: true
+
+  /ts-node@10.9.1(@swc/core@1.4.2)(@types/node@18.15.13)(typescript@4.9.5):
     resolution: {integrity: sha512-NtVysVPkxxrwFGUUxGYhfux8k78pQB3JqYBXlLRZgdGUqTO5wU/UyHop5p70iEbGhB7q5KmiZiU0Y3KlJrScEw==}
     hasBin: true
     peerDependencies:
@@ -11367,42 +11285,7 @@
         optional: true
     dependencies:
       '@cspotcode/source-map-support': 0.8.1
-      '@tsconfig/node10': 1.0.9
-      '@tsconfig/node12': 1.0.11
-      '@tsconfig/node14': 1.0.3
-      '@tsconfig/node16': 1.0.3
-      '@types/node': 16.18.24
->>>>>>> e9440086
-      acorn: 8.8.2
-      acorn-walk: 8.2.0
-      arg: 4.1.3
-      create-require: 1.1.1
-      diff: 4.0.2
-      make-error: 1.3.6
-      typescript: 4.9.5
-      v8-compile-cache-lib: 3.0.1
-      yn: 3.1.1
-    dev: true
-
-<<<<<<< HEAD
-  /ts-node@10.9.1(@types/node@18.15.13)(typescript@4.9.5):
-=======
-  /ts-node/10.9.1_xurvhcgxvpyq6nmqpc66yjq5ka:
->>>>>>> e9440086
-    resolution: {integrity: sha512-NtVysVPkxxrwFGUUxGYhfux8k78pQB3JqYBXlLRZgdGUqTO5wU/UyHop5p70iEbGhB7q5KmiZiU0Y3KlJrScEw==}
-    hasBin: true
-    peerDependencies:
-      '@swc/core': '>=1.2.50'
-      '@swc/wasm': '>=1.2.50'
-      '@types/node': '*'
-      typescript: '>=2.7'
-    peerDependenciesMeta:
-      '@swc/core':
-        optional: true
-      '@swc/wasm':
-        optional: true
-    dependencies:
-      '@cspotcode/source-map-support': 0.8.1
+      '@swc/core': 1.4.2
       '@tsconfig/node10': 1.0.9
       '@tsconfig/node12': 1.0.11
       '@tsconfig/node14': 1.0.3
@@ -11749,7 +11632,7 @@
       import-local: 3.1.0
       interpret: 2.2.0
       rechoir: 0.7.1
-      webpack: 5.77.0(webpack-cli@4.10.0)
+      webpack: 5.77.0(@swc/core@1.4.2)(webpack-cli@4.10.0)
       webpack-merge: 5.8.0
     dev: true
 
@@ -11784,7 +11667,7 @@
       import-local: 3.1.0
       interpret: 2.2.0
       rechoir: 0.7.1
-      webpack: 5.80.0(webpack-cli@4.10.0)
+      webpack: 5.80.0(@swc/core@1.4.2)(webpack-cli@4.10.0)
       webpack-merge: 5.8.0
     dev: true
 
@@ -11801,7 +11684,7 @@
     engines: {node: '>=10.13.0'}
     dev: true
 
-  /webpack@5.77.0(webpack-cli@4.10.0):
+  /webpack@5.77.0(@swc/core@1.4.2)(webpack-cli@4.10.0):
     resolution: {integrity: sha512-sbGNjBr5Ya5ss91yzjeJTLKyfiwo5C628AFjEa6WSXcZa4E+F57om3Cc8xLb1Jh0b243AWuSYRf3dn7HVeFQ9Q==}
     engines: {node: '>=10.13.0'}
     hasBin: true
@@ -11832,7 +11715,7 @@
       neo-async: 2.6.2
       schema-utils: 3.1.2
       tapable: 2.2.1
-      terser-webpack-plugin: 5.3.7(webpack@5.77.0)
+      terser-webpack-plugin: 5.3.7(@swc/core@1.4.2)(webpack@5.77.0)
       watchpack: 2.4.0
       webpack-cli: 4.10.0(webpack@5.77.0)
       webpack-sources: 3.2.3
@@ -11842,7 +11725,7 @@
       - uglify-js
     dev: true
 
-  /webpack@5.80.0(webpack-cli@4.10.0):
+  /webpack@5.80.0(@swc/core@1.4.2)(webpack-cli@4.10.0):
     resolution: {integrity: sha512-OIMiq37XK1rWO8mH9ssfFKZsXg4n6klTEDL7S8/HqbAOBBaiy8ABvXvz0dDCXeEF9gqwxSvVk611zFPjS8hJxA==}
     engines: {node: '>=10.13.0'}
     hasBin: true
@@ -11873,7 +11756,7 @@
       neo-async: 2.6.2
       schema-utils: 3.1.2
       tapable: 2.2.1
-      terser-webpack-plugin: 5.3.7(webpack@5.80.0)
+      terser-webpack-plugin: 5.3.7(@swc/core@1.4.2)(webpack@5.80.0)
       watchpack: 2.4.0
       webpack-cli: 4.10.0(webpack@5.80.0)
       webpack-sources: 3.2.3
