/*
Copyright 2018 - 2022 The Alephium Authors
This file is part of the alephium project.

The library is free software: you can redistribute it and/or modify
it under the terms of the GNU Lesser General Public License as published by
the Free Software Foundation, either version 3 of the License, or
(at your option) any later version.

The library is distributed in the hope that it will be useful,
but WITHOUT ANY WARRANTY; without even the implied warranty of
MERCHANTABILITY or FITNESS FOR A PARTICULAR PURPOSE. See the
GNU Lesser General Public License for more details.

You should have received a copy of the GNU Lesser General Public License
along with the library. If not, see <http://www.gnu.org/licenses/>.
*/

import { Buffer } from 'buffer/'
import * as cryptojs from 'crypto-js'
import * as crypto from 'crypto'
import bs58 from './bs58'
import fs from 'fs'
import { promises as fsPromises } from 'fs'
import { CliqueClient } from './clique'
import * as api from '../api/api-alephium'
import { SignContractCreationTxParams, SignScriptTxParams, SingleAddressSigner } from './signer'
import * as ralph from './ralph'
import { binToHex, contractIdFromAddress } from './utils'

export abstract class Common {
  readonly sourceCodeSha256: string
  readonly functions: api.FunctionSig[]

  static readonly importRegex = new RegExp('^import "[a-z][a-z_0-9]*.ral"', 'mg')
  static readonly contractRegex = new RegExp('^TxContract [A-Z][a-zA-Z0-9]*', 'mg')
  static readonly interfaceRegex = new RegExp('^Interface [A-Z][a-zA-Z0-9]* \\{', 'mg')
  static readonly scriptRegex = new RegExp('^TxScript [A-Z][a-zA-Z0-9]*', 'mg')

  private static _artifactCache: Map<string, Contract | Script> = new Map<string, Contract | Script>()
  static artifactCacheCapacity = 20
  protected static _getArtifactFromCache(artifactId: string): Contract | Script | undefined {
    return this._artifactCache.get(artifactId)
  }
  protected static _putArtifactToCache(artifactId: string, contract: Contract): void {
    if (!this._artifactCache.has(artifactId)) {
      if (this._artifactCache.size >= this.artifactCacheCapacity) {
        const keyToDelete = this._artifactCache.keys().next().value
        this._artifactCache.delete(keyToDelete)
      }
      this._artifactCache.set(artifactId, contract)
    }
  }

  constructor(sourceCodeSha256: string, functions: api.FunctionSig[]) {
    this.sourceCodeSha256 = sourceCodeSha256
    this.functions = functions
  }

  protected static _contractPath(fileName: string): string {
    if (fileName.endsWith('.json')) {
      return `./contracts/${fileName.slice(0, -5)}`
    } else {
      return `./contracts/${fileName}`
    }
  }

  protected static _artifactPath(fileName: string): string {
    if (fileName.endsWith('.json')) {
      return `./artifacts/${fileName}`
    } else {
      return `./artifacts/${fileName}.json`
    }
  }

  protected static _artifactsFolder(): string {
    return './artifacts/'
  }

  protected static async _handleImports(contractStr: string, importsCache: string[]): Promise<string> {
    const localImportsCache: string[] = []
    let result = contractStr.replace(Common.importRegex, (match) => {
      localImportsCache.push(match)
      return ''
    })
    for (const myImport of localImportsCache) {
      const fileName = myImport.slice(8, -1)
      if (!importsCache.includes(fileName)) {
        importsCache.push(fileName)
        const importContractStr = await Common._loadContractStr(fileName, importsCache, (code) =>
          Contract.checkCodeType(fileName, code)
        )
        result = result.concat('\n', importContractStr)
      }
    }
    return result
  }

  protected static async _loadContractStr(
    fileName: string,
    importsCache: string[],
    validate: (fileName: string) => void
  ): Promise<string> {
    const contractPath = this._contractPath(fileName)
    const contractBuffer = await fsPromises.readFile(contractPath)
    const contractStr = contractBuffer.toString()

    validate(contractStr)
    return Common._handleImports(contractStr, importsCache)
  }

  static checkFileNameExtension(fileName: string): void {
    if (!fileName.endsWith('.ral')) {
      throw new Error('Smart contract file name should end with ".ral"')
    }
  }

  protected static async _from<T extends { sourceCodeSha256: string }>(
    client: CliqueClient,
    fileName: string,
    loadContractStr: (fileName: string, importsCache: string[]) => Promise<string>,
    compile: (client: CliqueClient, fileName: string, contractStr: string, contractHash: string) => Promise<T>
  ): Promise<T> {
    Common.checkFileNameExtension(fileName)

    const contractStr = await loadContractStr(fileName, [])
    const contractHash = cryptojs.SHA256(contractStr).toString()
    const existingContract = this._getArtifactFromCache(contractHash)
    if (typeof existingContract !== 'undefined') {
      return existingContract as unknown as T
    } else {
      return compile(client, fileName, contractStr, contractHash)
    }
  }

  protected _saveToFile(fileName: string): Promise<void> {
    const artifactPath = Common._artifactPath(fileName)
    return fsPromises.writeFile(artifactPath, this.toString())
  }

  abstract buildByteCode(templateVariables?: ralph.TemplateVariables): string
}

export class Contract extends Common {
  readonly compiled: api.CompiledContractTrait
  readonly fields: api.FieldsSig
  readonly events: api.EventSig[]

  constructor(
    sourceCodeSha256: string,
    compiled: api.CompiledContractTrait,
    fields: api.FieldsSig,
    functions: api.FunctionSig[],
    events: api.EventSig[]
  ) {
    super(sourceCodeSha256, functions)
    this.compiled = compiled
    this.fields = fields
    this.events = events
  }

  static checkCodeType(fileName: string, contractStr: string): void {
    const interfaceMatches = contractStr.match(Contract.interfaceRegex)
    if (interfaceMatches) {
      return
    }

    const contractMatches = contractStr.match(Contract.contractRegex)
    if (contractMatches === null) {
      throw new Error(`No contract found in: ${fileName}`)
    } else if (contractMatches.length > 1) {
      throw new Error(`Multiple contracts in: ${fileName}`)
    } else {
      return
    }
  }

  private static async loadContractStr(fileName: string, importsCache: string[]): Promise<string> {
    return Common._loadContractStr(fileName, importsCache, (code) => Contract.checkCodeType(fileName, code))
  }

  static async fromSource(client: CliqueClient, fileName: string): Promise<Contract> {
    if (!fs.existsSync(Common._artifactsFolder())) {
      fs.mkdirSync(Common._artifactsFolder(), { recursive: true })
    }
    const contract = await Common._from(
      client,
      fileName,
      (fileName, importCaches) => Contract.loadContractStr(fileName, importCaches),
      Contract.compile
    )
    this._putArtifactToCache(contract.sourceCodeSha256, contract)
    return contract
  }

  private static async compile(
    client: CliqueClient,
    fileName: string,
    contractStr: string,
    contractHash: string
  ): Promise<Contract> {
    const compiled = (await client.contracts.postContractsCompileContract({ code: contractStr })).data
    const artifact = new Contract(contractHash, compiled.compiled, compiled.fields, compiled.functions, compiled.events)
    await artifact._saveToFile(fileName)
    return artifact
  }

  // TODO: safely parse json
  static fromJson(artifact: any): Contract {
    if (artifact.compiled == null || artifact.fields == null || artifact.functions == null || artifact.events == null) {
      throw new Event('The artifact JSON is incomplete')
    }
    const contract = new Contract(
      artifact.sourceCodeSha256,
      artifact.compiled,
      artifact.fields,
      artifact.functions,
      artifact.events
    )
    this._putArtifactToCache(contract.sourceCodeSha256, contract)
    return contract
  }

  // support both 'code.ral' and 'code.ral.json'
  static async fromArtifactFile(fileName: string): Promise<Contract> {
    const artifactPath = Contract._artifactPath(fileName)
    const content = await fsPromises.readFile(artifactPath)
    const artifact = JSON.parse(content.toString())
    return Contract.fromJson(artifact)
  }

  override toString(): string {
    return JSON.stringify(
      {
        sourceCodeSha256: this.sourceCodeSha256,
        compiled: this.compiled,
        fields: this.fields,
        functions: this.functions,
        events: this.events
      },
      null,
      2
    )
  }

  toState(fields: Val[], asset: Asset, address?: string): ContractState {
    const addressDef = typeof address !== 'undefined' ? address : Contract.randomAddress()
    return {
      address: addressDef,
      contractId: binToHex(contractIdFromAddress(addressDef)),
      bytecode: this.buildByteCode(),
      artifactId: this.sourceCodeSha256,
      fields: fields,
      fieldTypes: this.fields.types,
      asset: asset
    }
  }

  static randomAddress(): string {
    const bytes = crypto.randomBytes(33)
    bytes[0] = 3
    return bs58.encode(bytes)
  }

  private async _test(
    client: CliqueClient,
    funcName: string,
    params: TestContractParams,
    expectPublic: boolean,
    accessType: string
  ): Promise<TestContractResult> {
    const apiParams: api.TestContract = this.toTestContract(funcName, params)
    const response = await client.contracts.postContractsTestContract(apiParams)
    const apiResult = response.data

    const methodIndex =
      typeof params.testMethodIndex !== 'undefined' ? params.testMethodIndex : this.getMethodIndex(funcName)
    const isPublic = this.functions[`${methodIndex}`].signature.indexOf('pub ') !== -1
    if (isPublic === expectPublic) {
      const result = await this.fromTestContractResult(methodIndex, apiResult)
      return result
    } else {
      throw new Error(`The test method ${funcName} is not ${accessType}`)
    }
  }

  async testPublicMethod(
    client: CliqueClient,
    funcName: string,
    params: TestContractParams
  ): Promise<TestContractResult> {
    return this._test(client, funcName, params, true, 'public')
  }

  async testPrivateMethod(
    client: CliqueClient,
    funcName: string,
    params: TestContractParams
  ): Promise<TestContractResult> {
    return this._test(client, funcName, params, false, 'private')
  }

  toApiFields(fields?: Val[]): api.Val[] {
    return typeof fields !== 'undefined' ? toApiFields(fields, this.fields.types) : []
  }

  toApiArgs(funcName: string, args?: Val[]): api.Val[] {
    if (args) {
      const func = this.functions.find((func) => func.name == funcName)
      if (func == null) {
        throw new Error(`Invalid function name: ${funcName}`)
      }

      if (args.length === func.argTypes.length) {
        return args.map((arg, index) => toApiVal(arg, func.argTypes[`${index}`]))
      } else {
        throw new Error(`Invalid number of arguments: ${args}`)
      }
    } else {
      return []
    }
  }

  getMethodIndex(funcName: string): number {
    return this.functions.findIndex((func) => func.name === funcName)
  }

  toApiContractStates(states?: ContractState[]): api.ContractState[] | undefined {
    return typeof states != 'undefined' ? states.map((state) => toApiContractState(state)) : undefined
  }

  toTestContract(funcName: string, params: TestContractParams): api.TestContract {
    return {
      group: params.group,
      address: params.address,
      bytecode: this.buildByteCode(),
      artifactId: this.sourceCodeSha256,
      initialFields: this.toApiFields(params.initialFields),
      initialAsset: typeof params.initialAsset !== 'undefined' ? toApiAsset(params.initialAsset) : undefined,
      testMethodIndex: this.getMethodIndex(funcName),
      testArgs: this.toApiArgs(funcName, params.testArgs),
      existingContracts: this.toApiContractStates(params.existingContracts),
      inputAssets: toApiInputAssets(params.inputAssets)
    }
  }

  static async fromArtifactId(artifactId: string): Promise<Contract> {
    const cached = this._getArtifactFromCache(artifactId)
    if (typeof cached !== 'undefined') {
      return cached as Contract
    }

    const files = await fsPromises.readdir(Common._artifactsFolder())
    for (const file of files) {
      if (file.endsWith('.ral.json')) {
        try {
          const contract = await Contract.fromArtifactFile(file)
          if (contract.sourceCodeSha256 === artifactId) {
            return contract as Contract
          }
        } catch (_) {}
      }
    }

    throw new Error(`Unknown code with source hash: ${artifactId}`)
  }

  static async getFieldTypes(state: api.ContractState): Promise<string[]> {
    return Contract.fromArtifactId(state.artifactId).then((contract) => contract.fields.types)
  }

  async fromApiContractState(state: api.ContractState): Promise<ContractState> {
    const contract = await Contract.fromArtifactId(state.artifactId)
    return {
      address: state.address,
      contractId: binToHex(contractIdFromAddress(state.address)),
      bytecode: state.bytecode,
      artifactId: state.artifactId,
      fields: state.fields ? fromApiVals(state.fields, contract.fields.types) : [],
      fieldTypes: await Contract.getFieldTypes(state),
      asset: fromApiAsset(state.asset)
    }
  }

  static async fromApiEvent(event: api.Event, artifactId: string): Promise<ContractEvent> {
    let fieldTypes: string[]
    let name: string

    if (event.eventIndex == -1) {
      name = 'ContractCreated'
      fieldTypes = ['Address']
    } else if (event.eventIndex == -2) {
      name = 'ContractDestroyed'
      fieldTypes = ['Address']
    } else {
      const contract = await Contract.fromArtifactId(artifactId)
      const eventDef = await contract.events[event.eventIndex]
      name = eventDef.name
      fieldTypes = eventDef.fieldTypes
    }

    if (event.type === 'ContractEvent') {
      return {
        blockHash: event.blockHash,
        contractAddress: (event as api.ContractEvent).contractAddress,
        txId: event.txId,
        name: name,
        fields: fromApiVals(event.fields, fieldTypes)
      }
    } else {
      throw new Error(`Expected ContractEvent only, but got ${event.type}`)
    }
  }

  async fromTestContractResult(methodIndex: number, result: api.TestContractResult): Promise<TestContractResult> {
    const addressToArtifactId = new Map<string, string>()
    addressToArtifactId.set(result.address, result.artifactId)
    result.contracts.forEach((contract) => addressToArtifactId.set(contract.address, contract.artifactId))
    return {
      address: result.address,
      contractId: binToHex(contractIdFromAddress(result.address)),
      artifactId: result.artifactId,
      returns: fromApiVals(result.returns, this.functions[`${methodIndex}`].returnTypes),
      gasUsed: result.gasUsed,
      contracts: await Promise.all(result.contracts.map((contract) => this.fromApiContractState(contract))),
      txOutputs: result.txOutputs.map(fromApiOutput),
      events: await Promise.all(
        result.events.map((event) => {
          const contractAddress = (event as api.ContractEvent).contractAddress
          const artifactId = addressToArtifactId.get(contractAddress)
          if (typeof artifactId !== 'undefined') {
            return Contract.fromApiEvent(event, artifactId)
          } else {
            throw Error(`Cannot find artifact id for the contract address: ${contractAddress}`)
          }
        })
      )
    }
  }

  async paramsForDeployment(params: BuildContractDeployTx): Promise<SignContractCreationTxParams> {
    const signerParams: SignContractCreationTxParams = {
<<<<<<< HEAD
      signerAddress: signerAddress,
      bytecode: this.buildByteCode(),
      initialFields: this.toApiFields(params.initialFields),
      alphAmount: extractOptionalNumber256(params.alphAmount),
      issueTokenAmount: extractOptionalNumber256(params.issueTokenAmount),
      gasAmount: params.gas,
=======
      signerAddress: params.signerAddress,
      bytecode: this.buildByteCode(params.templateVariables),
      initialFields: this.toApiFields(params.initialFields),
      alphAmount: extractOptionalNumber256(params.alphAmount),
      issueTokenAmount: extractOptionalNumber256(params.issueTokenAmount),
      gasAmount: params.gasAmount,
>>>>>>> 5a7dfea7
      gasPrice: extractOptionalNumber256(params.gasPrice)
    }
    return signerParams
  }

  async transactionForDeployment(
    signer: SingleAddressSigner,
    params: Omit<BuildContractDeployTx, 'signerAddress'>
  ): Promise<DeployContractTransaction> {
    const signerParams = await this.paramsForDeployment({
      ...params,
      signerAddress: (await signer.getAccounts())[0].address
    })
    const response = await signer.buildContractCreationTx(signerParams)
    return fromApiDeployContractUnsignedTx(response)
  }

  buildByteCode(): string {
    switch (this.compiled.type) {
      case 'SimpleContractByteCode':
        return (this.compiled as api.SimpleContractByteCode).bytecode
      default:
        throw Error(`Unknown bytecode type: ${this.compiled.type}`)
    }
  }
}

export class Script extends Common {
  readonly compiled: api.CompiledScriptTrait

  constructor(sourceCodeSha256: string, compiled: api.CompiledScriptTrait, functions: api.FunctionSig[]) {
    super(sourceCodeSha256, functions)
    this.compiled = compiled
  }

  static checkCodeType(fileName: string, contractStr: string): void {
    const scriptMatches = contractStr.match(this.scriptRegex)
    if (scriptMatches === null) {
      throw new Error(`No script found in: ${fileName}`)
    } else if (scriptMatches.length > 1) {
      throw new Error(`Multiple scripts in: ${fileName}`)
    } else {
      return
    }
  }

  private static async loadContractStr(fileName: string, importsCache: string[]): Promise<string> {
    return Common._loadContractStr(fileName, importsCache, (code) => Script.checkCodeType(fileName, code))
  }

  static async fromSource(client: CliqueClient, fileName: string): Promise<Script> {
    return Common._from(
      client,
      fileName,
      (fileName, importsCache) => Script.loadContractStr(fileName, importsCache),
      Script.compile
    )
  }

  private static async compile(
    client: CliqueClient,
    fileName: string,
    scriptStr: string,
    contractHash: string
  ): Promise<Script> {
    const compiled = (await client.contracts.postContractsCompileScript({ code: scriptStr })).data
    const artifact = new Script(contractHash, compiled.compiled, compiled.functions)
    await artifact._saveToFile(fileName)
    return artifact
  }

  // TODO: safely parse json
  static fromJson(artifact: any): Script {
    if (artifact.compiled == null || artifact.functions == null) {
      throw new Event('= Compilation did not return the right data')
    }
    return new Script(artifact.sourceCodeSha256, artifact.compiled, artifact.functions)
  }

  static async fromArtifactFile(fileName: string): Promise<Script> {
    const artifactPath = Common._artifactPath(fileName)
    const content = await fsPromises.readFile(artifactPath)
    const artifact = JSON.parse(content.toString())
    return this.fromJson(artifact)
  }

  override toString(): string {
    return JSON.stringify(
      {
        sourceCodeSha256: this.sourceCodeSha256,
        compiled: this.compiled,
        functions: this.functions
      },
      null,
      2
    )
  }

  async paramsForDeployment(params: BuildScriptTx): Promise<SignScriptTxParams> {
    const signerParams: SignScriptTxParams = {
      signerAddress: params.signerAddress,
      bytecode: this.buildByteCode(params.templateVariables),
      alphAmount: extractOptionalNumber256(params.alphAmount),
      tokens: typeof params.tokens !== 'undefined' ? params.tokens.map(toApiToken) : undefined,
<<<<<<< HEAD
      gasAmount: params.gas,
=======
      gasAmount: params.gasAmount,
>>>>>>> 5a7dfea7
      gasPrice: extractOptionalNumber256(params.gasPrice)
    }
    return signerParams
  }

  async transactionForDeployment(
    signer: SingleAddressSigner,
    params: Omit<BuildScriptTx, 'signerAddress'>
  ): Promise<BuildScriptTxResult> {
    const signerParams = await this.paramsForDeployment({
      ...params,
      signerAddress: (await signer.getAccounts())[0].address
    })
    return await signer.buildScriptTx(signerParams)
  }

  buildByteCode(templateVariables?: ralph.TemplateVariables): string {
    switch (this.compiled.type) {
      case 'SimpleScriptByteCode':
        if (typeof templateVariables !== 'undefined') {
          throw Error('The script does not need template variable')
        }
        return (this.compiled as api.SimpleScriptByteCode).bytecode
      case 'TemplateScriptByteCode':
        if (typeof templateVariables === 'undefined') {
          throw Error('The script needs template variable')
        }
        return ralph.buildByteCode((this.compiled as api.TemplateScriptByteCode).templateByteCode, templateVariables)
      default:
        throw Error(`Unknown bytecode type: ${this.compiled.type}`)
    }
  }
}

export type Number256 = number | bigint | string
export type Val = Number256 | boolean | string | Val[]

function extractBoolean(v: Val): boolean {
  if (typeof v === 'boolean') {
    return v
  } else {
    throw new Error(`Invalid boolean value: ${v}`)
  }
}

// TODO: check integer bounds
function extractNumber256(v: Val): string {
  if ((typeof v === 'number' && Number.isInteger(v)) || typeof v === 'bigint') {
    return v.toString()
  } else if (typeof v === 'string') {
    return v
  } else {
    throw new Error(`Invalid 256 bit number: ${v}`)
  }
}

function extractOptionalNumber256(v?: Val): string | undefined {
  return typeof v !== 'undefined' ? extractNumber256(v) : undefined
}

// TODO: check hex string
function extractByteVec(v: Val): string {
  if (typeof v === 'string') {
    // try to convert from address to contract id
    try {
      const address = bs58.decode(v)
      if (address.length == 33 && address[0] == 3) {
        return Buffer.from(address.slice(1)).toString('hex')
      }
    } catch (_) {
      return v as string
    }
    return v as string
  } else {
    throw new Error(`Invalid string: ${v}`)
  }
}

function extractBs58(v: Val): string {
  if (typeof v === 'string') {
    try {
      bs58.decode(v)
      return v as string
    } catch (error) {
      throw new Error(`Invalid base58 string: ${v}`)
    }
  } else {
    throw new Error(`Invalid string: ${v}`)
  }
}

function decodeNumber256(n: string): Number256 {
  if (Number.isSafeInteger(Number.parseInt(n))) {
    return Number(n)
  } else {
    return BigInt(n)
  }
}

export function extractArray(tpe: string, v: Val): api.Val {
  if (!Array.isArray(v)) {
    throw new Error(`Expected array, got ${v}`)
  }

  const semiColonIndex = tpe.lastIndexOf(';')
  if (semiColonIndex == -1) {
    throw new Error(`Invalid Val type: ${tpe}`)
  }

  const subType = tpe.slice(1, semiColonIndex)
  const dim = parseInt(tpe.slice(semiColonIndex + 1, -1))
  if ((v as Val[]).length != dim) {
    throw new Error(`Invalid val dimension: ${v}`)
  } else {
    return { value: (v as Val[]).map((v) => toApiVal(v, subType)), type: 'Array' }
  }
}

export function toApiVal(v: Val, tpe: string): api.Val {
  if (tpe === 'Bool') {
    return { value: extractBoolean(v), type: tpe }
  } else if (tpe === 'U256' || tpe === 'I256') {
    return { value: extractNumber256(v), type: tpe }
  } else if (tpe === 'ByteVec') {
    return { value: extractByteVec(v), type: tpe }
  } else if (tpe === 'Address') {
    return { value: extractBs58(v), type: tpe }
  } else {
    return extractArray(tpe, v)
  }
}

function decodeArrayType(tpe: string): [baseType: string, dims: number[]] {
  const semiColonIndex = tpe.lastIndexOf(';')
  if (semiColonIndex === -1) {
    throw new Error(`Invalid Val type: ${tpe}`)
  }

  const subType = tpe.slice(1, semiColonIndex)
  const dim = parseInt(tpe.slice(semiColonIndex + 1, -1))
  if (subType[0] == '[') {
    const [baseType, subDim] = decodeArrayType(subType)
    return [baseType, (subDim.unshift(dim), subDim)]
  } else {
    return [subType, [dim]]
  }
}

function foldVals(vals: Val[], dims: number[]): Val {
  if (dims.length == 1) {
    return vals
  } else {
    const result: Val[] = []
    const chunkSize = vals.length / dims[0]
    const chunkDims = dims.slice(1)
    for (let i = 0; i < vals.length; i += chunkSize) {
      const chunk = vals.slice(i, i + chunkSize)
      result.push(foldVals(chunk, chunkDims))
    }
    return result
  }
}

function _fromApiVal(vals: api.Val[], valIndex: number, tpe: string): [result: Val, nextIndex: number] {
  if (vals.length === 0) {
    throw new Error('Not enough Vals')
  }

  const firstVal = vals[`${valIndex}`]
  if (tpe === 'Bool' && firstVal.type === tpe) {
    return [firstVal.value as boolean, valIndex + 1]
  } else if ((tpe === 'U256' || tpe === 'I256') && firstVal.type === tpe) {
    return [decodeNumber256(firstVal.value as string), valIndex + 1]
  } else if ((tpe === 'ByteVec' || tpe === 'Address') && firstVal.type === tpe) {
    return [firstVal.value as string, valIndex + 1]
  } else {
    const [baseType, dims] = decodeArrayType(tpe)
    const arraySize = dims.reduce((a, b) => a * b)
    const nextIndex = valIndex + arraySize
    const valsToUse = vals.slice(valIndex, nextIndex)
    if (valsToUse.length == arraySize && valsToUse.every((val) => val.type === baseType)) {
      const localVals = valsToUse.map((val) => fromApiVal(val, baseType))
      return [foldVals(localVals, dims), nextIndex]
    } else {
      throw new Error(`Invalid array Val type: ${valsToUse}, ${tpe}`)
    }
  }
}

function fromApiVals(vals: api.Val[], types: string[]): Val[] {
  let valIndex = 0
  const result: Val[] = []
  for (const currentType of types) {
    const [val, nextIndex] = _fromApiVal(vals, valIndex, currentType)
    result.push(val)
    valIndex = nextIndex
  }
  return result
}

function fromApiVal(v: api.Val, tpe: string): Val {
  if (v.type === 'Bool' && v.type === tpe) {
    return v.value as boolean
  } else if ((v.type === 'U256' || v.type === 'I256') && v.type === tpe) {
    return decodeNumber256(v.value as string)
  } else if ((v.type === 'ByteVec' || v.type === 'Address') && v.type === tpe) {
    return v.value as string
  } else {
    throw new Error(`Invalid api.Val type: ${v}`)
  }
}

export interface Asset {
  alphAmount: Number256
  tokens?: Token[]
}

export interface Token {
  id: string
  amount: Number256
}

function toApiToken(token: Token): api.Token {
  return { id: token.id, amount: extractNumber256(token.amount) }
}

function fromApiToken(token: api.Token): Token {
  return { id: token.id, amount: decodeNumber256(token.amount) }
}

function toApiAsset(asset: Asset): api.AssetState {
  return {
    alphAmount: extractNumber256(asset.alphAmount),
    tokens: typeof asset.tokens !== 'undefined' ? asset.tokens.map(toApiToken) : []
  }
}

function fromApiAsset(asset: api.AssetState): Asset {
  return {
    alphAmount: decodeNumber256(asset.alphAmount),
    tokens: typeof asset.tokens !== 'undefined' ? asset.tokens.map(fromApiToken) : undefined
  }
}

export interface InputAsset {
  address: string
  asset: Asset
}

export interface ContractState {
  address: string
  contractId: string
  bytecode: string
  artifactId: string
  fields: Val[]
  fieldTypes: string[]
  asset: Asset
}

function toApiContractState(state: ContractState): api.ContractState {
  return {
    address: state.address,
    bytecode: state.bytecode,
    artifactId: state.artifactId,
    fields: toApiFields(state.fields, state.fieldTypes),
    asset: toApiAsset(state.asset)
  }
}

function toApiFields(fields: Val[], fieldTypes: string[]): api.Val[] {
  if (fields.length === fieldTypes.length) {
    return fields.map((field, index) => toApiVal(field, fieldTypes[`${index}`]))
  } else {
    throw new Error(`Invalid number of fields: ${fields}`)
  }
}

function toApiInputAsset(inputAsset: InputAsset): api.InputAsset {
  return { address: inputAsset.address, asset: toApiAsset(inputAsset.asset) }
}

function toApiInputAssets(inputAssets?: InputAsset[]): api.InputAsset[] | undefined {
  return typeof inputAssets !== 'undefined' ? inputAssets.map(toApiInputAsset) : undefined
}

export interface TestContractParams {
  group?: number // default 0
  address?: string
  initialFields?: Val[] // default no fields
  initialAsset?: Asset // default 1 ALPH
  testMethodIndex?: number // default 0
  testArgs?: Val[] // default no arguments
  existingContracts?: ContractState[] // default no existing contracts
  inputAssets?: InputAsset[] // default no input asserts
}

type Event = ContractEvent | TxScriptEvent

export interface ContractEvent {
  blockHash: string
  contractAddress: string
  txId: string
  name: string
  fields: Val[]
}

export interface TxScriptEvent {
  blockHash: string
  txId: string
  name: string
  fields: Val[]
}

export interface TestContractResult {
  address: string
  contractId: string
  artifactId: string
  returns: Val[]
  gasUsed: number
  contracts: ContractState[]
  txOutputs: Output[]
  events: Event[]
}
export declare type Output = AssetOutput | ContractOutput
export interface AssetOutput extends Asset {
  type: string
  address: string
  lockTime: number
  additionalData: string
}
export interface ContractOutput {
  type: string
  address: string
  alphAmount: Number256
  tokens: Token[]
}

function fromApiOutput(output: api.Output): Output {
  if (output.type === 'AssetOutput') {
    const asset = output as api.AssetOutput
    return {
      type: 'AssetOutput',
      address: asset.address,
      alphAmount: decodeNumber256(asset.alphAmount),
      tokens: asset.tokens.map(fromApiToken),
      lockTime: asset.lockTime,
      additionalData: asset.additionalData
    }
  } else if (output.type === 'ContractOutput') {
    const asset = output as api.ContractOutput
    return {
      type: 'ContractOutput',
      address: asset.address,
      alphAmount: decodeNumber256(asset.alphAmount),
      tokens: asset.tokens.map(fromApiToken)
    }
  } else {
    throw new Error(`Unknown output type: ${output}`)
  }
}

export interface DeployContractTransaction {
  group: number
  unsignedTx: string
  txId: string
  contractAddress: string
  contractId: string
}

function fromApiDeployContractUnsignedTx(result: api.BuildContractDeployScriptTxResult): DeployContractTransaction {
  return { ...result, contractId: binToHex(contractIdFromAddress(result.contractAddress)) }
}

export interface BuildContractDeployTx {
<<<<<<< HEAD
  signerAddress?: string
=======
  signerAddress: string
  templateVariables?: ralph.TemplateVariables
>>>>>>> 5a7dfea7
  initialFields?: Val[]
  issueTokenAmount?: Number256
  alphAmount?: Number256
  gasAmount?: number
  gasPrice?: Number256
  submitTx?: boolean
}

export interface BuildScriptTx {
  signerAddress: string
  templateVariables?: ralph.TemplateVariables
  alphAmount?: Number256
  tokens?: Token[]
  gasAmount?: number
  gasPrice?: Number256
  submitTx?: boolean
}

export interface BuildScriptTxResult {
  unsignedTx: string
  txId: string
  group: number
}<|MERGE_RESOLUTION|>--- conflicted
+++ resolved
@@ -440,21 +440,12 @@
 
   async paramsForDeployment(params: BuildContractDeployTx): Promise<SignContractCreationTxParams> {
     const signerParams: SignContractCreationTxParams = {
-<<<<<<< HEAD
-      signerAddress: signerAddress,
+      signerAddress: params.signerAddress,
       bytecode: this.buildByteCode(),
       initialFields: this.toApiFields(params.initialFields),
       alphAmount: extractOptionalNumber256(params.alphAmount),
       issueTokenAmount: extractOptionalNumber256(params.issueTokenAmount),
-      gasAmount: params.gas,
-=======
-      signerAddress: params.signerAddress,
-      bytecode: this.buildByteCode(params.templateVariables),
-      initialFields: this.toApiFields(params.initialFields),
-      alphAmount: extractOptionalNumber256(params.alphAmount),
-      issueTokenAmount: extractOptionalNumber256(params.issueTokenAmount),
       gasAmount: params.gasAmount,
->>>>>>> 5a7dfea7
       gasPrice: extractOptionalNumber256(params.gasPrice)
     }
     return signerParams
@@ -559,11 +550,7 @@
       bytecode: this.buildByteCode(params.templateVariables),
       alphAmount: extractOptionalNumber256(params.alphAmount),
       tokens: typeof params.tokens !== 'undefined' ? params.tokens.map(toApiToken) : undefined,
-<<<<<<< HEAD
-      gasAmount: params.gas,
-=======
       gasAmount: params.gasAmount,
->>>>>>> 5a7dfea7
       gasPrice: extractOptionalNumber256(params.gasPrice)
     }
     return signerParams
@@ -938,12 +925,7 @@
 }
 
 export interface BuildContractDeployTx {
-<<<<<<< HEAD
-  signerAddress?: string
-=======
   signerAddress: string
-  templateVariables?: ralph.TemplateVariables
->>>>>>> 5a7dfea7
   initialFields?: Val[]
   issueTokenAmount?: Number256
   alphAmount?: Number256
