{
<<<<<<< HEAD
  "fullNodeVersion": "v2.8.3",
=======
  "fullNodeVersion": "v2.8.5",
>>>>>>> e9440086
  "compilerOptionsUsed": {
    "ignoreUnusedConstantsWarnings": false,
    "ignoreUnusedVariablesWarnings": false,
    "ignoreUnusedFieldsWarnings": false,
    "ignoreUnusedPrivateFunctionsWarnings": false,
    "ignoreUpdateFieldsCheckWarnings": false,
    "ignoreCheckExternalCallerWarnings": false
  },
  "infos": {
    "Add": {
      "sourceFile": "add/add.ral",
      "sourceCodeHash": "f7d27ecff8f7da7afcfee957842d8629930c9980f87a1c6d17561bb1fbe6dab6",
      "bytecodeDebugPatch": "=8+4=1-1=2-2+64=3-1+d=37+77e010a=1+1646450726976617465=154",
      "codeHashDebug": "a49f0624ccbec8df1bf3ad7f628fb47a42cc448fe7369fc0da02071df6787b69",
      "warnings": [
        "No external caller check for function \"Add.createSubContract\". Please use \"checkCaller!(...)\" in the function or its callees, or disable it with \"@using(checkExternalCaller = false)\".",
        "No external caller check for function \"Add.add\". Please use \"checkCaller!(...)\" in the function or its callees, or disable it with \"@using(checkExternalCaller = false)\"."
      ]
    },
    "Assert": {
      "sourceFile": "test/assert.ral",
      "sourceCodeHash": "6e29a32037532fe7c415d6a8076626ee81767ff3162d3d2f34d08f7e0594a914",
      "bytecodeDebugPatch": "",
      "codeHashDebug": "5bd05924fb9a23ea105df065a8c2dfa463b9ee53cc14a60320140d19dd6151ca",
      "warnings": [
        "Found unused constants in Assert: A, Addresses.A, Addresses.B, B, ByteVecs.A, ByteVecs.B, C, Numbers.A, Numbers.B"
      ]
    },
    "Debug": {
      "sourceFile": "test/debug.ral",
      "sourceCodeHash": "0d7cdfad264cf2009dd8907b716ba0d79cc4cf722b35773129645c5415bcb4dc",
      "bytecodeDebugPatch": "=4-2+13=11+2ca7e=1+20748656c6c6f2c200121",
      "codeHashDebug": "0ffc72054e3668c8933e53c892947dea1963c0c24cc006a4fb0aa028c13a7e13",
      "warnings": []
    },
    "DeprecatedNFTTest1": {
      "sourceFile": "nft/deprecated_nft.ral",
      "sourceCodeHash": "ef29c0be80692016b71dc5a400cf093884acef3e07ed2c7ead78bc3927e0f478",
      "bytecodeDebugPatch": "",
      "codeHashDebug": "3d89da71c0a6e905dd54267f897137ec6beb9603bb787e0e4a36bfc76f7a712b",
      "warnings": []
    },
    "DeprecatedNFTTest2": {
      "sourceFile": "nft/deprecated_nft.ral",
      "sourceCodeHash": "ef29c0be80692016b71dc5a400cf093884acef3e07ed2c7ead78bc3927e0f478",
      "bytecodeDebugPatch": "",
      "codeHashDebug": "c3e8a33252664e2f79903788d8abd79ee2c6785c580fa6911a0868436c59f59e",
      "warnings": []
    },
    "DeprecatedNFTTest3": {
      "sourceFile": "nft/deprecated_nft.ral",
      "sourceCodeHash": "ef29c0be80692016b71dc5a400cf093884acef3e07ed2c7ead78bc3927e0f478",
      "bytecodeDebugPatch": "",
      "codeHashDebug": "75181639c8575ce108d1ecb0b1b73a373a8652ffe6f5f6621d9f9eee5a0b2eb4",
      "warnings": [
        "Found unused fields in DeprecatedNFTTest3: collectionId"
      ]
    },
    "DeprecatedNFTTest4": {
      "sourceFile": "nft/deprecated_nft.ral",
      "sourceCodeHash": "ef29c0be80692016b71dc5a400cf093884acef3e07ed2c7ead78bc3927e0f478",
      "bytecodeDebugPatch": "",
      "codeHashDebug": "d8f8650c15cc96211608a52ae7d43a15d7b28306ac13acec672c0f1ed02a0538",
      "warnings": []
    },
    "DeprecatedNFTTest5": {
      "sourceFile": "nft/deprecated_nft.ral",
      "sourceCodeHash": "ef29c0be80692016b71dc5a400cf093884acef3e07ed2c7ead78bc3927e0f478",
      "bytecodeDebugPatch": "",
      "codeHashDebug": "65c9d8a07f42939e84b4ae2fdc94dbbe3545c8ddb0832df08ef69b3cab50ebe3",
      "warnings": []
    },
    "DeprecatedNFTTest6": {
      "sourceFile": "nft/deprecated_nft.ral",
      "sourceCodeHash": "ef29c0be80692016b71dc5a400cf093884acef3e07ed2c7ead78bc3927e0f478",
      "bytecodeDebugPatch": "",
      "codeHashDebug": "88822622be55e862a1759c4e0c02300da75fe9e3dbe73c8fbe0fa8714996629e",
      "warnings": []
    },
    "DeprecatedNFTTest7": {
      "sourceFile": "nft/deprecated_nft.ral",
      "sourceCodeHash": "ef29c0be80692016b71dc5a400cf093884acef3e07ed2c7ead78bc3927e0f478",
      "bytecodeDebugPatch": "",
      "codeHashDebug": "33ddc42a153c6b9940924d989dcd107d7ff234ecbe9c494ece35ed06bd24450d",
      "warnings": []
    },
    "DestroyAdd": {
      "sourceFile": "add/destroy_add.ral",
      "sourceCodeHash": "dbddae3cd53736478c299026ac67683909fcc04d036f98ce6dc72af7d92a4835",
      "bytecodeDebugPatch": "",
      "codeHashDebug": "",
      "warnings": []
    },
    "FakeTokenTest": {
      "sourceFile": "token/fake_token_test.ral",
      "sourceCodeHash": "c51d0d664dc1c0ff0e2c4f9c133bbd4d8cc6b8c55b44df42c98a19b43fe329e5",
      "bytecodeDebugPatch": "",
      "codeHashDebug": "88d74dcc19bfd075e97c90ab5f48d374f9ff982133d8257d4efc32305c5885b3",
      "warnings": []
    },
    "FungibleTokenUnimplemented": {
      "sourceFile": "../packages/web3/std/fungible_token_unimplemented.ral",
      "sourceCodeHash": "dc2d6de72bcb5f86cb30e0d3adf57566d8a9c99219843f357674bf71b2830aa4",
      "bytecodeDebugPatch": "",
      "codeHashDebug": "",
      "warnings": []
    },
    "Greeter": {
      "sourceFile": "greeter/greeter.ral",
      "sourceCodeHash": "703915a6b6d323f3e5a4f62f53a2a1ae2302539b5941570af254617f45ff99d3",
      "bytecodeDebugPatch": "",
      "codeHashDebug": "3813cf61a6e0f126463190119cd861a14ca9c2f92839e193c4f9934517b02477",
      "warnings": []
    },
    "GreeterInterface": {
      "sourceFile": "greeter/greeter.ral",
      "sourceCodeHash": "703915a6b6d323f3e5a4f62f53a2a1ae2302539b5941570af254617f45ff99d3",
      "bytecodeDebugPatch": "",
      "codeHashDebug": "",
      "warnings": []
    },
    "GreeterMain": {
      "sourceFile": "greeter/greeter.ral",
      "sourceCodeHash": "703915a6b6d323f3e5a4f62f53a2a1ae2302539b5941570af254617f45ff99d3",
      "bytecodeDebugPatch": "",
      "codeHashDebug": "",
      "warnings": []
    },
    "IFungibleToken": {
      "sourceFile": "../packages/web3/std/fungible_token_interface.ral",
      "sourceCodeHash": "6809cb06fb20fa7edf529461998beeebd12b1636d439612cca2f84214dbf4a20",
      "bytecodeDebugPatch": "",
      "codeHashDebug": "",
      "warnings": []
    },
    "INFT": {
      "sourceFile": "../packages/web3/std/nft_interface.ral",
      "sourceCodeHash": "7f7514adf9fee057049d1c162701725b3377c01a0a102e6f0f5cf747039926b6",
      "bytecodeDebugPatch": "",
      "codeHashDebug": "",
      "warnings": []
    },
    "INFTCollection": {
      "sourceFile": "../packages/web3/std/nft_collection_interface.ral",
      "sourceCodeHash": "738a3440b686d94c9f7db58f23e22b7512d229540392b426ecb190b82db3fb4f",
      "bytecodeDebugPatch": "",
      "codeHashDebug": "",
      "warnings": []
    },
    "INFTCollectionWithRoyalty": {
      "sourceFile": "../packages/web3/std/nft_collection_with_royalty_interface.ral",
      "sourceCodeHash": "6407fb10136b21e191c5cf1f695be89f9e427ce2b01c039dd525dac587f3fc05",
      "bytecodeDebugPatch": "",
      "codeHashDebug": "",
      "warnings": []
    },
    "Main": {
      "sourceFile": "add/add.ral",
      "sourceCodeHash": "f7d27ecff8f7da7afcfee957842d8629930c9980f87a1c6d17561bb1fbe6dab6",
      "bytecodeDebugPatch": "",
      "codeHashDebug": "",
      "warnings": []
    },
    "MetaData": {
      "sourceFile": "test/metadata.ral",
      "sourceCodeHash": "79099ed139ae980aeb7010a648998ebeaf4ee4102cb76c40addb1a0d5dd9c684",
      "bytecodeDebugPatch": "",
      "codeHashDebug": "cade0de390b8e15960b263ac35aa013cb84f844bce6e3e53e6bfe2cc9166623f",
      "warnings": [
        "No external caller check for function \"MetaData.foo\". Please use \"checkCaller!(...)\" in the function or its callees, or disable it with \"@using(checkExternalCaller = false)\".",
        "Private function \"MetaData.bar\" is not used",
        "Private function \"MetaData.baz\" is not used"
      ]
    },
    "MintNFTTest": {
      "sourceFile": "nft/mint_nft_test.ral",
      "sourceCodeHash": "1fb25375808315eddf482b5e6bf58a9e4d6b1ee875c35f72c2b5692f024c8ba8",
      "bytecodeDebugPatch": "",
      "codeHashDebug": "",
      "warnings": []
    },
    "NFTCollectionTest": {
      "sourceFile": "nft/nft_collection_test.ral",
      "sourceCodeHash": "ac1d8da86e8cb3e5c412c463d7cf0376db563d9cbc459eb034d3067dcaa2045e",
      "bytecodeDebugPatch": "",
      "codeHashDebug": "c84f4fd5d3fdee90b3421174c85011437a10c6f440e0c261b1f69ff77bc5ab70",
      "warnings": [
        "No external caller check for function \"NFTCollectionTest.mint\". Please use \"checkCaller!(...)\" in the function or its callees, or disable it with \"@using(checkExternalCaller = false)\"."
      ]
    },
    "NFTCollectionTestBase": {
      "sourceFile": "nft/nft_collection_test_base.ral",
      "sourceCodeHash": "60406d258606a398d4fd9b8e233fa2ddf08dc111fae040be0f43c60a4cd77dcc",
      "bytecodeDebugPatch": "",
      "codeHashDebug": "",
      "warnings": []
    },
    "NFTCollectionWithRoyaltyTest": {
      "sourceFile": "nft/nft_collection_with_royalty_test.ral",
      "sourceCodeHash": "797c82a70c622eb1c8b06a1aade4e44050e9f198afd0496231b61c7cb7c4b1c7",
      "bytecodeDebugPatch": "",
      "codeHashDebug": "1c162da87d31289c9b392bd48767386336bb1d208101a8680d92b7dc74098ce0",
      "warnings": [
        "No external caller check for function \"NFTCollectionWithRoyaltyTest.mint\". Please use \"checkCaller!(...)\" in the function or its callees, or disable it with \"@using(checkExternalCaller = false)\"."
      ]
    },
    "NFTTest": {
      "sourceFile": "nft/nft_test.ral",
      "sourceCodeHash": "ddcc7fedd2dcbce030a9428f5560deb53124688f9cee396433192700131ed73f",
      "bytecodeDebugPatch": "",
      "codeHashDebug": "4897086210869e612d82995b765a447c5319a55a56e8a0c3c07b4d9ca81e15b1",
      "warnings": []
    },
    "OwnerOnly": {
      "sourceFile": "test/owner.ral",
      "sourceCodeHash": "fcf5f080df9ad62ec723c6127c3d9b153feff9669af0ecc46470526d46db1209",
      "bytecodeDebugPatch": "",
      "codeHashDebug": "c21e66486f3fa9f78555b71d30ba1ffd2f5a4bf8624647b97ed3748db20e295a",
      "warnings": []
    },
    "Sub": {
      "sourceFile": "sub/sub.ral",
      "sourceCodeHash": "c8b669babea2f36bdb8f92afb17747bfb9eecb13ac17c5a02388426c91a4434e",
      "bytecodeDebugPatch": "",
      "codeHashDebug": "513645f5c95a28d55a51070f3d5c51edbda05a98f46b23cad59952e2ee4846a1",
      "warnings": []
    },
    "TokenTest": {
      "sourceFile": "token/token_test.ral",
      "sourceCodeHash": "c1e103565399f5caa255ce48c8b441001c928754cea5722467521446d36ca3f4",
      "bytecodeDebugPatch": "",
      "codeHashDebug": "a2800413eb2c5c23d48068db23df5f8eeaba04653e12c8ed59d589720d96dadd",
      "warnings": []
    },
    "Warnings": {
      "sourceFile": "test/warnings.ral",
      "sourceCodeHash": "974d69b74d3b88e9c5c23e8c8674d78dcd2e9b261fcae7be5adafddb777a3d01",
      "bytecodeDebugPatch": "",
      "codeHashDebug": "9a0c90d67d729a478062d6794cf7b75c27483c50f6fe2ad13c5ed8873ad1fde2",
      "warnings": [
        "Found unused variables in Warnings: foo.y",
        "Found unused constants in Warnings: C",
        "Found unused fields in Warnings: b"
      ]
    },
    "WithdrawNFTCollectionTest": {
      "sourceFile": "nft/withdraw_nft_collection_test.ral",
      "sourceCodeHash": "b06eed2252a147738da24c9098452123c444d325f8de4d6134d10fea92b3ee45",
      "bytecodeDebugPatch": "",
      "codeHashDebug": "",
      "warnings": []
    },
    "WrongNFTTest": {
      "sourceFile": "nft/wrong_nft_test.ral",
      "sourceCodeHash": "7d7c2d3ba4c523554010c80d06c1d3a4213546d450838e6a0effc50a31b6599c",
      "bytecodeDebugPatch": "",
      "codeHashDebug": "7dd2ed643a98b2a1a52a9b9e536fcdae60d961b583b8109f777d846bfdfcae8d",
      "warnings": []
    }
  }
}<|MERGE_RESOLUTION|>--- conflicted
+++ resolved
@@ -1,9 +1,5 @@
 {
-<<<<<<< HEAD
-  "fullNodeVersion": "v2.8.3",
-=======
   "fullNodeVersion": "v2.8.5",
->>>>>>> e9440086
   "compilerOptionsUsed": {
     "ignoreUnusedConstantsWarnings": false,
     "ignoreUnusedVariablesWarnings": false,
