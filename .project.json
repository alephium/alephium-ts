{
<<<<<<< HEAD
  "fullNodeVersion": "v3.6.4",
=======
  "fullNodeVersion": "v3.8.6",
>>>>>>> 80870be3
  "compilerOptionsUsed": {
    "ignoreUnusedConstantsWarnings": false,
    "ignoreUnusedVariablesWarnings": false,
    "ignoreUnusedFieldsWarnings": false,
    "ignoreUnusedPrivateFunctionsWarnings": false,
    "ignoreUpdateFieldsCheckWarnings": false,
    "ignoreCheckExternalCallerWarnings": false,
    "ignoreUnusedFunctionReturnWarnings": false,
    "skipAbstractContractCheck": false
  },
  "infos": {
    "Add": {
      "sourceFile": "add/add.ral",
      "sourceCodeHash": "e53e74ff98c352525e856abd4311868176d45c61c957791c3d42eae274088df0",
      "bytecodeDebugPatch": "=12-2+5c=2-2+81=3-1+e=2-2+bc=83-1+97e010a61646450726976617465=266",
      "codeHashDebug": "c46db1ae7bae8b332c115869126eb1402bc71574925608a2adcea3cf7b9f8e7e"
    },
    "AddMain": {
      "sourceFile": "add/add.ral",
      "sourceCodeHash": "e53e74ff98c352525e856abd4311868176d45c61c957791c3d42eae274088df0",
      "bytecodeDebugPatch": "",
      "codeHashDebug": ""
    },
    "AddStruct1": {
      "sourceFile": "add/add.ral",
      "sourceCodeHash": "e53e74ff98c352525e856abd4311868176d45c61c957791c3d42eae274088df0",
      "bytecodeDebugPatch": "",
      "codeHashDebug": ""
    },
    "AddStruct2": {
      "sourceFile": "add/add.ral",
      "sourceCodeHash": "e53e74ff98c352525e856abd4311868176d45c61c957791c3d42eae274088df0",
      "bytecodeDebugPatch": "",
      "codeHashDebug": ""
    },
    "Assert": {
      "sourceFile": "test/assert.ral",
      "sourceCodeHash": "2cb837275917553343581f13e3c2e33a5943ae1483b887408ff97f93d6f12d3f",
      "bytecodeDebugPatch": "",
      "codeHashDebug": "46dc5e3835be6551dacbf81565912ec67575aa77522312ceed88472817735d6b"
    },
    "Balances": {
      "sourceFile": "test/struct.ral",
      "sourceCodeHash": "7690ad7d8b8c4b952fc6f439eb75648164532e055e6a47881882097c0600bb6a",
      "bytecodeDebugPatch": "",
      "codeHashDebug": ""
    },
    "CallScript0": {
      "sourceFile": "test/call_scripts.ral",
      "sourceCodeHash": "71ecb0e86393e15d1b284326c92ac9b0d15e8fdad75cd5dc197cd34679ca83f1",
      "bytecodeDebugPatch": "",
      "codeHashDebug": ""
    },
    "CallScript1": {
      "sourceFile": "test/call_scripts.ral",
      "sourceCodeHash": "71ecb0e86393e15d1b284326c92ac9b0d15e8fdad75cd5dc197cd34679ca83f1",
      "bytecodeDebugPatch": "",
      "codeHashDebug": ""
    },
    "Debug": {
      "sourceFile": "test/debug.ral",
      "sourceCodeHash": "0d7cdfad264cf2009dd8907b716ba0d79cc4cf722b35773129645c5415bcb4dc",
      "bytecodeDebugPatch": "=4-2+18=11-1+3=10+ca7e020748656c6c6f2c200121",
      "codeHashDebug": "eb4209d8f543d9f623d72578f7ed9b271d62cf396dcce42d10f5e68dba3cecd3"
    },
    "Deposit": {
      "sourceFile": "test/transact.ral",
      "sourceCodeHash": "732c5dee7df9c1362a8b97ec6308c94e38795d15341b900563b0005cb2c5261c",
      "bytecodeDebugPatch": "",
      "codeHashDebug": ""
    },
    "DepositToken": {
      "sourceFile": "test/transact.ral",
      "sourceCodeHash": "732c5dee7df9c1362a8b97ec6308c94e38795d15341b900563b0005cb2c5261c",
      "bytecodeDebugPatch": "",
      "codeHashDebug": ""
    },
    "DeprecatedNFTTest1": {
      "sourceFile": "nft/deprecated_nft.ral",
      "sourceCodeHash": "ef29c0be80692016b71dc5a400cf093884acef3e07ed2c7ead78bc3927e0f478",
      "bytecodeDebugPatch": "",
      "codeHashDebug": "cc6928c9c6777077abcb5b9c4f7c5d620d6cae07ec6f00f5e8b0efe6a7b913c4"
    },
    "DeprecatedNFTTest2": {
      "sourceFile": "nft/deprecated_nft.ral",
      "sourceCodeHash": "ef29c0be80692016b71dc5a400cf093884acef3e07ed2c7ead78bc3927e0f478",
      "bytecodeDebugPatch": "",
      "codeHashDebug": "ade9aee476ee752050a1e9e1b19039f05261cb3f53941152617174faf9eae572"
    },
    "DeprecatedNFTTest3": {
      "sourceFile": "nft/deprecated_nft.ral",
      "sourceCodeHash": "ef29c0be80692016b71dc5a400cf093884acef3e07ed2c7ead78bc3927e0f478",
      "bytecodeDebugPatch": "",
      "codeHashDebug": "465bc3739cd1649e58e0470971bd2fabf21363ab9fc2c15052fb2440dd06ada5"
    },
    "DeprecatedNFTTest4": {
      "sourceFile": "nft/deprecated_nft.ral",
      "sourceCodeHash": "ef29c0be80692016b71dc5a400cf093884acef3e07ed2c7ead78bc3927e0f478",
      "bytecodeDebugPatch": "",
      "codeHashDebug": "a5de0fa0b3580303ac63423f09ce5ed95fccbf789679b32130a53c26fef182e9"
    },
    "DeprecatedNFTTest5": {
      "sourceFile": "nft/deprecated_nft.ral",
      "sourceCodeHash": "ef29c0be80692016b71dc5a400cf093884acef3e07ed2c7ead78bc3927e0f478",
      "bytecodeDebugPatch": "",
      "codeHashDebug": "8b1374f39db98c485af3dd05d0b0ce861e9528f290ca9dc0d7108e8b48b50161"
    },
    "DeprecatedNFTTest6": {
      "sourceFile": "nft/deprecated_nft.ral",
      "sourceCodeHash": "ef29c0be80692016b71dc5a400cf093884acef3e07ed2c7ead78bc3927e0f478",
      "bytecodeDebugPatch": "",
      "codeHashDebug": "8bc0d39f0607d4a771ec70ae1057b71dbcde404177cb3b25fd7d93d553a2b8cd"
    },
    "DeprecatedNFTTest7": {
      "sourceFile": "nft/deprecated_nft.ral",
      "sourceCodeHash": "ef29c0be80692016b71dc5a400cf093884acef3e07ed2c7ead78bc3927e0f478",
      "bytecodeDebugPatch": "",
      "codeHashDebug": "b95c9acf088b090f5d9d34f28ab079cf22b9e53af8ae6864113c71172231ef4c"
    },
    "DestroyAdd": {
      "sourceFile": "add/destroy_add.ral",
      "sourceCodeHash": "dbddae3cd53736478c299026ac67683909fcc04d036f98ce6dc72af7d92a4835",
      "bytecodeDebugPatch": "",
      "codeHashDebug": ""
    },
    "FakeTokenTest": {
      "sourceFile": "token/fake_token_test.ral",
      "sourceCodeHash": "c51d0d664dc1c0ff0e2c4f9c133bbd4d8cc6b8c55b44df42c98a19b43fe329e5",
      "bytecodeDebugPatch": "",
      "codeHashDebug": "52f971cb44d54a5353e94dc8db991d2726f76760af782e79bd8a66a9b5b294b7"
    },
    "FungibleTokenUnimplemented": {
      "sourceFile": "../packages/web3/std/fungible_token_unimplemented.ral",
      "sourceCodeHash": "df36ccc9548da207df716192341e864c7a8d0ea22ea9214b9cfad13bf324a0f6",
      "bytecodeDebugPatch": "",
      "codeHashDebug": ""
    },
    "Greeter": {
      "sourceFile": "greeter/greeter.ral",
      "sourceCodeHash": "703915a6b6d323f3e5a4f62f53a2a1ae2302539b5941570af254617f45ff99d3",
      "bytecodeDebugPatch": "",
      "codeHashDebug": "4bbf82c83dcb0a3df905c290fbc12a19ce5160a7b655c1a347913481da12d747"
    },
    "GreeterInterface": {
      "sourceFile": "greeter/greeter.ral",
      "sourceCodeHash": "703915a6b6d323f3e5a4f62f53a2a1ae2302539b5941570af254617f45ff99d3",
      "bytecodeDebugPatch": "",
      "codeHashDebug": ""
    },
    "GreeterMain": {
      "sourceFile": "greeter/greeter.ral",
      "sourceCodeHash": "703915a6b6d323f3e5a4f62f53a2a1ae2302539b5941570af254617f45ff99d3",
      "bytecodeDebugPatch": "",
      "codeHashDebug": ""
    },
    "IFungibleToken": {
      "sourceFile": "../packages/web3/std/fungible_token_interface.ral",
      "sourceCodeHash": "62910bf11e1eeb6cb2fd468626ff606a9b06306b2b81590c3b10f6deb5966bde",
      "bytecodeDebugPatch": "",
      "codeHashDebug": ""
    },
    "INFT": {
      "sourceFile": "../packages/web3/std/nft_interface.ral",
      "sourceCodeHash": "92956f4e61c198f011b48dbda2ed76193ffc79ac9c39f60bf1763a34e02f2c41",
      "bytecodeDebugPatch": "",
      "codeHashDebug": ""
    },
    "INFTCollection": {
      "sourceFile": "../packages/web3/std/nft_collection_interface.ral",
      "sourceCodeHash": "9b199426ea89c188ce858b48ab809f13b9fc1ed0d64ca91e3d600eda8fbf6c42",
      "bytecodeDebugPatch": "",
      "codeHashDebug": ""
    },
    "INFTCollectionWithRoyalty": {
      "sourceFile": "../packages/web3/std/nft_collection_with_royalty_interface.ral",
      "sourceCodeHash": "293aad668909a21df80183c9296f3d1a8edb76a43faa2cbf395a766d1879cdc6",
      "bytecodeDebugPatch": "",
      "codeHashDebug": ""
    },
    "INewFungibleToken": {
      "sourceFile": "token/token_test_std.ral",
      "sourceCodeHash": "a93692964e6b76a29683ddf914eb96ea79f8cb6c6287b294ef19172e4dd41ee3",
      "bytecodeDebugPatch": "",
      "codeHashDebug": ""
    },
    "INewNFT": {
      "sourceFile": "nft/nft_test_std.ral",
      "sourceCodeHash": "2a6c8e61f798ac8a69fcd7e665e871bd655a66bcdab763950a092ffe03d5ea5e",
      "bytecodeDebugPatch": "",
      "codeHashDebug": ""
    },
    "InsertIntoMap": {
      "sourceFile": "test/map.ral",
      "sourceCodeHash": "331b92fe6617c1c7ac7f742ceea1943a06717477a2bd03ca266d23c65d844de6",
      "bytecodeDebugPatch": "",
      "codeHashDebug": ""
    },
    "MapTest": {
      "sourceFile": "test/map.ral",
      "sourceCodeHash": "331b92fe6617c1c7ac7f742ceea1943a06717477a2bd03ca266d23c65d844de6",
      "bytecodeDebugPatch": "=6-2+a8=1-3+128=2-2+ea=1+2=1-2+7=10-2+4025=50+7a7e0214696e73657274206174206d617020706174683a2000=56+7a7e0214696e73657274206174206d617020706174683a2000=54+7a7e0214696e73657274206174206d617020706174683a2000=280-2+33=124+7a7e021472656d6f7665206174206d617020706174683a2000=46+7a7e021472656d6f7665206174206d617020706174683a2000=48+7a7e021472656d6f7665206174206d617020706174683a2000=96",
      "codeHashDebug": "31aed0ff7b29f2cbc2d8360a83f31af4e9db00f0084a7406bd84b7745181373d"
    },
    "MapTestWrapper": {
      "sourceFile": "test/map.ral",
      "sourceCodeHash": "331b92fe6617c1c7ac7f742ceea1943a06717477a2bd03ca266d23c65d844de6",
      "bytecodeDebugPatch": "",
      "codeHashDebug": "1d525d3e4cbd1c8f4c0431bf6881e888eeebae012a14532530097f62dd766e9a"
    },
    "MapValue": {
      "sourceFile": "test/map.ral",
      "sourceCodeHash": "331b92fe6617c1c7ac7f742ceea1943a06717477a2bd03ca266d23c65d844de6",
      "bytecodeDebugPatch": "",
      "codeHashDebug": ""
    },
    "MetaData": {
      "sourceFile": "test/metadata.ral",
      "sourceCodeHash": "6fbbcd8234fe831049af733ed59feae926f8ea8e5ebd322cd6e10766a2f5c224",
      "bytecodeDebugPatch": "",
      "codeHashDebug": "5b113459525557465f1cc5aeee453dfd5823d1a6094372cee6067f7466b40896"
    },
    "MintNFTTest": {
      "sourceFile": "nft/mint_nft_test.ral",
      "sourceCodeHash": "1fb25375808315eddf482b5e6bf58a9e4d6b1ee875c35f72c2b5692f024c8ba8",
      "bytecodeDebugPatch": "",
      "codeHashDebug": ""
    },
    "MultiDeposit": {
      "sourceFile": "test/transact.ral",
      "sourceCodeHash": "732c5dee7df9c1362a8b97ec6308c94e38795d15341b900563b0005cb2c5261c",
      "bytecodeDebugPatch": "",
      "codeHashDebug": ""
    },
    "MultiWithdraw": {
      "sourceFile": "test/transact.ral",
      "sourceCodeHash": "732c5dee7df9c1362a8b97ec6308c94e38795d15341b900563b0005cb2c5261c",
      "bytecodeDebugPatch": "",
      "codeHashDebug": ""
    },
    "NFTCollectionTest": {
      "sourceFile": "nft/nft_collection_test.ral",
      "sourceCodeHash": "ac1d8da86e8cb3e5c412c463d7cf0376db563d9cbc459eb034d3067dcaa2045e",
      "bytecodeDebugPatch": "",
      "codeHashDebug": "087f9292bb326a4d39a6fac09928cb25edf2837718f830f3a166a937f8724779"
    },
    "NFTCollectionTestBase": {
      "sourceFile": "nft/nft_collection_test_base.ral",
      "sourceCodeHash": "09a0fb1bf8bea319c735c58b73de9c9cbb8c927dc9988519c7b34f43b33d6ac2",
      "bytecodeDebugPatch": "",
      "codeHashDebug": ""
    },
    "NFTCollectionWithRoyaltyTest": {
      "sourceFile": "nft/nft_collection_with_royalty_test.ral",
      "sourceCodeHash": "a33a90ab5f62b34b1e6619f675e5e01e6bb59c956be3780d161e2aed5281fe33",
      "bytecodeDebugPatch": "",
      "codeHashDebug": "3b64d5e360566a4e4f568f773536a3ea74e66d12231aa44f19d2214ba87b38d6"
    },
    "NFTTest": {
      "sourceFile": "nft/nft_test.ral",
      "sourceCodeHash": "ddcc7fedd2dcbce030a9428f5560deb53124688f9cee396433192700131ed73f",
      "bytecodeDebugPatch": "",
      "codeHashDebug": "4897086210869e612d82995b765a447c5319a55a56e8a0c3c07b4d9ca81e15b1"
    },
    "NFTTestStd": {
      "sourceFile": "nft/nft_test_std.ral",
      "sourceCodeHash": "2a6c8e61f798ac8a69fcd7e665e871bd655a66bcdab763950a092ffe03d5ea5e",
      "bytecodeDebugPatch": "",
      "codeHashDebug": "b7ff3fa8dfacc7ae5edbabd6573d0699dffc5a0f07ad14023f682a201b7bce55"
    },
    "OwnerOnly": {
      "sourceFile": "test/owner.ral",
      "sourceCodeHash": "fcf5f080df9ad62ec723c6127c3d9b153feff9669af0ecc46470526d46db1209",
      "bytecodeDebugPatch": "",
      "codeHashDebug": "c8ecfd7b7e1f3d0169d80e0abb59702516eeff301d47e0e7be70a631bd9414ca"
    },
    "RemoveFromMap": {
      "sourceFile": "test/map.ral",
      "sourceCodeHash": "331b92fe6617c1c7ac7f742ceea1943a06717477a2bd03ca266d23c65d844de6",
      "bytecodeDebugPatch": "",
      "codeHashDebug": ""
    },
    "Sub": {
      "sourceFile": "sub/sub.ral",
      "sourceCodeHash": "c8b669babea2f36bdb8f92afb17747bfb9eecb13ac17c5a02388426c91a4434e",
      "bytecodeDebugPatch": "",
      "codeHashDebug": "3461ebfaca02ad0a3f587a5b67a461c0cbd82d14261407b1d9277ed4ad129234"
    },
    "TemplateArrayVar": {
      "sourceFile": "test/template_array_var.ral",
      "sourceCodeHash": "9d4585b01c450c8602f797f63995d1a734a260ea5579d68b81ba84272c9de235",
      "bytecodeDebugPatch": "",
      "codeHashDebug": ""
    },
    "TestAssert": {
      "sourceFile": "test/assert.ral",
      "sourceCodeHash": "2cb837275917553343581f13e3c2e33a5943ae1483b887408ff97f93d6f12d3f",
      "bytecodeDebugPatch": "",
      "codeHashDebug": ""
    },
    "TokenBalance": {
      "sourceFile": "test/struct.ral",
      "sourceCodeHash": "7690ad7d8b8c4b952fc6f439eb75648164532e055e6a47881882097c0600bb6a",
      "bytecodeDebugPatch": "",
      "codeHashDebug": ""
    },
    "TokenTest": {
      "sourceFile": "token/token_test.ral",
      "sourceCodeHash": "c1e103565399f5caa255ce48c8b441001c928754cea5722467521446d36ca3f4",
      "bytecodeDebugPatch": "",
      "codeHashDebug": "a2800413eb2c5c23d48068db23df5f8eeaba04653e12c8ed59d589720d96dadd"
    },
    "TokenTestStd": {
      "sourceFile": "token/token_test_std.ral",
      "sourceCodeHash": "a93692964e6b76a29683ddf914eb96ea79f8cb6c6287b294ef19172e4dd41ee3",
      "bytecodeDebugPatch": "",
      "codeHashDebug": "4aa5c769148cada8eeb1cd3791f6e793ed92009ac79ebb64dc79d4d7f2969c8b"
    },
    "Transact": {
      "sourceFile": "test/transact.ral",
      "sourceCodeHash": "732c5dee7df9c1362a8b97ec6308c94e38795d15341b900563b0005cb2c5261c",
      "bytecodeDebugPatch": "",
      "codeHashDebug": "85e3e9a803741af8e92bd43b1b07cde53f39b86cab0ef1a85bab12b10d691b55"
    },
    "UpdateMapValue": {
      "sourceFile": "test/map.ral",
      "sourceCodeHash": "331b92fe6617c1c7ac7f742ceea1943a06717477a2bd03ca266d23c65d844de6",
      "bytecodeDebugPatch": "",
      "codeHashDebug": ""
    },
    "UpdateUserAccount": {
      "sourceFile": "test/struct.ral",
      "sourceCodeHash": "7690ad7d8b8c4b952fc6f439eb75648164532e055e6a47881882097c0600bb6a",
      "bytecodeDebugPatch": "",
      "codeHashDebug": ""
    },
    "UserAccount": {
      "sourceFile": "test/struct.ral",
      "sourceCodeHash": "7690ad7d8b8c4b952fc6f439eb75648164532e055e6a47881882097c0600bb6a",
      "bytecodeDebugPatch": "",
      "codeHashDebug": "4e9f7eac1b76eaa2268b5af6ebb5640252892dc170aad6c1ee7b639131a55816"
    },
    "Warnings": {
      "sourceFile": "test/warnings.ral",
      "sourceCodeHash": "974d69b74d3b88e9c5c23e8c8674d78dcd2e9b261fcae7be5adafddb777a3d01",
      "bytecodeDebugPatch": "",
      "codeHashDebug": "873e095edb39cdb4b11b1157003daeacad06d259a938cd270e22b8e89b75feea"
    },
    "Withdraw": {
      "sourceFile": "test/transact.ral",
      "sourceCodeHash": "732c5dee7df9c1362a8b97ec6308c94e38795d15341b900563b0005cb2c5261c",
      "bytecodeDebugPatch": "",
      "codeHashDebug": ""
    },
    "WithdrawNFTCollectionTest": {
      "sourceFile": "nft/withdraw_nft_collection_test.ral",
      "sourceCodeHash": "b06eed2252a147738da24c9098452123c444d325f8de4d6134d10fea92b3ee45",
      "bytecodeDebugPatch": "",
      "codeHashDebug": ""
    },
    "WrongNFTTest": {
      "sourceFile": "nft/wrong_nft_test.ral",
      "sourceCodeHash": "7d7c2d3ba4c523554010c80d06c1d3a4213546d450838e6a0effc50a31b6599c",
      "bytecodeDebugPatch": "",
      "codeHashDebug": "7dd2ed643a98b2a1a52a9b9e536fcdae60d961b583b8109f777d846bfdfcae8d"
    },
    "constants": {
      "sourceFile": "constants.ral",
      "sourceCodeHash": "0d6844f5e0962a52404362924f8992c5ee0a641688527788db0de0492dd0d675",
      "bytecodeDebugPatch": "",
      "codeHashDebug": ""
    }
  }
}<|MERGE_RESOLUTION|>--- conflicted
+++ resolved
@@ -1,9 +1,5 @@
 {
-<<<<<<< HEAD
-  "fullNodeVersion": "v3.6.4",
-=======
   "fullNodeVersion": "v3.8.6",
->>>>>>> 80870be3
   "compilerOptionsUsed": {
     "ignoreUnusedConstantsWarnings": false,
     "ignoreUnusedVariablesWarnings": false,
