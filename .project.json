--- conflicted
+++ resolved
@@ -66,22 +66,14 @@
     },
     "INFT": {
       "sourceFile": "../packages/web3/std/nft_interface.ral",
-<<<<<<< HEAD
-      "sourceCodeHash": "0a0843f56747792016b45a0bff6f978f6c2fc2cb5f284390d50315c14150d52f",
-=======
-      "sourceCodeHash": "e68165632a9374cc583b3ebf56cea013e7bff0ffc4d0572e7ef0744db1a55c67",
->>>>>>> 6bbefe81
+      "sourceCodeHash": "1fefa4eb581554fa2b7b083b0eb232c787c101e67e2eeedd6d518bb0c8b93a2d",
       "bytecodeDebugPatch": "",
       "codeHashDebug": "",
       "warnings": []
     },
     "INFTCollection": {
       "sourceFile": "../packages/web3/std/nft_collection_interface.ral",
-<<<<<<< HEAD
-      "sourceCodeHash": "8baa2379db1169ac9a20837c3131ecf7386223857c578c821ea86b2847df4d19",
-=======
-      "sourceCodeHash": "52c511d1ea8d9cebb0d594e4ff41c36cab3e971ef486b285d4092a0c0946b77b",
->>>>>>> 6bbefe81
+      "sourceCodeHash": "b0a6daba940a30282122145d56ebed0ba133ad885f5c6339ebdb8f35fe7c53e5",
       "bytecodeDebugPatch": "",
       "codeHashDebug": "",
       "warnings": []
@@ -112,15 +104,9 @@
     },
     "NFTCollectionTest": {
       "sourceFile": "nft/nft_collection_test.ral",
-<<<<<<< HEAD
-      "sourceCodeHash": "19dca9aae9e86608d07c49bc3504aabcfaa0be384efbbd654485ed32f3133df5",
+      "sourceCodeHash": "2778bf9ea1d7d40a3b2918736519d946bb85981e439d6d04ee9452236e75060e",
       "bytecodeDebugPatch": "",
-      "codeHashDebug": "65d7ccababd144f139c60ca8ec0ca54765d9f25e498891a20dcf58095a1cab4a",
-=======
-      "sourceCodeHash": "c22d67e784d4e0305e2fd714b5d8b8ccbdc7c46323c2d12526384442757ed2df",
-      "bytecodeDebugPatch": "",
-      "codeHashDebug": "935e1ff93c3598140e0d2a2187b3c55d06e764d27a44fd0933fff1606574628f",
->>>>>>> 6bbefe81
+      "codeHashDebug": "585e6f61f7f835fb2bccc93bf8320d846441093a96f77224f44e158cd97557b0",
       "warnings": []
     },
     "NFTTest": {
